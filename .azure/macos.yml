--- conflicted
+++ resolved
@@ -17,14 +17,11 @@
   - script: yarn test
     displayName: "Running Unit Tests"
 
-<<<<<<< HEAD
-=======
   - task: PublishTestResults@2
     inputs:
       testResultsFormat: 'JUnit'
       testResultsFiles: '**/TEST-*.xml'
 
->>>>>>> a79b600c
   - script: yarn gulp "app:package-macos"
     displayName: "Package macOS Artifacts"
 
