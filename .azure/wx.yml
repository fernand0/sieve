--- conflicted
+++ resolved
@@ -17,14 +17,11 @@
   - script: yarn test
     displayName: "Running Unit Tests"
 
-<<<<<<< HEAD
-=======
   - task: PublishTestResults@2
     inputs:
       testResultsFormat: 'JUnit'
       testResultsFiles: '**/TEST-*.xml'
 
->>>>>>> a79b600c
   - task: gulp@1
     inputs:
       targets: 'wx:package-xpi'
