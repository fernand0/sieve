--- conflicted
+++ resolved
@@ -219,11 +219,8 @@
         "unicorn/no-unused-properties": "error",
         "unicorn/no-useless-undefined" : "off",
         "unicorn/prefer-optional-catch-binding" : "warn",
-<<<<<<< HEAD
         "unicorn/prefer-add-event-listener": "warn",
-=======
         "unicorn/prefer-prototype-methods" : "warn",
->>>>>>> 998d8750
 
         // Rules which make no sense
         "unicorn/prevent-abbreviations" : "off",
