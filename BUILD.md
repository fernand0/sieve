--- conflicted
+++ resolved
@@ -1,58 +1,3 @@
-<<<<<<< HEAD
-# Build instructions
-
-Over the time building and releasing got more and more complicated, so that yarn and gulp is now used to build and package the artifacts.
-
-The electron app, the thunderbird addon as well as the thunderbird webextension share a common code base.
-
-You find all app specific code in `src/app`, the WebExtension code is in `src/wx` and all the shared code can be found in `src/common`.
-
-# Getting started
-
-To get started clone the project for github.
-
-Then use either [yarn](https://yarnpkg.com/) or `npm install` to download the dependencies.
-This will download gulp as well as jquery, codemirror, bootstrap, electron and everything else which is needed.
-
-As editor I suggest [Visual Studio Code](https://code.visualstudio.com/)
-
-# Developing the App
-
-The app is based upon electron. It is a JavaScript runtime which ships a Browser as UI. This makes developing is very straight forward and easy compared to a thunderbird addon.
-
-To package the app call:
-
-`gulp app:package`
-
-Then give it a test and start the electron:
-
-`yarn run start`
-
-To speedup the development you can also use `gulp app:watch`. It will automatically update all changed files. The change will be instantly available in electron. You may need to reload the rendering process, by going to the menu bar and select `View->Reload` or `View->Force Reload`
-
-To finally package the electron app just run `gulp app:package-win32` or `gulp app:package-linux`.
-
-In case you need to inspect the UI's HTML debug the JavaScript, just select `View->Toggle Developer Tools`.
-
-# Developing the WebExtension
-
-WebExtensions are the new addon api for Thunderbird.
-
-Internally they show similarities to electron.
-
-The background page is the main entry point, it is a single instance and has neither direct access to the UI nor to any XPCOM functions.
-
-The UI is realized by content tabs. These tabs contain normal HTML pages and communicate via a special messaging system with background page. They are basically only dumb renderers.
-
-Calls to Thunderbird's core (XPCOM) are done in WebExtension Experiments. An Experiment is special privileged code which is allowed to access XPCOM. But only be accessed through a predefined and very limited API from the background page. You can find the APIs in `src/wx/api/sieve`
-
-To build the webextension call `gulp wx:package`. It creates a build directory (`build\wx`) relative to your sources root directory.
-
-Then load the extension. Go to `Tools->Developer Tools->Debug Addons`, click on the `Load Temporary Extension` button and select the `manifest.json` in the build directory. This will load the addon in developer mode.
-
-The UI offers buttons to reload and inspect the extension. Keep in mind, a reload just invalidates the background page and any content tabs. It does not reload the API. The only way to reload the API is a restart. Similarly the inspect button can only access the background page and the content tabs but not the Experiments privileged code.
-
-=======
 # Build instructions
 
 Over the time building and releasing got more and more complicated, so that yarn and gulp is now used to build and package the artifacts.
@@ -106,5 +51,4 @@
 
 The UI offers buttons to reload and inspect the extension. Keep in mind, a reload just invalidates the background page and any content tabs. It does not reload the API. The only way to reload the API is a restart. Similarly the inspect button can only access the background page and the content tabs but not the Experiments privileged code.
 
->>>>>>> 02a0f980
 In order to have the build folder updates upon changes to the source folder, just call `gulp wx:watch`. Gulp will monitor the source files and copies them upon change to the source directory.