/*
 * The content of this file is licensed. You may obtain a copy of
 * the license at https://github.com/thsmi/sieve/ or request it via
 * email from the author.
 *
 * Do not remove or change this comment.
 *
 * The initial author of the code is:
 *   Thomas Schmid <schmid-thomas@gmx.net>
 */

const { src, dest, watch, parallel, series } = require('gulp');
const { existsSync } = require('fs');
const { readFile, chmod } = require('fs').promises;

const util = require('util');
const exec = util.promisify(require('child_process').exec);

const logger = require('gulplog');

const common = require("./gulpfile.common.js");
const https = require("./gulpfile.common.https.js");

const path = require('path');
const tar = require('tar');
const { getAbi } = require('node-abi');


const CACHE_DIR_APP = path.join(common.BASE_DIR_BUILD, "electron/cache");
const BUILD_DIR_APP = path.join(common.BASE_DIR_BUILD, "electron/resources");
const OUTPUT_DIR_APP = path.join(common.BASE_DIR_BUILD, "electron/out");
const BASE_DIR_APP = "./src/app/";

const BUILD_DIR_APP_LIBS = path.join(BUILD_DIR_APP, '/libs');


const KEYTAR_NAME = "keytar";
const KEYTAR_OUTPUT_DIR = `/libs/${KEYTAR_NAME}`;
const BASE_DIR_KEYTAR = `./node_modules/${KEYTAR_NAME}/`;
const PREBUILT_URL_KEYTAR = `https://github.com/atom/node-keytar/releases/download`;

const WIN_ARCH = "x64";
const WIN_PLATFORM = "win32";
const LINUX_ARCH = "x64";
const LINUX_PLATFORM = "linux";
const MAC_ARCH = "x64";
const MAC_PLATFORM = "mas";

const RUNTIME_ELECTRON = "electron";

const APP_IMAGE_RELEASE_URL = "https://api.github.com/repos/AppImage/AppImageKit/releases/latest";
const APP_IMAGE_TOOL_NAME = "appimagetool-x86_64.AppImage";
const APP_IMAGE_DIR = path.join(OUTPUT_DIR_APP, "sieve.AppDir");

const OUTPUT_DIR_APP_WIN32 = path.join(OUTPUT_DIR_APP, `sieve-${WIN_PLATFORM}-${WIN_ARCH}`);
const OUTPUT_DIR_APP_LINUX = path.join(OUTPUT_DIR_APP, `sieve-${LINUX_PLATFORM}-${LINUX_ARCH}`);

/**
 * Extracts a tar or tar.gz file to the given destination.
 *
 * @param {string} filename
 *   the path to the tar file
 * @param {string} destination
 *   the destination folder into which the tar should be extracted.
 */
async function untar(filename, destination) {
  "use strict";

  logger.debug(`Extracting ${filename} to ${destination}`);

  return await tar.x({
    file: filename,
    cwd: destination,
    strict: true
  });
}

/**
 * Gets electron's release as well as the abi version.
 * Throws in case the electron runtime could not be found.
 *
 * @param {string} dir
 *   the path to the electron runtime.
 * @returns {{ version : string, abi : string}}
 *   electrons release as well as the abi version.
 */
async function getElectronVersion(dir) {

  "use strict";

  const versionFile = path.join(dir + '/version');

  if (!existsSync(versionFile))
    throw new Error(`Failed to detect version, no electron runtime in ${dir}`);

  const version = (await readFile(versionFile)).toString();
  const abi = await getAbi(version, RUNTIME_ELECTRON);

  return {
    "version": version,
    "abi": abi
  };
}


/**
 * Copies and updates the package.json inside the build directory.
 * It is typically used by other tools like the electron-packager.
 *
 * @returns {Stream}
 *   a stream to be consumed by gulp
 */
function packageDefinition() {

  "use strict";

  const BASE_PATH = ".";

  return src([
    BASE_PATH + "/package.json"
  ], { base: BASE_PATH }).pipe(dest(BUILD_DIR_APP));
}

/**
 * Copies the license file into the build directory.
 *
 * @returns {Stream}
 *   a stream to be consumed by gulp
 */
function packageLicense() {
  "use strict";

  return src([
    "./LICENSE.md"
  ]).pipe(dest(BUILD_DIR_APP));
}


/**
 * Copies the jquery sources into the build directory.
 *
 * @returns {Stream}
 *   a stream to be consumed by gulp
 */
function packageJQuery() {
  "use strict";

  return common.packageJQuery(
    BUILD_DIR_APP + "/libs/jquery");
}

/**
 * Copies the codemirror sources into the build directory.
 *
 * @returns {Stream}
 *   a stream to be consumed by gulp
 */
function packageCodeMirror() {
  "use strict";

  return common.packageCodeMirror(
    `${BUILD_DIR_APP}/libs/CodeMirror`);
}

/**
 * Copies the bootstrap sources into the build directory.
 *
 * @returns {Stream}
 *   a stream to be consumed by gulp
 **/
function packageBootstrap() {
  "use strict";

  return common.packageBootstrap(
    `${BUILD_DIR_APP}/libs/bootstrap`);
}

/**
 * Copies the source files into the app/ directory...
 *
 * @returns {Stream}
 *   a stream to be consumed by gulp
 */
function packageSrc() {
  "use strict";

  return src([
    BASE_DIR_APP + "/**"
  ]).pipe(dest(BUILD_DIR_APP));
}

/**
 * Copies the application's icons into the lib folder.
 * We use it internally for windows decoration.
 *
 * @returns {Stream}
 *   a stream to be consumed by gulp
 */
function packageIcons() {
  "use strict";

  return src([
    path.join(common.BASE_DIR_COMMON, "icons") + "/**"
  ], { base: common.BASE_DIR_COMMON }).pipe(dest(BUILD_DIR_APP_LIBS));
}

/**
 * Copies the common libManageSieve files into the app's lib folder
 *
 * @returns {Stream}
 *   a stream to be consumed by gulp
 */
function packageLibManageSieve() {
  "use strict";
  return common.packageLibManageSieve(BUILD_DIR_APP_LIBS);
}


/**
 * Copies the common libSieve files into the app's lib folder
 *
 * @returns {Stream}
 *   a stream to be consumed by gulp
 */
function packageLibSieve() {
  "use strict";
  return common.packageLibSieve(BUILD_DIR_APP_LIBS);
}


/**
 * Copies the common managiesieve.ui files into the app's lib folder
 *
 * @returns {Stream}
 *   a stream to be consumed by gulp
 */
function packageManageSieveUi() {
  "use strict";

  return common.packageManageSieveUi(BUILD_DIR_APP_LIBS);
}


/**
 * The keytar files need to go into the app/lib directory.
 * After packaging electron the you need to add the native
 * prebuilt libraries.
 *
 * @returns {Stream}
 *   a stream to be consumed by gulp
 */
function packageKeytar() {
  "use strict";

  return src([
    BASE_DIR_KEYTAR + "/**",
    // Filter out the rfc documents
    "!" + BASE_DIR_KEYTAR + "/*.gyp",
    "!" + BASE_DIR_KEYTAR + "/*.ts",
    "!" + BASE_DIR_KEYTAR + "/src/**",
    "!" + BASE_DIR_KEYTAR + "/build/**",
    "!" + BASE_DIR_KEYTAR + "/node_modules/**"
  ]).pipe(dest(path.join(BUILD_DIR_APP, KEYTAR_OUTPUT_DIR)));
}

/**
 * Deploys the native prebuilt node modules into an electron application.
 * Typically you first package the module without any prebuilt files.
 * Then invoke electron packager with the target operating system and
 * architecture. Then call this method to deploy the matching prebuilt modules
 * to the electron packager output.
 *
 * Keep in mind a prebuilt is a binary. It needs to be binary
 * compatible and the abi has to match. An Windows Electron requires
 * a windows prebuilt, a Linux electron a linux prebuilt, etc
 *
 * @param {string} electronDest
 *   the location of the electron framework which should be repackaged
 * @param {string} prebuiltDest
 *   the location (inside the electron application) where the prebuilt
 *   binaries should be stored.
 * @param {string} pkgName
 *   the the package name
 * @param {string} platform
 *   the platform for which the prebuilt packages
 * @param {string} arch
 *   the architecture for the prebuilt packages
 */
async function deployPrebuilt(electronDest, prebuiltDest, pkgName, platform, arch) {
  "use strict";

  logger.debug(`Packaging Prebuilt ${pkgName} for ${platform}-${arch}`);

  // Step one, extract the electron version
  electronDest = path.resolve(path.join(electronDest, `/sieve-${platform}-${arch}`));

  if (!existsSync(electronDest))
    throw new Error(`Could not find a compatible electron release in ${electronDest}`);

  const abi = (await getElectronVersion(electronDest)).abi;

  // Step two, extract the package version

  // Prebuilt and electron packager use a different naming for mac.
  if (platform.toLowerCase() === "mas")
    platform = "darwin";

  if (platform === "darwin")
    prebuiltDest = path.join(electronDest, "sieve.app/Contents/Resources/app", prebuiltDest);
  else
    prebuiltDest = path.join(electronDest, "/resources/app/", prebuiltDest);

  const pkg = JSON.parse(
    await readFile(path.join(prebuiltDest, '/package.json')));

  // Step three, download the package,

  const filename = `${pkgName}-v${pkg.version}-${RUNTIME_ELECTRON}-v${abi}-${platform}-${arch}.tar.gz`;
  const prebuiltSrc = path.join(CACHE_DIR_APP, filename);

  if (!existsSync(prebuiltSrc)) {
    const url = `${PREBUILT_URL_KEYTAR}/v${pkg.version}/${filename}`;
    await https.download(url, prebuiltSrc);
  }

  // Step four, deploy the prebuilt.
  await untar(prebuiltSrc, prebuiltDest);

  return;
}

/**
 * Packages the Keytar prebuilt modules into the win32 build output
 */
async function packageKeytarWin32() {
  "use strict";
  return await deployPrebuilt(OUTPUT_DIR_APP, KEYTAR_OUTPUT_DIR, KEYTAR_NAME, WIN_PLATFORM, WIN_ARCH);
}

/**
 * Packages the Keytar prebuilt modules into the linux build output
 */
async function packageKeytarLinux() {
  "use strict";
  return await deployPrebuilt(OUTPUT_DIR_APP, KEYTAR_OUTPUT_DIR, KEYTAR_NAME, LINUX_PLATFORM, LINUX_ARCH);
}

/**
 * Packages the Keytar prebuilt modules into the macOS build output
 */
async function packageKeytarMacOS() {
  "use strict";
  return await deployPrebuilt(OUTPUT_DIR_APP, KEYTAR_OUTPUT_DIR, KEYTAR_NAME, MAC_PLATFORM, MAC_ARCH);
}

/**
 * Packages the build directory and electron for windows.
 */
async function packageWin32() {
  "use strict";

  const options = {
    dir: BUILD_DIR_APP,
    arch: WIN_ARCH,
    platform: WIN_PLATFORM,
    download: {
      cacheRoot: CACHE_DIR_APP
    },
    out: OUTPUT_DIR_APP,
    overwrite: true,
    icon: path.join(common.BASE_DIR_COMMON, "icons/win.ico")
  };

  const packager = require('electron-packager');
  await packager(options);
}

/**
 * Packages the build directory and electron for linux
 */
async function packageLinux() {
  "use strict";

  const options = {
    dir: BUILD_DIR_APP,
    arch: LINUX_ARCH,
    platform: LINUX_PLATFORM,
    download: {
      cacheRoot: CACHE_DIR_APP
    },
    out: OUTPUT_DIR_APP,
    overwrite: true,
    prune: true
  };

  const packager = require('electron-packager');
  await packager(options);
}

/**
 * Packages the build directory and electron for macOS
 */
async function packageMacOS() {
  "use strict";

  const options = {
    dir: BUILD_DIR_APP,
    arch: MAC_ARCH,
    platform: MAC_PLATFORM,
    download: {
      cacheRoot: CACHE_DIR_APP
    },
    out: OUTPUT_DIR_APP,
    overwrite: true,
    icon: path.join(common.BASE_DIR_COMMON, "icons/mac.icns"),
    prune: true
    // app-bundle-id: "net.tschmid.sieve"
  };

  const packager = require('electron-packager');
  await packager(options);
}

/**
 * Updates the addons version.
 */
// eslint-disable-next-line require-await
async function updateVersion() {
  "use strict";

  // there is no need to do anything here.
  // Electron packager will to it for us.
}

/**
 * Watches for changed source files and copies them into the build directory.
 */
function watchSrc() {

  "use strict";

  watch(
    ['./src/**/*.js',
      './src/**/*.jsm',
      './src/**/*.html',
      './src/**/*.tpl',
      './src/**/*.css',
      './src/**/*.xul',
      './src/**/*.dtd',
      './src/**/*.properties'],
    parallel(
      packageSrc,
      packageManageSieveUi,
      packageLibSieve,
      packageLibManageSieve)
  );
}

/**
 * Zip the windows electron app.
 */
async function zipWin32() {
  "use strict";

  const version = (await common.getPackageVersion()).join(".");

  const source = path.resolve(OUTPUT_DIR_APP_WIN32);
  const destination = path.join(common.BASE_DIR_BUILD, `sieve-${version}-${WIN_PLATFORM}-${WIN_ARCH}.zip`);

  await common.compress(source, destination);
}

/**
 * Zip the linux electron app.
 */
async function zipLinux() {
  "use strict";

  const version = (await common.getPackageVersion()).join(".");

  const source = path.resolve(path.join(OUTPUT_DIR_APP_LINUX));
  const destination = path.join(common.BASE_DIR_BUILD, `sieve-${version}-${LINUX_PLATFORM}-${LINUX_ARCH}.zip`);

  const options = {
    permissions: {
      "sieve": 0o100770,
      "*": 0o100660
    }
  };

  await common.compress(source, destination, options);
}

/**
 * App Images enforce a very strict naming scheme, this means
 * we copy the staged files and do our adjustments
 *
 * @returns {stream}
 *   a stream to be consumed by gulp
 */
function packageAppImageDir() {
  "use strict";

  return src([
    OUTPUT_DIR_APP_LINUX + "/**/*"
  ]).pipe(dest(APP_IMAGE_DIR));
}

/**
 * Packages the AppDir related files into the app image folder.
 *
 * @returns {stream}
 *   a stream to be consumed by gulp
 */
function packageAppImageFiles() {
  "use strict";

  const appImageFiles = path.join(common.BASE_DIR_COMMON, "/appImage/");

  return src([
    appImageFiles + "/**/*"
  ], { base: appImageFiles}).pipe(dest(APP_IMAGE_DIR));
}

/**
 * Creates a linux appImage Container
 */
async function packageAppImage() {
  "use strict";

  const latest = await https.fetch(APP_IMAGE_RELEASE_URL);

  let url = null;
  for (const asset of latest.assets) {
    if (asset.name === APP_IMAGE_TOOL_NAME)
      url = asset.browser_download_url;
  }

  if (!url)
    throw new Error("Could not download app image tool.");

  const tool = path.resolve(path.join(CACHE_DIR_APP, `appimagetool-v${latest.name}.AppImage`));

  if (!existsSync(tool))
    await https.download(url, tool);

  const RWX_RWX_RX = 0o775;
  await chmod(tool, RWX_RWX_RX);

  await chmod(path.resolve(path.join(APP_IMAGE_DIR, "AppRun")), RWX_RWX_RX);

  const version = (await common.getPackageVersion()).join(".");

  const source = path.resolve(APP_IMAGE_DIR);
  const destination = path.resolve(path.join(common.BASE_DIR_BUILD, `sieve-${version}-${LINUX_PLATFORM}-${LINUX_ARCH}.AppImage`));

  await exec(`${tool} "${source}" "${destination}"  2>&1`);
}


/**
 * Zip the macOS electron app.
 */
async function zipMacOs() {
  "use strict";

  const version = (await common.getPackageVersion()).join(".");

  const source = path.resolve(path.join(OUTPUT_DIR_APP, `sieve-${MAC_PLATFORM}-${MAC_ARCH}`));
  const destination = path.join(common.BASE_DIR_BUILD, `sieve-${version}-${MAC_PLATFORM}-${MAC_ARCH}.zip`);

  const options = {
    permissions: {
      "sieve": 0o100770,
      "*": 0o100660
    }
  };

  await common.compress(source, destination, options);
}

exports["watch"] = watchSrc;

exports["updateVersion"] = updateVersion;

exports["packageDefinition"] = packageDefinition;
exports["packageJQuery"] = packageJQuery;
exports["packageCodeMirror"] = packageCodeMirror;
exports["packageBootstrap"] = packageBootstrap;
exports["packageLicense"] = packageLicense;
exports["packageSrc"] = packageSrc;
exports["packageLibManageSieve"] = packageLibManageSieve;
exports["packageLibSieve"] = packageLibSieve;
exports["packageManageSieveUi"] = packageManageSieveUi;

exports["packageWin32"] = series(
  packageWin32,
  packageKeytarWin32
);

exports["packageLinux"] = series(
  packageLinux,
  packageKeytarLinux
);

exports["packageMacOS"] = series(
  packageMacOS,
  packageKeytarMacOS
);

exports["zipWin32"] = zipWin32;
exports["zipLinux"] = zipLinux;
exports["zipMacOs"] = zipMacOs;

exports["appImageLinux"] = series(
  packageAppImageDir,
  packageAppImageFiles,
  packageAppImage
);

exports['package'] = series(
  packageDefinition,
<<<<<<< HEAD
  packageJQuery,
  packageCodeMirror,
  packageBootstrap,
  packageLicense,
  packageSrc,
  packageCommon,
  packageKeytar
=======
  parallel(
    packageLicense,
    packageIcons,
    packageJQuery,
    packageCodeMirror,
    packageBootstrap,
    packageMaterialIcons,
    packageLibManageSieve,
    packageLibSieve,
    packageManageSieveUi,
    packageKeytar
  ),
  packageSrc
>>>>>>> cbfa43ff
);<|MERGE_RESOLUTION|>--- conflicted
+++ resolved
@@ -620,27 +620,16 @@
 
 exports['package'] = series(
   packageDefinition,
-<<<<<<< HEAD
-  packageJQuery,
-  packageCodeMirror,
-  packageBootstrap,
-  packageLicense,
-  packageSrc,
-  packageCommon,
-  packageKeytar
-=======
   parallel(
     packageLicense,
     packageIcons,
     packageJQuery,
     packageCodeMirror,
     packageBootstrap,
-    packageMaterialIcons,
     packageLibManageSieve,
     packageLibSieve,
     packageManageSieveUi,
     packageKeytar
   ),
   packageSrc
->>>>>>> cbfa43ff
 );