--- conflicted
+++ resolved
@@ -133,24 +133,6 @@
 }
 
 /**
-<<<<<<< HEAD
-=======
- * Copies the material design icons into the build directory.
- *
- * @param {string} destination
- *   where to place the material design sources
- *
- * @returns {Stream}
- *   a stream to be consumed by gulp
- */
-function packageMaterialIcons(destination) {
-  "use strict";
-
-  return src([
-    BASE_DIR_MATERIALICONS + "/material-design-icons.css",
-    BASE_DIR_MATERIALICONS + "/fonts/MaterialIcons-Regular.woff2"
-  ], { base: BASE_DIR_MATERIALICONS }).pipe(dest(destination));
-}
 
 /**
  * Packages the common libManageSieve files
@@ -207,7 +189,6 @@
 }
 
 /**
->>>>>>> cbfa43ff
  * Extracts the version from the package.json file
  *
  * @param {string} [file]
