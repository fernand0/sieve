/*
 * The content of this file is licensed. You may obtain a copy of
 * the license at https://github.com/thsmi/sieve/ or request it via
 * email from the author.
 *
 * Do not remove or change this comment.
 *
 * The initial author of the code is:
 *   Thomas Schmid <schmid-thomas@gmx.net>
 */

const { src, dest, watch, parallel, series } = require('gulp');

const common = require("./gulpfile.common.js");

const path = require('path');

const BUILD_DIR_WX = path.join(common.BASE_DIR_BUILD, "thunderbird-wx");
const BUILD_DIR_WX_LIBS = path.join(BUILD_DIR_WX, '/libs');

const BASE_DIR_WX = "./src/wx/";



/**
 * Copies the license file into the build directory.
 *
 * @returns {Stream}
 *   a stream to be consumed by gulp
 */
function packageLicense() {
  "use strict";

  return src([
    "./LICENSE.md"
  ]).pipe(dest(BUILD_DIR_WX));
}

/**
 * Copies the jquery sources into the build directory.
 *
 * @returns {Stream}
 *   a stream to be consumed by gulp
 */
function packageJQuery() {
  "use strict";

  return common.packageJQuery(
    BUILD_DIR_WX + "/libs/jquery");
}

/**
 * Copies the codemirror sources into the build directory.
 *
 * @returns {Stream}
 *   a stream to be consumed by gulp
 */
function packageCodeMirror() {
  "use strict";

  return common.packageCodeMirror(
    `${BUILD_DIR_WX}/libs/CodeMirror`);
}

/**
 * Copies the bootstrap sources into the build directory.
 *
 * @returns {Stream}
 *   a stream to be consumed by gulp
 **/
function packageBootstrap() {
  "use strict";

  return common.packageBootstrap(
    `${BUILD_DIR_WX}/libs/bootstrap`);
}

/**
 * Copies the source files into the app/ directory...
 *
 * @returns {Stream}
 *   a stream to be consumed by gulp
 */
function packageSrc() {
  "use strict";

  return src([
    BASE_DIR_WX + "/**"
  ]).pipe(dest(BUILD_DIR_WX));
}

/**
 * Copies the application's icons into the lib folder.
 * We use it internally for windows decoration.
 *
 * @returns {Stream}
 *   a stream to be consumed by gulp
 */
function packageIcons() {
  "use strict";

  return src([
    path.join(common.BASE_DIR_COMMON, "icons") + "/**"
  ], { base: common.BASE_DIR_COMMON }).pipe(dest(BUILD_DIR_WX_LIBS));
}

/**
 * Copies the common libManageSieve files into the app's lib folder
 *
 * @returns {Stream}
 *   a stream to be consumed by gulp
 */
function packageLibManageSieve() {
  "use strict";
  return common.packageLibManageSieve(BUILD_DIR_WX_LIBS);
}


/**
 * Copies the common libSieve files into the app's lib folder
 *
 * @returns {Stream}
 *   a stream to be consumed by gulp
 */
function packageLibSieve() {
  "use strict";
  return common.packageLibSieve(BUILD_DIR_WX_LIBS);
}


/**
 * Copies the common managesieve.ui files into the app's lib folder
 *
 * @returns {Stream}
 *   a stream to be consumed by gulp
 */
function packageManageSieveUi() {
  "use strict";

  return common.packageManageSieveUi(BUILD_DIR_WX_LIBS);
}


/**
 * Watches for changed source files and copies them into the build directory.
 */
function watchSrc() {

  "use strict";

  watch(
    ['./src/**/*.js',
      './src/**/*.jsm',
      './src/**/*.html',
      './src/**/*.tpl',
      './src/**/*.css',
      './src/**/*.json'],
    parallel(
      packageSrc,
      packageManageSieveUi,
      packageLibSieve,
      packageLibManageSieve)
  );
}

/**
 * Updates the WebExtension's version.
 * It reads the information from the npm package and updates the install.rdf as well as the manifest.json
 */
async function updateVersion() {
  "use strict";

  const pkgVersion = await common.getPackageVersion();
  await common.setPackageVersion(pkgVersion, './src/wx/manifest.json');
}

/**
 * Zips the build directory and creates a XPI inside the release folder.
 */
async function packageXpi() {
  "use strict";

  const version = (await common.getPackageVersion()).join(".");

  const destination = path.resolve(common.BASE_DIR_BUILD, `sieve-${version}.xpi`);
  const source = path.resolve(`./${BUILD_DIR_WX}/`);

  await common.compress(source, destination);
}


exports["watch"] = watchSrc;

exports["updateVersion"] = updateVersion;

exports["packageJQuery"] = packageJQuery;
exports["packageCodeMirror"] = packageCodeMirror;
exports["packageBootstrap"] = packageBootstrap;
exports["packageLicense"] = packageLicense;
exports["packageSrc"] = packageSrc;
<<<<<<< HEAD
exports["packageCommon"] = packageCommon;

exports['package'] = parallel(
  packageJQuery,
  packageCodeMirror,
  packageBootstrap,
  packageLicense,
  packageSrc,
  packageCommon
=======

exports['package'] = series(
  parallel(
    packageJQuery,
    packageCodeMirror,
    packageBootstrap,
    packageMaterialIcons,
    packageLicense,
    packageIcons,
    packageLibManageSieve,
    packageLibSieve,
    packageManageSieveUi
  ),
  packageSrc
>>>>>>> cbfa43ff
);

exports["packageXpi"] = packageXpi;
<|MERGE_RESOLUTION|>--- conflicted
+++ resolved
@@ -198,24 +198,12 @@
 exports["packageBootstrap"] = packageBootstrap;
 exports["packageLicense"] = packageLicense;
 exports["packageSrc"] = packageSrc;
-<<<<<<< HEAD
-exports["packageCommon"] = packageCommon;
-
-exports['package'] = parallel(
-  packageJQuery,
-  packageCodeMirror,
-  packageBootstrap,
-  packageLicense,
-  packageSrc,
-  packageCommon
-=======
 
 exports['package'] = series(
   parallel(
     packageJQuery,
     packageCodeMirror,
     packageBootstrap,
-    packageMaterialIcons,
     packageLicense,
     packageIcons,
     packageLibManageSieve,
@@ -223,7 +211,6 @@
     packageManageSieveUi
   ),
   packageSrc
->>>>>>> cbfa43ff
 );
 
 exports["packageXpi"] = packageXpi;
