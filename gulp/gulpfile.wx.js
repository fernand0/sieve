/*
 * The content of this file is licensed. You may obtain a copy of
 * the license at https://github.com/thsmi/sieve/ or request it via
 * email from the author.
 *
 * Do not remove or change this comment.
 *
 * The initial author of the code is:
 *   Thomas Schmid <schmid-thomas@gmx.net>
 */

const { src, dest, watch, parallel, series } = require('gulp');

const common = require("./gulpfile.common.js");

const path = require('path');

const BUILD_DIR_WX = path.join(common.BASE_DIR_BUILD, "wx");
const BUILD_DIR_WX_LIBS = path.join(BUILD_DIR_WX, '/libs');

const BASE_DIR_WX = "./src/wx/";

const { Stream } = require('stream');

/**
<<<<<<< HEAD
 * A gulp helper to transpose import statements to requires.
 */
class TransposeImports extends Stream.Transform {
=======
 * A gulp helper to rename mjs modules into js.
 * This is needed due to a bug in thunderbird.
 *
 * It means renaming the files as well as all of their imports.
 */
class TransposeMjsToJs extends Stream.Transform {

  /**
   * Create a new instance
   */
  constructor() {
    super({ readableObjectMode: true, writableObjectMode: true });
  }

  /**
   * Implements the stream's transform method which does the actual
   * work. It renames all mjs files and adjusts the imports.
   *
   * @param {File} file
   *   the vinyl file object
   * @param {*} enc
   *   the encoding
   * @param {Function} cb
   *   the callback which is called when processing is completed.
   */
  _transform(file, enc, cb) {
    // HTML, js and mjs files can reference other imports
    if ((file.extname !== ".js") && (file.extname !== ".mjs") && file.extname !== ".html") {
      cb(null, file);
      return;
    }

    if (!file.isBuffer()) {
      cb(null, file);
      return;
    }

    // Rename mjs to js
    if (file.extname === ".mjs")
      file.extname = ".js";

    // Update their import sections.
    if (file.extname === ".js") {
      let content = file.contents.toString();
      content = content.replace(
        /(import\s*({[\w\s\n,]*}\s*from\s*)?)"([\w/.]*)\.mjs"/gm,
        '$1"$3.js"');
      file.contents = Buffer.from(content);
    }

    if (file.extname === ".html") {
      let content = file.contents.toString();

      content = content.replace(
        /(<script\s*type="module"\s*src=")([\w/.]*)\.mjs("\s*>)/gm,
        '$1$2.js$3');

      file.contents = Buffer.from(content);
    }

    cb(null, file);
  }
}


/**
 * A gulp helper to transpose import statements to requires.
 */
class TransposeImportToRequire extends Stream.Transform {
>>>>>>> 02a0f980

  /**
   * Create a new instance
   */
  constructor() {
    super({ readableObjectMode: true, writableObjectMode: true });
  }

  /**
   * Implements the stream's transform method which does the actual
   * work and transforms the ES6 imports and export statements into
   * commons modules require and export statements.
   *
   * @param {File} file
   *   the vinyl file object
   * @param {*} enc
   *   the encoding
   * @param {Function} cb
   *   the callback which is called when processing is completed.
   */
  _transform(file, enc, cb) {

    if (file.extname !== ".js") {
      cb(null, file);
      return;
    }

    if (!file.isBuffer()) {
      cb(null, file);
      return;
    }

    let content = file.contents.toString();

    // Convert all ES6 imports...
    content = content.replace(/import\s*{([\w\s\n,]*)}\s*from\s*("[\w/.]*");/g, "const {$1} = require($2);");

    // ... and then all ES6 exports, but we have three styles here:
    // First one is "exports { something as somethingElse }"
    content = content.replace(/export\s*{\s*(\w*)\s*as\s*(\w*)\s*};/g, "module.exports.$2 = $1");
    // Second one is "exports { something }"
    content = content.replace(/export\s*{\s*(\w*)\s*};/g, "module.exports.$1 = $1");

    // And the most complex one is the third one "exports { something,\n  somethingElse }"
    const matches = content.matchAll(/export\s*{((?:[\s\n]*\w+[\s\n,]*)+)};/g);

    for (const match of matches) {
      const result = match[1].replace(/[^\S\n]*(\w+)(?:\s*,)?/g, "module.exports.$1 = $1;");
      content = content.replace(match[0], result);
    }

<<<<<<< HEAD
    file.contents = Buffer.from(content);

=======
>>>>>>> 02a0f980
    cb(null, file);
  }
}

/**
 * Copies the license file into the build directory.
 *
 * @returns {Stream}
 *   a stream to be consumed by gulp
 */
function packageLicense() {
  return src([
    "./LICENSE.md"
  ]).pipe(dest(BUILD_DIR_WX));
}


/**
 * Copies the codemirror sources into the build directory.
 *
 * @returns {Stream}
 *   a stream to be consumed by gulp
 */
function packageCodeMirror() {
  return common.packageCodeMirror(
    `${BUILD_DIR_WX}/libs/CodeMirror`);
}

/**
 * Copies the bootstrap sources into the build directory.
 *
 * @returns {Stream}
 *   a stream to be consumed by gulp
 **/
function packageBootstrap() {
  return common.packageBootstrap(
    `${BUILD_DIR_WX}/libs/bootstrap`);
}

/**
 * Copies the source files into the app/ directory...
 *
 * @returns {Stream}
 *   a stream to be consumed by gulp
 */
function packageSrc() {
  return src([
    BASE_DIR_WX + "/**",
    `!${BASE_DIR_WX}/libs/libManageSieve/**`
  ]).pipe(dest(BUILD_DIR_WX));
}

/**
 * Copies the application's icons into the lib folder.
 * We use it internally for windows decoration.
 *
 * @returns {Stream}
 *   a stream to be consumed by gulp
 */
function packageIcons() {

  return src([
    path.join(common.BASE_DIR_COMMON, "icons") + "/**"
  ], { base: common.BASE_DIR_COMMON }).pipe(dest(BUILD_DIR_WX_LIBS));
}

/**
 * Copies the all libManageSieve files into the app's lib folder.
 * It mixes the common files with the app specific.
 *
 * @returns {Stream}
 *   a stream to be consumed by gulp
 */
function packageLibManageSieve() {

  const BASE_LIB_DIR_WX = path.join(BASE_DIR_WX, "libs", "libManageSieve");
  const BASE_LIB_DIR_COMMON = path.join(common.BASE_DIR_COMMON, "libManageSieve");

  return common.src2(BASE_LIB_DIR_WX)
    .pipe(common.src2(BASE_LIB_DIR_COMMON))
<<<<<<< HEAD
    .pipe(new TransposeImports())
=======
    .pipe(new TransposeImportToRequire())
>>>>>>> 02a0f980
    .pipe(dest(path.join(BUILD_DIR_WX_LIBS, "libManageSieve")));
}


/**
 * Copies the common libSieve files into the app's lib folder
 *
 * @returns {Stream}
 *   a stream to be consumed by gulp
 */
function packageLibSieve() {

  const BASE_LIB_DIR_WX = path.join(BASE_DIR_WX, "libs", "libSieve");
  const BASE_LIB_DIR_COMMON = path.join(common.BASE_DIR_COMMON, "libSieve");

  return common.src2(BASE_LIB_DIR_WX)
    .pipe(common.src2(BASE_LIB_DIR_COMMON))
    .pipe(new TransposeMjsToJs())
    .pipe(dest(path.join(BUILD_DIR_WX_LIBS, "libSieve")));

}


/**
 * Copies the common managesieve.ui files into the app's lib folder
 *
 * @returns {Stream}
 *   a stream to be consumed by gulp
 */
function packageManageSieveUi() {
  return common.packageManageSieveUi(BUILD_DIR_WX_LIBS);
}


/**
 * Watches for changed source files and copies them into the build directory.
 */
function watchSrc() {

  watch(
    ['./src/**/*.js',
      './src/**/*.jsm',
      './src/**/*.html',
      './src/**/*.tpl',
      './src/**/*.css',
      './src/**/*.json'],
    parallel(
      packageSrc,
      packageManageSieveUi,
      packageLibSieve,
      packageLibManageSieve)
  );
}

/**
 * Updates the WebExtension's version.
 * It reads the information from the npm package and updates the install.rdf as well as the manifest.json
 */
async function updateVersion() {

  const pkgVersion = await common.getPackageVersion();
  await common.setPackageVersion(pkgVersion, './src/wx/manifest.json');
}

/**
 * Zips the build directory and creates a XPI inside the release folder.
 */
async function packageXpi() {

  const version = (await common.getPackageVersion()).join(".");

  const destination = path.resolve(common.BASE_DIR_BUILD, `sieve-${version}.xpi`);
  const source = path.resolve(`./${BUILD_DIR_WX}/`);

  await common.compress(source, destination);
}


exports["watch"] = watchSrc;

exports["updateVersion"] = updateVersion;

exports["packageCodeMirror"] = packageCodeMirror;
exports["packageBootstrap"] = packageBootstrap;
exports["packageLicense"] = packageLicense;
exports["packageSrc"] = packageSrc;

exports['package'] = series(
  parallel(
    packageCodeMirror,
    packageBootstrap,
    packageLicense,
    packageIcons,
    packageLibManageSieve,
    packageLibSieve,
    packageManageSieveUi
  ),
  packageSrc
);

exports["packageXpi"] = packageXpi;<|MERGE_RESOLUTION|>--- conflicted
+++ resolved
@@ -23,11 +23,6 @@
 const { Stream } = require('stream');
 
 /**
-<<<<<<< HEAD
- * A gulp helper to transpose import statements to requires.
- */
-class TransposeImports extends Stream.Transform {
-=======
  * A gulp helper to rename mjs modules into js.
  * This is needed due to a bug in thunderbird.
  *
@@ -97,7 +92,6 @@
  * A gulp helper to transpose import statements to requires.
  */
 class TransposeImportToRequire extends Stream.Transform {
->>>>>>> 02a0f980
 
   /**
    * Create a new instance
@@ -149,11 +143,8 @@
       content = content.replace(match[0], result);
     }
 
-<<<<<<< HEAD
     file.contents = Buffer.from(content);
 
-=======
->>>>>>> 02a0f980
     cb(null, file);
   }
 }
@@ -234,11 +225,7 @@
 
   return common.src2(BASE_LIB_DIR_WX)
     .pipe(common.src2(BASE_LIB_DIR_COMMON))
-<<<<<<< HEAD
-    .pipe(new TransposeImports())
-=======
     .pipe(new TransposeImportToRequire())
->>>>>>> 02a0f980
     .pipe(dest(path.join(BUILD_DIR_WX_LIBS, "libManageSieve")));
 }
 
