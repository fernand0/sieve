--- conflicted
+++ resolved
@@ -226,14 +226,10 @@
   const BASE_PATH = "./src/addon";
 
   return gulp.src([
-<<<<<<< HEAD
-    BASE_PATH + "/**",
-=======
     BASE_PATH+"/**",
 
     "!"+BASE_PATH+"/chrome/chromeFiles/content/filterList",
-    "!"+BASE_PATH+"/chrome/chromeFiles/content/filterList/**S"
->>>>>>> 045e79dd
+    "!"+BASE_PATH+"/chrome/chromeFiles/content/filterList/**"
   ])
     .pipe(gulp.dest('./build/thunderbird/'));
 });
