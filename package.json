--- conflicted
+++ resolved
@@ -10,15 +10,6 @@
   "devDependencies": {
     "bootstrap": "^5.0.0-alpha2",
     "codemirror": "^5.58.3",
-<<<<<<< HEAD
-    "electron": "^11.0.3",
-    "electron-packager": "^15.2.0",
-    "eslint": "^7.15.0",
-    "eslint-plugin-jsdoc": "^30.7.7",
-    "gulp": "^4.0.0",
-    "node-abi": "^2.19.3",
-    "tar": "^6.0.5",
-=======
     "electron": "^12.0.2",
     "electron-packager": "^15.2.0",
     "eslint": "^7.15.0",
@@ -27,7 +18,6 @@
     "gulp": "^4.0.0",
     "node-abi": "^2.21.0",
     "tar": "^6.1.0",
->>>>>>> 4a2a09c5
     "yazl": "^2.5.1"
   },
   "scripts": {
@@ -37,11 +27,7 @@
     "test": "gulp \"test:package\" && node ./tests/index.js ./build/test/app",
     "server": "node ./tools/Server/Server.js",
     "gulp": "gulp",
-<<<<<<< HEAD
-    "lint": "eslint --config .eslintrc.json ./src/**/*.js ./src/**/*.mjs ./tests/**/*.js ./tests/**/*.mjs gulpfile.js ./gulp"
-=======
     "lint": "eslint --config .eslintrc.json ./src/**/*.js ./src/**/*.mjs ./tests/**/*.js ./tests/**/*.mjs gulpfile.mjs ./gulp/**.mjs"
->>>>>>> 4a2a09c5
   },
   "repository": {
     "type": "git",
