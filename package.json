{
  "name": "sieve",
  "version": "0.4.2",
  "description": "Configures server-side sieve email filters",
  "directories": {
    "doc": "docs",
    "test": "tests"
  },
  "devDependencies": {
    "bootstrap": "^4.5.0",
    "codemirror": "^5.52.2",
    "electron": "^8.2.3",
    "electron-packager": "^14.0.6",
<<<<<<< HEAD
    "eslint": "^6.4.0",
    "eslint-plugin-jsdoc": "^24.0.0",
    "eslint-plugin-no-jquery": "^2.3.2",
=======
    "eslint": "^7.0.0",
    "eslint-plugin-jsdoc": "^25.4.1",
>>>>>>> b3565bf1
    "gulp": "^4.0.0",
    "jquery": "^3.5.1",
    "keytar": "^5.4.0",
    "tar": "^6.0.1",
    "yazl": "^2.5.1"
  },
  "scripts": {
    "start-win32": "gulp \"app:package-win32\" && cd ./build/electron/out/sieve-win32-x64/ && sieve.exe",
    "start": "./node_modules/.bin/electron ./build/electron/resources/",
    "debug": "./node_modules/.bin/electron ./build/electron/resources/ --debug",
    "test": "echo \"Error: no test specified\" && exit 1",
    "server": "node ./tools/Server/Server.js",
    "gulp": "gulp"
  },
  "repository": {
    "type": "git",
    "url": "git+https://github.com/thsmi/sieve.git"
  },
  "author": "Thomas Schmid <schmid-thomas@gmx.net>",
  "license": "AGPL-3.0",
  "bugs": {
    "url": "https://github.com/thsmi/sieve/issues"
  },
  "homepage": "https://github.com/thsmi/sieve#readme"
}<|MERGE_RESOLUTION|>--- conflicted
+++ resolved
@@ -11,14 +11,9 @@
     "codemirror": "^5.52.2",
     "electron": "^8.2.3",
     "electron-packager": "^14.0.6",
-<<<<<<< HEAD
-    "eslint": "^6.4.0",
-    "eslint-plugin-jsdoc": "^24.0.0",
-    "eslint-plugin-no-jquery": "^2.3.2",
-=======
     "eslint": "^7.0.0",
     "eslint-plugin-jsdoc": "^25.4.1",
->>>>>>> b3565bf1
+    "eslint-plugin-no-jquery": "^2.3.2",
     "gulp": "^4.0.0",
     "jquery": "^3.5.1",
     "keytar": "^5.4.0",
