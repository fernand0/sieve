{
  "name": "sieve",
  "version": "0.6.1",
  "description": "Configures server-side sieve email filters",
  "main": "main_esm.js",
  "directories": {
    "doc": "docs",
    "test": "tests"
  },
  "devDependencies": {
<<<<<<< HEAD
    "@codemirror/legacy-modes": "^6.1.0",
    "@rollup/plugin-node-resolve": "^13.3.0",
    "bootstrap": "^5.1.3",
    "codemirror": "^6.0.1",
=======
    "bootstrap": "^5.2.0",
    "codemirror": "^5.65.4",
>>>>>>> 097c8bb8
    "electron": "^19.0.9",
    "electron-packager": "^15.5.1",
    "eslint": "^8.20.0",
    "eslint-plugin-jsdoc": "^39.3.3",
    "gulp": "^4.0.0",
    "rollup": "^2.77.0",
    "yazl": "^2.5.1"
  },
  "scripts": {
    "start-win32": "gulp \"app:package-win32\" && cd ./build/electron/out/sieve-win32-x64/ && sieve.exe",
    "start": "cd node_modules/.bin && electron ./../../build/electron/resources",
    "debug": "cd node_modules/.bin && electron ./../../build/electron/resources --debug",
    "test": "gulp \"test:package\" && node ./tests/index.js ./build/test/app",
    "server": "node ./tools/Server/Server.js",
    "gulp": "gulp",
    "lint": "eslint --config .eslintrc.json ./src/**/*.js ./src/**/*.mjs ./tests/**/*.js ./tests/**/*.mjs gulpfile.mjs ./gulp/**.mjs"
  },
  "repository": {
    "type": "git",
    "url": "git+https://github.com/thsmi/sieve.git"
  },
  "author": "Thomas Schmid <schmid-thomas@gmx.net>",
  "license": "AGPL-3.0",
  "bugs": {
    "url": "https://github.com/thsmi/sieve/issues"
  },
  "homepage": "https://github.com/thsmi/sieve#readme"
}<|MERGE_RESOLUTION|>--- conflicted
+++ resolved
@@ -8,15 +8,10 @@
     "test": "tests"
   },
   "devDependencies": {
-<<<<<<< HEAD
     "@codemirror/legacy-modes": "^6.1.0",
     "@rollup/plugin-node-resolve": "^13.3.0",
-    "bootstrap": "^5.1.3",
+    "bootstrap": "^5.2.0",
     "codemirror": "^6.0.1",
-=======
-    "bootstrap": "^5.2.0",
-    "codemirror": "^5.65.4",
->>>>>>> 097c8bb8
     "electron": "^19.0.9",
     "electron-packager": "^15.5.1",
     "eslint": "^8.20.0",
