{
  "name": "sieve",
  "version": "0.4.2",
  "description": "Configures server-side sieve email filters",
  "directories": {
    "doc": "docs",
    "test": "tests"
  },
  "devDependencies": {
    "bootstrap": "^4.5.0",
    "codemirror": "^5.52.2",
    "electron": "^8.2.3",
    "electron-packager": "^14.0.6",
    "eslint": "^7.0.0",
<<<<<<< HEAD
    "eslint-plugin-jsdoc": "^25.4.1",
    "eslint-plugin-no-jquery": "^2.3.2",
=======
    "eslint-plugin-jsdoc": "^25.4.2",
>>>>>>> cbfa43ff
    "gulp": "^4.0.0",
    "jquery": "^3.5.1",
    "keytar": "^5.4.0",
    "tar": "^6.0.1",
    "yazl": "^2.5.1"
  },
  "scripts": {
    "start-win32": "gulp \"app:package-win32\" && cd ./build/electron/out/sieve-win32-x64/ && sieve.exe",
    "start": "./node_modules/.bin/electron ./build/electron/resources/",
    "debug": "./node_modules/.bin/electron ./build/electron/resources/ --debug",
    "test": "echo \"Error: no test specified\" && exit 1",
    "server": "node ./tools/Server/Server.js",
    "gulp": "gulp",
    "lint": "eslint --config .eslintrc.json src gulpfile.js gulp"
  },
  "repository": {
    "type": "git",
    "url": "git+https://github.com/thsmi/sieve.git"
  },
  "author": "Thomas Schmid <schmid-thomas@gmx.net>",
  "license": "AGPL-3.0",
  "bugs": {
    "url": "https://github.com/thsmi/sieve/issues"
  },
  "homepage": "https://github.com/thsmi/sieve#readme"
}<|MERGE_RESOLUTION|>--- conflicted
+++ resolved
@@ -12,12 +12,8 @@
     "electron": "^8.2.3",
     "electron-packager": "^14.0.6",
     "eslint": "^7.0.0",
-<<<<<<< HEAD
-    "eslint-plugin-jsdoc": "^25.4.1",
+    "eslint-plugin-jsdoc": "^25.4.2",
     "eslint-plugin-no-jquery": "^2.3.2",
-=======
-    "eslint-plugin-jsdoc": "^25.4.2",
->>>>>>> cbfa43ff
     "gulp": "^4.0.0",
     "jquery": "^3.5.1",
     "keytar": "^5.4.0",
