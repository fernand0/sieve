{
  "name": "sieve",
  "version": "0.4.2",
  "description": "Configures server-side sieve email filters",
  "directories": {
    "doc": "docs",
    "test": "tests"
  },
  "devDependencies": {
    "bootstrap": "^4.5.0",
    "codemirror": "^5.54.0",
    "electron": "^9.0.0",
    "electron-packager": "^14.0.6",
    "eslint": "^7.1.0",
    "eslint-plugin-jsdoc": "^25.4.2",
    "eslint-plugin-no-jquery": "^2.3.2",
    "gulp": "^4.0.0",
    "jquery": "^3.5.1",
<<<<<<< HEAD
    "keytar": "^5.4.0",
=======
    "keytar": "^6.0.0",
    "material-design-icons-iconfont": "^5.0.1",
    "node-abi": "^2.17.0",
>>>>>>> cefee33d
    "tar": "^6.0.1",
    "yazl": "^2.5.1"
  },
  "scripts": {
    "start-win32": "gulp \"app:package-win32\" && cd ./build/electron/out/sieve-win32-x64/ && sieve.exe",
    "start": "./node_modules/.bin/electron ./build/electron/resources/",
    "debug": "./node_modules/.bin/electron ./build/electron/resources/ --debug",
    "test": "node ./tests/index.js",
    "server": "node ./tools/Server/Server.js",
    "gulp": "gulp",
    "lint": "eslint --config .eslintrc.json src gulpfile.js gulp"
  },
  "repository": {
    "type": "git",
    "url": "git+https://github.com/thsmi/sieve.git"
  },
  "author": "Thomas Schmid <schmid-thomas@gmx.net>",
  "license": "AGPL-3.0",
  "bugs": {
    "url": "https://github.com/thsmi/sieve/issues"
  },
  "homepage": "https://github.com/thsmi/sieve#readme"
}<|MERGE_RESOLUTION|>--- conflicted
+++ resolved
@@ -16,13 +16,8 @@
     "eslint-plugin-no-jquery": "^2.3.2",
     "gulp": "^4.0.0",
     "jquery": "^3.5.1",
-<<<<<<< HEAD
-    "keytar": "^5.4.0",
-=======
     "keytar": "^6.0.0",
-    "material-design-icons-iconfont": "^5.0.1",
     "node-abi": "^2.17.0",
->>>>>>> cefee33d
     "tar": "^6.0.1",
     "yazl": "^2.5.1"
   },
