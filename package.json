--- conflicted
+++ resolved
@@ -11,14 +11,9 @@
     "codemirror": "^5.54.0",
     "electron": "^9.0.4",
     "electron-packager": "^14.0.6",
-<<<<<<< HEAD
-    "eslint": "^7.1.0",
-    "eslint-plugin-jsdoc": "^27.0.4",
-    "eslint-plugin-no-jquery": "^2.3.2",
-=======
     "eslint": "^7.2.0",
     "eslint-plugin-jsdoc": "^27.0.7",
->>>>>>> f9a8ab31
+    "eslint-plugin-no-jquery": "^2.3.2",
     "gulp": "^4.0.0",
     "jquery": "^3.5.1",
     "keytar": "^6.0.1",
