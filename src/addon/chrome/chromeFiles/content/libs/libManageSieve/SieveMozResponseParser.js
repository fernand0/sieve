--- conflicted
+++ resolved
@@ -22,10 +22,6 @@
    **/
   class SieveMozResponseParser extends SieveAbstractResponseParser {
 
-<<<<<<< HEAD
-=======
-
->>>>>>> fae98edc
     /**
      * @inheritDoc
      **/
