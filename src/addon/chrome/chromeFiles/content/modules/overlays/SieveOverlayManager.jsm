/*
 * The content of this file is licensed. You may obtain a copy of
 * the license at https://github.com/thsmi/sieve/ or request it via
 * email from the author.
 *
 * Do not remove or change this comment.
 *
 * The initial author of the code is:
 *   Thomas Schmid <schmid-thomas@gmx.net>
 */

(function (exports) {

  "use strict";

  /* global Components */

  const Cc = Components.classes;
  const Ci = Components.interfaces;
  const Cu = Components.utils;

  const CLEANUP_DELAY = 5000;
  const DEBUG = false;

  let SieveOverlayUtils =
    {
      addTabType: function (aTabType, tabmail) {
        if (!tabmail)
          throw new Error("Adding extension failed");

        tabmail.registerTabType(aTabType);
      },

      removeTabType: function (aTabType, tabmail) {
        /* if (tabmail.unregisterTabType)
        {
          tabmail.unregisterTabType(aTabType);

          if (aTabType.name in tabmail.tabTypes)
            throw "error";

          return;
        }*/

        if (!aTabType || !aTabType.name)
          throw new Error("Invalid Tabtype" + aTabType.name);

        if (!tabmail)
          throw new Error("Invalid Tabmail" + tabmail);

        if (!tabmail.tabTypes)
          throw new Error("Invalid tabtypes" + tabmail.tabTypes);

        if ((aTabType.name in tabmail.tabTypes) === false)
          return;

        for (let [modeName] of Object.entries(aTabType.modes)) {
          if (!tabmail.tabModes[modeName])
            continue;

          while (tabmail.tabModes[modeName].tabs.length) {
            // TODO we need a force close here....
            tabmail.closeTab(tabmail.tabModes[modeName].tabs[0], true);
            // Sleep -> Sync
            // TODO close tabs...
          }

          delete tabmail.tabModes[modeName];
        }

        delete tabmail.tabTypes[aTabType.name];

        if (aTabType.name in tabmail.tabTypes)
          throw new Error("Removing Tabtypes failed");
      },

      addToolBarItem: function (document, toolbox, button) {

        toolbox.palette.appendChild(button);

        // now it's getting ugly, the toolbar is already initialzed, so our button
        // is missing.

        // At first we are looking for toolbars containing a currentset
        // attribute with our id. The current set attribute is used to restore
        // the toolbar and does not change.
        let toolbars = document.querySelectorAll('toolbar[currentset*="' + button.id + '"]');

        // we need to loop through all toolbars as querySelector's can't match
        // attributes containing kommas. So we have to do that on our own.
        for (let i = 0; i < toolbars.length; i++) {
          let currentset = toolbars[i].getAttribute("currentset").split(",");
          let pos = currentset.indexOf("" + button.id);

          if (pos === -1)
            continue;

          let sib = null;
          let offset = 0;

          // we are now looking for the element directly behind us...
          while (pos < currentset.length - 1) {
            pos++;

            // these types are hardcoded in toolbar.xml and have no real Id
            // so we have no chance to find them. So we need a hack...
            switch (currentset[pos]) {
              case "separator":
              case "spring":
              case "spacer":
                offset++;
                continue;
            }

            // ... all other elements can be found.
            let sel = "#" + currentset[pos];

            sib = toolbars[i].querySelector(sel);

            if (sib)
              break;
          }

          if (!sib && offset) {
            sib = toolbars[i].lastChild;
            offset--;
          }

          while (sib && offset--)
            sib = sib.previousSibling;

          toolbars[i].insertItem("" + button.id, sib);
        }
      },

      removeToolBarItem: function (item) {
        item.parentNode.removeChild(item);
      },

      addMenuItem: function (document, item, sibling) {
        sibling.parentNode.insertBefore(item, sibling);
      },

      removeMenuItem: function (item) {
        item.parentNode.removeChild(item);
      },

      addStyleSheet: function (document, url) {
        let style = document.createProcessingInstruction(
          "xml-stylesheet",
          'href="' + url + '" "type="text/css"');
        document.insertBefore(style, document.documentElement);
      },

      removeStyleSheet: function (document, url) {
        for (let stylesheet of document.styleSheets.length) {
          if (stylesheet.href !== url)
            continue;

          stylesheet.ownerNode.parentNode.removeChild(stylesheet.ownerNode);
        }
      }
    };


  let SieveOverlayManager =
    {
      _overlays: [],
      _overlayUrls: {},

      _unload: new Map(),

      scripts: new Map(),
      listeners: new Set(),

      cleanupTimer: Cc["@mozilla.org/timer;1"].createInstance(Ci.nsITimer),

      log: function (str) {
        if (typeof (DEBUG) === "undefined" || DEBUG !== true)
          return;

        Components.classes["@mozilla.org/consoleservice;1"]
          .getService(Components.interfaces.nsIConsoleService)
          .logStringMessage(str);
      },

      addUnloadHook: function (win, uri) {

<<<<<<< HEAD
        // Conect the window with the script...
        if (this.scripts.has(uri) === false)
          this.scripts.set(uri, new Set());
=======
    /**
     * Converts a XUL Window into a DOMWindow
     *
     * @param {nsIXULWindow} xulWindow
     *   the xul window which should be converted.
     *
     * @returns {nsIDOMWindow}
     *   the dom window
     */
    _getWindow: function(xulWindow) {

      // Starting TB63 a xul window does not implement the nsIDOMWindow/nsIInterfaceRequestor.
      // The new way is to use the new docShell.domWindow member. But this is not available
      // on older TB Versions, so that we need both implementations.

      if (xulWindow.docShell && xulWindow.docShell.domWindow)
        return xulWindow.docShell.domWindow;

      return xulWindow.QueryInterface(Ci.nsIInterfaceRequestor).getInterface(Ci.nsIDOMWindow);
    },

    log: function (str) {
      if (typeof(DEBUG) === "undefined" || DEBUG !== true)
        return;
>>>>>>> fae98edc

        this.scripts.get(uri).add(win);

        // Next add an on close listener...
        // ... but one listener per window is more than enough.
        if (this.listeners.has(win))
          return;

        let that = this;

        win.addEventListener("unload", function _callback(ev) {

          that.log(`On Unload Event`);
          if (ev && (ev.target.defaultView !== win))
            return;

          win.removeEventListener("unload", _callback, false);

          that.listeners.delete(win);
          that.onUnload(win);
        });

        this.listeners.add(win);
      },

      /**
       * Called when a window is unloaded.
       * It removes the window from the watch and triggers a cleanup.
       *
       * The cleanup not instantanious instead it will be delayed by
       * few seconds to give the sieve protocol some time to cleanup.
       *
       * @param {Window} win
       *   the window which was unloaded.
       * @returns {void}
       */
      onUnload: function (win) {

        this.log(`Unloading ${win.location.href}`);
        // Remove all reverence to the window
        this.scripts.forEach((windows, uri) => {
          if (!windows.has(win))
            return;

          this.log(`Removing ${uri} from ${win.location.href}`);
          windows.delete(win);
        });

        this.log(`Resetting cleanup timer`);
        // Tigger tigger timeout...
        this.cleanupTimer.cancel();
        // then restart the timeout timer with a 5 second delay.
        this.cleanupTimer.initWithCallback(
          this, CLEANUP_DELAY,
          Ci.nsITimer.TYPE_ONE_SHOT);
      },

      /**
       * Checks the refcounting if there are any unused script.
       * And removes them if needed
       * @returns {void}
       */
      cleanup: function () {
        this.log(`Doing cleanup`);

        this.scripts.forEach((windows, uri) => {
          if (windows.size !== 0)
            return;

          this.log(`Unloading ${uri}, it is no more in use.`);
          Cu.unload(uri);

          this.scripts.delete(uri);
        });
      },

      /**
       * Callback handler needed by the timer implementation.
       * Do not invoke it manually
       * @param {nsITimer} timer
       *   the timer instance which caused this notification.
       * @returns {void}
       */
      notify: function (timer) {
        if (this.cleanupTimer !== timer)
          return;

        this.cleanupTimer.cancel();
        this.cleanup();
      },

      requireModule: function (uri, win) {
        if (uri.startsWith(".")) {
          uri = "chrome://sieve/content/modules" + uri.substring(1);
        }

        this.log(`Load ${uri} from ${win.location.href}`);

        let scope = {};
        Cu.import(uri, scope);

        if (typeof (win) !== "undefined" && win !== null)
          this.addUnloadHook(win, uri);

        return scope;
      },

<<<<<<< HEAD
      // nsIWindowMediatorListener functions
      onOpenWindow: function (aWindow) {
        // A new window has opened
        aWindow = aWindow.QueryInterface(Ci.nsIInterfaceRequestor)
          .getInterface(Ci.nsIDOMWindow);

        // Wait for it to finish loading
        aWindow.addEventListener("load", function listener() {
          aWindow.removeEventListener("load", listener, false);

          SieveOverlayManager.loadOverlay(aWindow);
=======
    // nsIWindowMediatorListener functions

    /**
     * Called when a new window is opened
     * @param {nsIXULWindow} xulWindow
     *   the new xul window which was opened
     *
     * @returns {undefined}
     */
    onOpenWindow: function (xulWindow) {

      let domWindow = SieveOverlayManager._getWindow(xulWindow);

      // Wait for it to finish loading
      domWindow.addEventListener("load", function listener() {
        domWindow.removeEventListener("load", listener, false);

        SieveOverlayManager.loadOverlay(domWindow);
>>>>>>> fae98edc

        }, false);
      },

<<<<<<< HEAD
      onCloseWindow: function (aWindow) {
      },
=======
    /**
     * Called when a window is closed
     * @param {nsIXULWindow} xulWindow
     *   the xul window which was closed
     *
     * @returns {undefined}
     */
    onCloseWindow: function (xulWindow) {
    },
>>>>>>> fae98edc

      onUnloadWindow: function (aWindow) {

        SieveOverlayManager.unloadWatcher(aWindow);

        this.log("OnUnloadWindow");

        // we mutate the array thus we interate backwards...
        for (let i = SieveOverlayManager._overlays.length - 1; i >= 0; i--) {
          if (SieveOverlayManager._overlays[i].window !== aWindow)
            continue;

          SieveOverlayManager._overlays[i].unload();
          SieveOverlayManager._overlays.splice(i, 1);
        }

        // Every time a window unloads we trigger this method...
        // ... to ensure the window gets cleaned
        this.onUnload(aWindow);
      },

      onWindowTitleChange: function (window, newTitle) { },

<<<<<<< HEAD
      loadWatcher: function (window) {

        if (SieveOverlayManager._unload.has(window))
          return;

        SieveOverlayManager._unload.set(window, function (aEvent) {
          let win = aEvent.currentTarget;
          win = win.QueryInterface(Ci.nsIInterfaceRequestor)
            .getInterface(Ci.nsIDOMWindow);
          SieveOverlayManager.onUnloadWindow(win);
        });

        window.addEventListener("unload", SieveOverlayManager._unload.get(window));
      },

      unloadWatcher: function (window) {

        if (typeof (window) === "undefined") {
=======
    /**
     * Add a load watcher to the given xul window.
     *
     * @param {nsIXULWindow} xulWindow
     *   the xul window which should be monitored
     *
     * @returns {void}
     */
    loadWatcher: function (xulWindow) {

      if (SieveOverlayManager._unload.has(xulWindow))
        return;

      SieveOverlayManager._unload.set(xulWindow, function (aEvent) {
        let xulWindow = aEvent.currentTarget;

        SieveOverlayManager.onUnloadWindow(
          SieveOverlayManager._getWindow(xulWindow));
      });

      xulWindow.addEventListener("unload", SieveOverlayManager._unload.get(xulWindow));
    },

    /**
     * Removes the unload wtach from the given xul window.
     *
     * @param {nsIXULWindow} xulWindow
     *   the xul for which the monitoring should be stopped
     *
     * @returns {void}
     */
    unloadWatcher: function (xulWindow) {

      if (typeof (xulWindow) === "undefined") {
>>>>>>> fae98edc

          // In case no window is specified we clean everything...
          this._unload.forEach((value, key) => {
            this.unloadWatcher(key);
          });

          this._unload.clear();
          return;
        }

<<<<<<< HEAD
        if (SieveOverlayManager._unload.has(window))
          window.removeEventListener("unload", SieveOverlayManager._unload.get(window));

        SieveOverlayManager._unload.delete(window);
      },
=======
      if (SieveOverlayManager._unload.has(xulWindow))
        xulWindow.removeEventListener("unload", SieveOverlayManager._unload.get(xulWindow));

      SieveOverlayManager._unload.delete(xulWindow);
    },
>>>>>>> fae98edc

      // ...
      addOverlay: function (overlay, url) {
        if (!this._overlayUrls[url])
          this._overlayUrls[url] = [];

        this._overlayUrls[url].push(overlay);
      },

      loadOverlay: function (window) {
        let url = window.document.baseURI;

        if (!this._overlayUrls[url])
          return;

        SieveOverlayManager.loadWatcher(window);

        for (let i = 0; i < this._overlayUrls[url].length; i++) {
          let overlay = new (this._overlayUrls[url][i])();
          this._overlays.push(overlay);
          overlay.load(window);
        }
      },

      load: function () {
        // Step 2: Inject code into UI
        let wm = Cc["@mozilla.org/appshell/window-mediator;1"]
          .getService(Ci.nsIWindowMediator);

<<<<<<< HEAD
        let windows = wm.getEnumerator(null);
        while (windows.hasMoreElements()) {
          let domWindow = windows.getNext().QueryInterface(Ci.nsIDOMWindow);
          SieveOverlayManager.loadOverlay(domWindow);
        }

        // Wait for any new browser windows to open
        wm.addListener(this);
      },
=======
      let windows = wm.getEnumerator(null);
      while (windows.hasMoreElements()) {
        let domWindow = windows.getNext();
        SieveOverlayManager.loadOverlay(domWindow);
      }
>>>>>>> fae98edc

      /**
       * Forces Unloading all loaded components.
       * @returns {void}
       */
      unload: function () {
        let wm = Cc["@mozilla.org/appshell/window-mediator;1"]
          .getService(Ci.nsIWindowMediator);

        while (this._overlays.length)
          this._overlays.pop().unload();

        wm.removeListener(this);

        SieveOverlayManager.unloadWatcher();

        this.cleanupTimer.cancel();

        this.scripts.forEach((windows, uri) => {
          Cu.unload(uri);

          windows.clear();
          this.scripts.delete(uri);
        });

        delete this._overlayUrls;
      }
    };

  exports.SieveOverlayUtils = SieveOverlayUtils;
  exports.SieveOverlayManager = SieveOverlayManager;

  // Expose as mozilla module...
  if (!exports.EXPORTED_SYMBOLS)
    exports.EXPORTED_SYMBOLS = [];

  exports.EXPORTED_SYMBOLS.push("SieveOverlayUtils");
  exports.EXPORTED_SYMBOLS.push("SieveOverlayManager");

})(this);<|MERGE_RESOLUTION|>--- conflicted
+++ resolved
@@ -23,174 +23,158 @@
   const DEBUG = false;
 
   let SieveOverlayUtils =
-    {
-      addTabType: function (aTabType, tabmail) {
-        if (!tabmail)
-          throw new Error("Adding extension failed");
-
-        tabmail.registerTabType(aTabType);
-      },
-
-      removeTabType: function (aTabType, tabmail) {
-        /* if (tabmail.unregisterTabType)
-        {
-          tabmail.unregisterTabType(aTabType);
-
-          if (aTabType.name in tabmail.tabTypes)
-            throw "error";
-
-          return;
-        }*/
-
-        if (!aTabType || !aTabType.name)
-          throw new Error("Invalid Tabtype" + aTabType.name);
-
-        if (!tabmail)
-          throw new Error("Invalid Tabmail" + tabmail);
-
-        if (!tabmail.tabTypes)
-          throw new Error("Invalid tabtypes" + tabmail.tabTypes);
-
-        if ((aTabType.name in tabmail.tabTypes) === false)
-          return;
-
-        for (let [modeName] of Object.entries(aTabType.modes)) {
-          if (!tabmail.tabModes[modeName])
-            continue;
-
-          while (tabmail.tabModes[modeName].tabs.length) {
-            // TODO we need a force close here....
-            tabmail.closeTab(tabmail.tabModes[modeName].tabs[0], true);
-            // Sleep -> Sync
-            // TODO close tabs...
+  {
+    addTabType: function (aTabType, tabmail) {
+      if (!tabmail)
+        throw new Error("Adding extension failed");
+
+      tabmail.registerTabType(aTabType);
+    },
+
+    removeTabType: function (aTabType, tabmail) {
+      /* if (tabmail.unregisterTabType)
+      {
+        tabmail.unregisterTabType(aTabType);
+
+        if (aTabType.name in tabmail.tabTypes)
+          throw "error";
+
+        return;
+      }*/
+
+      if (!aTabType || !aTabType.name)
+        throw new Error("Invalid Tabtype" + aTabType.name);
+
+      if (!tabmail)
+        throw new Error("Invalid Tabmail" + tabmail);
+
+      if (!tabmail.tabTypes)
+        throw new Error("Invalid tabtypes" + tabmail.tabTypes);
+
+      if ((aTabType.name in tabmail.tabTypes) === false)
+        return;
+
+      for (let [modeName] of Object.entries(aTabType.modes)) {
+        if (!tabmail.tabModes[modeName])
+          continue;
+
+        while (tabmail.tabModes[modeName].tabs.length) {
+          // TODO we need a force close here....
+          tabmail.closeTab(tabmail.tabModes[modeName].tabs[0], true);
+          // Sleep -> Sync
+          // TODO close tabs...
+        }
+
+        delete tabmail.tabModes[modeName];
+      }
+
+      delete tabmail.tabTypes[aTabType.name];
+
+      if (aTabType.name in tabmail.tabTypes)
+        throw new Error("Removing Tabtypes failed");
+    },
+
+    addToolBarItem: function (document, toolbox, button) {
+
+      toolbox.palette.appendChild(button);
+
+      // now it's getting ugly, the toolbar is already initialzed, so our button
+      // is missing.
+
+      // At first we are looking for toolbars containing a currentset
+      // attribute with our id. The current set attribute is used to restore
+      // the toolbar and does not change.
+      let toolbars = document.querySelectorAll('toolbar[currentset*="' + button.id + '"]');
+
+      // we need to loop through all toolbars as querySelector's can't match
+      // attributes containing kommas. So we have to do that on our own.
+      for (let i = 0; i < toolbars.length; i++) {
+        let currentset = toolbars[i].getAttribute("currentset").split(",");
+        let pos = currentset.indexOf("" + button.id);
+
+        if (pos === -1)
+          continue;
+
+        let sib = null;
+        let offset = 0;
+
+        // we are now looking for the element directly behind us...
+        while (pos < currentset.length - 1) {
+          pos++;
+
+          // these types are hardcoded in toolbar.xml and have no real Id
+          // so we have no chance to find them. So we need a hack...
+          switch (currentset[pos]) {
+            case "separator":
+            case "spring":
+            case "spacer":
+              offset++;
+              continue;
           }
 
-          delete tabmail.tabModes[modeName];
+          // ... all other elements can be found.
+          let sel = "#" + currentset[pos];
+
+          sib = toolbars[i].querySelector(sel);
+
+          if (sib)
+            break;
         }
 
-        delete tabmail.tabTypes[aTabType.name];
-
-        if (aTabType.name in tabmail.tabTypes)
-          throw new Error("Removing Tabtypes failed");
-      },
-
-      addToolBarItem: function (document, toolbox, button) {
-
-        toolbox.palette.appendChild(button);
-
-        // now it's getting ugly, the toolbar is already initialzed, so our button
-        // is missing.
-
-        // At first we are looking for toolbars containing a currentset
-        // attribute with our id. The current set attribute is used to restore
-        // the toolbar and does not change.
-        let toolbars = document.querySelectorAll('toolbar[currentset*="' + button.id + '"]');
-
-        // we need to loop through all toolbars as querySelector's can't match
-        // attributes containing kommas. So we have to do that on our own.
-        for (let i = 0; i < toolbars.length; i++) {
-          let currentset = toolbars[i].getAttribute("currentset").split(",");
-          let pos = currentset.indexOf("" + button.id);
-
-          if (pos === -1)
-            continue;
-
-          let sib = null;
-          let offset = 0;
-
-          // we are now looking for the element directly behind us...
-          while (pos < currentset.length - 1) {
-            pos++;
-
-            // these types are hardcoded in toolbar.xml and have no real Id
-            // so we have no chance to find them. So we need a hack...
-            switch (currentset[pos]) {
-              case "separator":
-              case "spring":
-              case "spacer":
-                offset++;
-                continue;
-            }
-
-            // ... all other elements can be found.
-            let sel = "#" + currentset[pos];
-
-            sib = toolbars[i].querySelector(sel);
-
-            if (sib)
-              break;
-          }
-
-          if (!sib && offset) {
-            sib = toolbars[i].lastChild;
-            offset--;
-          }
-
-          while (sib && offset--)
-            sib = sib.previousSibling;
-
-          toolbars[i].insertItem("" + button.id, sib);
+        if (!sib && offset) {
+          sib = toolbars[i].lastChild;
+          offset--;
         }
-      },
-
-      removeToolBarItem: function (item) {
-        item.parentNode.removeChild(item);
-      },
-
-      addMenuItem: function (document, item, sibling) {
-        sibling.parentNode.insertBefore(item, sibling);
-      },
-
-      removeMenuItem: function (item) {
-        item.parentNode.removeChild(item);
-      },
-
-      addStyleSheet: function (document, url) {
-        let style = document.createProcessingInstruction(
-          "xml-stylesheet",
-          'href="' + url + '" "type="text/css"');
-        document.insertBefore(style, document.documentElement);
-      },
-
-      removeStyleSheet: function (document, url) {
-        for (let stylesheet of document.styleSheets.length) {
-          if (stylesheet.href !== url)
-            continue;
-
-          stylesheet.ownerNode.parentNode.removeChild(stylesheet.ownerNode);
-        }
-      }
-    };
+
+        while (sib && offset--)
+          sib = sib.previousSibling;
+
+        toolbars[i].insertItem("" + button.id, sib);
+      }
+    },
+
+    removeToolBarItem: function (item) {
+      item.parentNode.removeChild(item);
+    },
+
+    addMenuItem: function (document, item, sibling) {
+      sibling.parentNode.insertBefore(item, sibling);
+    },
+
+    removeMenuItem: function (item) {
+      item.parentNode.removeChild(item);
+    },
+
+    addStyleSheet: function (document, url) {
+      let style = document.createProcessingInstruction(
+        "xml-stylesheet",
+        'href="' + url + '" "type="text/css"');
+      document.insertBefore(style, document.documentElement);
+    },
+
+    removeStyleSheet: function (document, url) {
+      for (let stylesheet of document.styleSheets.length) {
+        if (stylesheet.href !== url)
+          continue;
+
+        stylesheet.ownerNode.parentNode.removeChild(stylesheet.ownerNode);
+      }
+    }
+  };
 
 
   let SieveOverlayManager =
-    {
-      _overlays: [],
-      _overlayUrls: {},
-
-      _unload: new Map(),
-
-      scripts: new Map(),
-      listeners: new Set(),
-
-      cleanupTimer: Cc["@mozilla.org/timer;1"].createInstance(Ci.nsITimer),
-
-      log: function (str) {
-        if (typeof (DEBUG) === "undefined" || DEBUG !== true)
-          return;
-
-        Components.classes["@mozilla.org/consoleservice;1"]
-          .getService(Components.interfaces.nsIConsoleService)
-          .logStringMessage(str);
-      },
-
-      addUnloadHook: function (win, uri) {
-
-<<<<<<< HEAD
-        // Conect the window with the script...
-        if (this.scripts.has(uri) === false)
-          this.scripts.set(uri, new Set());
-=======
+  {
+    _overlays: [],
+    _overlayUrls: {},
+
+    _unload: new Map(),
+
+    scripts: new Map(),
+    listeners: new Set(),
+
+    cleanupTimer: Cc["@mozilla.org/timer;1"].createInstance(Ci.nsITimer),
+
     /**
      * Converts a XUL Window into a DOMWindow
      *
@@ -200,142 +184,138 @@
      * @returns {nsIDOMWindow}
      *   the dom window
      */
-    _getWindow: function(xulWindow) {
-
+    _getWindow: function (xulWindow) {
       // Starting TB63 a xul window does not implement the nsIDOMWindow/nsIInterfaceRequestor.
       // The new way is to use the new docShell.domWindow member. But this is not available
       // on older TB Versions, so that we need both implementations.
-
       if (xulWindow.docShell && xulWindow.docShell.domWindow)
         return xulWindow.docShell.domWindow;
-
       return xulWindow.QueryInterface(Ci.nsIInterfaceRequestor).getInterface(Ci.nsIDOMWindow);
     },
 
+
     log: function (str) {
-      if (typeof(DEBUG) === "undefined" || DEBUG !== true)
-        return;
->>>>>>> fae98edc
-
-        this.scripts.get(uri).add(win);
-
-        // Next add an on close listener...
-        // ... but one listener per window is more than enough.
-        if (this.listeners.has(win))
+      if (typeof (DEBUG) === "undefined" || DEBUG !== true)
+        return;
+
+      Components.classes["@mozilla.org/consoleservice;1"]
+        .getService(Components.interfaces.nsIConsoleService)
+        .logStringMessage(str);
+    },
+
+    addUnloadHook: function (win, uri) {
+
+      // Conect the window with the script...
+      if (this.scripts.has(uri) === false)
+        this.scripts.set(uri, new Set());
+
+
+      this.scripts.get(uri).add(win);
+
+      // Next add an on close listener...
+      // ... but one listener per window is more than enough.
+      if (this.listeners.has(win))
+        return;
+
+      let that = this;
+
+      win.addEventListener("unload", function _callback(ev) {
+
+        that.log(`On Unload Event`);
+        if (ev && (ev.target.defaultView !== win))
           return;
 
-        let that = this;
-
-        win.addEventListener("unload", function _callback(ev) {
-
-          that.log(`On Unload Event`);
-          if (ev && (ev.target.defaultView !== win))
-            return;
-
-          win.removeEventListener("unload", _callback, false);
-
-          that.listeners.delete(win);
-          that.onUnload(win);
-        });
-
-        this.listeners.add(win);
-      },
-
-      /**
-       * Called when a window is unloaded.
-       * It removes the window from the watch and triggers a cleanup.
-       *
-       * The cleanup not instantanious instead it will be delayed by
-       * few seconds to give the sieve protocol some time to cleanup.
-       *
-       * @param {Window} win
-       *   the window which was unloaded.
-       * @returns {void}
-       */
-      onUnload: function (win) {
-
-        this.log(`Unloading ${win.location.href}`);
-        // Remove all reverence to the window
-        this.scripts.forEach((windows, uri) => {
-          if (!windows.has(win))
-            return;
-
-          this.log(`Removing ${uri} from ${win.location.href}`);
-          windows.delete(win);
-        });
-
-        this.log(`Resetting cleanup timer`);
-        // Tigger tigger timeout...
-        this.cleanupTimer.cancel();
-        // then restart the timeout timer with a 5 second delay.
-        this.cleanupTimer.initWithCallback(
-          this, CLEANUP_DELAY,
-          Ci.nsITimer.TYPE_ONE_SHOT);
-      },
-
-      /**
-       * Checks the refcounting if there are any unused script.
-       * And removes them if needed
-       * @returns {void}
-       */
-      cleanup: function () {
-        this.log(`Doing cleanup`);
-
-        this.scripts.forEach((windows, uri) => {
-          if (windows.size !== 0)
-            return;
-
-          this.log(`Unloading ${uri}, it is no more in use.`);
-          Cu.unload(uri);
-
-          this.scripts.delete(uri);
-        });
-      },
-
-      /**
-       * Callback handler needed by the timer implementation.
-       * Do not invoke it manually
-       * @param {nsITimer} timer
-       *   the timer instance which caused this notification.
-       * @returns {void}
-       */
-      notify: function (timer) {
-        if (this.cleanupTimer !== timer)
+        win.removeEventListener("unload", _callback, false);
+
+        that.listeners.delete(win);
+        that.onUnload(win);
+      });
+
+      this.listeners.add(win);
+    },
+
+    /**
+     * Called when a window is unloaded.
+     * It removes the window from the watch and triggers a cleanup.
+     *
+     * The cleanup not instantanious instead it will be delayed by
+     * few seconds to give the sieve protocol some time to cleanup.
+     *
+     * @param {Window} win
+     *   the window which was unloaded.
+     * @returns {void}
+     */
+    onUnload: function (win) {
+
+      this.log(`Unloading ${win.location.href}`);
+      // Remove all reverence to the window
+      this.scripts.forEach((windows, uri) => {
+        if (!windows.has(win))
           return;
 
-        this.cleanupTimer.cancel();
-        this.cleanup();
-      },
-
-      requireModule: function (uri, win) {
-        if (uri.startsWith(".")) {
-          uri = "chrome://sieve/content/modules" + uri.substring(1);
-        }
-
-        this.log(`Load ${uri} from ${win.location.href}`);
-
-        let scope = {};
-        Cu.import(uri, scope);
-
-        if (typeof (win) !== "undefined" && win !== null)
-          this.addUnloadHook(win, uri);
-
-        return scope;
-      },
-
-<<<<<<< HEAD
-      // nsIWindowMediatorListener functions
-      onOpenWindow: function (aWindow) {
-        // A new window has opened
-        aWindow = aWindow.QueryInterface(Ci.nsIInterfaceRequestor)
-          .getInterface(Ci.nsIDOMWindow);
-
-        // Wait for it to finish loading
-        aWindow.addEventListener("load", function listener() {
-          aWindow.removeEventListener("load", listener, false);
-
-          SieveOverlayManager.loadOverlay(aWindow);
-=======
+        this.log(`Removing ${uri} from ${win.location.href}`);
+        windows.delete(win);
+      });
+
+      this.log(`Resetting cleanup timer`);
+      // Tigger tigger timeout...
+      this.cleanupTimer.cancel();
+      // then restart the timeout timer with a 5 second delay.
+      this.cleanupTimer.initWithCallback(
+        this, CLEANUP_DELAY,
+        Ci.nsITimer.TYPE_ONE_SHOT);
+    },
+
+    /**
+     * Checks the refcounting if there are any unused script.
+     * And removes them if needed
+     * @returns {void}
+     */
+    cleanup: function () {
+      this.log(`Doing cleanup`);
+
+      this.scripts.forEach((windows, uri) => {
+        if (windows.size !== 0)
+          return;
+
+        this.log(`Unloading ${uri}, it is no more in use.`);
+        Cu.unload(uri);
+
+        this.scripts.delete(uri);
+      });
+    },
+
+    /**
+     * Callback handler needed by the timer implementation.
+     * Do not invoke it manually
+     * @param {nsITimer} timer
+     *   the timer instance which caused this notification.
+     * @returns {void}
+     */
+    notify: function (timer) {
+      if (this.cleanupTimer !== timer)
+        return;
+
+      this.cleanupTimer.cancel();
+      this.cleanup();
+    },
+
+    requireModule: function (uri, win) {
+      if (uri.startsWith(".")) {
+        uri = "chrome://sieve/content/modules" + uri.substring(1);
+      }
+
+      this.log(`Load ${uri} from ${win.location.href}`);
+
+      let scope = {};
+      Cu.import(uri, scope);
+
+      if (typeof (win) !== "undefined" && win !== null)
+        this.addUnloadHook(win, uri);
+
+      return scope;
+    },
+
     // nsIWindowMediatorListener functions
 
     /**
@@ -354,15 +334,10 @@
         domWindow.removeEventListener("load", listener, false);
 
         SieveOverlayManager.loadOverlay(domWindow);
->>>>>>> fae98edc
-
-        }, false);
-      },
-
-<<<<<<< HEAD
-      onCloseWindow: function (aWindow) {
-      },
-=======
+
+      }, false);
+    },
+
     /**
      * Called when a window is closed
      * @param {nsIXULWindow} xulWindow
@@ -372,50 +347,29 @@
      */
     onCloseWindow: function (xulWindow) {
     },
->>>>>>> fae98edc
-
-      onUnloadWindow: function (aWindow) {
-
-        SieveOverlayManager.unloadWatcher(aWindow);
-
-        this.log("OnUnloadWindow");
-
-        // we mutate the array thus we interate backwards...
-        for (let i = SieveOverlayManager._overlays.length - 1; i >= 0; i--) {
-          if (SieveOverlayManager._overlays[i].window !== aWindow)
-            continue;
-
-          SieveOverlayManager._overlays[i].unload();
-          SieveOverlayManager._overlays.splice(i, 1);
-        }
-
-        // Every time a window unloads we trigger this method...
-        // ... to ensure the window gets cleaned
-        this.onUnload(aWindow);
-      },
-
-      onWindowTitleChange: function (window, newTitle) { },
-
-<<<<<<< HEAD
-      loadWatcher: function (window) {
-
-        if (SieveOverlayManager._unload.has(window))
-          return;
-
-        SieveOverlayManager._unload.set(window, function (aEvent) {
-          let win = aEvent.currentTarget;
-          win = win.QueryInterface(Ci.nsIInterfaceRequestor)
-            .getInterface(Ci.nsIDOMWindow);
-          SieveOverlayManager.onUnloadWindow(win);
-        });
-
-        window.addEventListener("unload", SieveOverlayManager._unload.get(window));
-      },
-
-      unloadWatcher: function (window) {
-
-        if (typeof (window) === "undefined") {
-=======
+
+    onUnloadWindow: function (aWindow) {
+
+      SieveOverlayManager.unloadWatcher(aWindow);
+
+      this.log("OnUnloadWindow");
+
+      // we mutate the array thus we interate backwards...
+      for (let i = SieveOverlayManager._overlays.length - 1; i >= 0; i--) {
+        if (SieveOverlayManager._overlays[i].window !== aWindow)
+          continue;
+
+        SieveOverlayManager._overlays[i].unload();
+        SieveOverlayManager._overlays.splice(i, 1);
+      }
+
+      // Every time a window unloads we trigger this method...
+      // ... to ensure the window gets cleaned
+      this.onUnload(aWindow);
+    },
+
+    onWindowTitleChange: function (window, newTitle) { },
+
     /**
      * Add a load watcher to the given xul window.
      *
@@ -450,104 +404,88 @@
     unloadWatcher: function (xulWindow) {
 
       if (typeof (xulWindow) === "undefined") {
->>>>>>> fae98edc
-
-          // In case no window is specified we clean everything...
-          this._unload.forEach((value, key) => {
-            this.unloadWatcher(key);
-          });
-
-          this._unload.clear();
-          return;
-        }
-
-<<<<<<< HEAD
-        if (SieveOverlayManager._unload.has(window))
-          window.removeEventListener("unload", SieveOverlayManager._unload.get(window));
-
-        SieveOverlayManager._unload.delete(window);
-      },
-=======
+
+        // In case no window is specified we clean everything...
+        this._unload.forEach((value, key) => {
+          this.unloadWatcher(key);
+        });
+
+        this._unload.clear();
+        return;
+      }
+
       if (SieveOverlayManager._unload.has(xulWindow))
         xulWindow.removeEventListener("unload", SieveOverlayManager._unload.get(xulWindow));
 
       SieveOverlayManager._unload.delete(xulWindow);
     },
->>>>>>> fae98edc
-
-      // ...
-      addOverlay: function (overlay, url) {
-        if (!this._overlayUrls[url])
-          this._overlayUrls[url] = [];
-
-        this._overlayUrls[url].push(overlay);
-      },
-
-      loadOverlay: function (window) {
-        let url = window.document.baseURI;
-
-        if (!this._overlayUrls[url])
-          return;
-
-        SieveOverlayManager.loadWatcher(window);
-
-        for (let i = 0; i < this._overlayUrls[url].length; i++) {
-          let overlay = new (this._overlayUrls[url][i])();
-          this._overlays.push(overlay);
-          overlay.load(window);
-        }
-      },
-
-      load: function () {
-        // Step 2: Inject code into UI
-        let wm = Cc["@mozilla.org/appshell/window-mediator;1"]
-          .getService(Ci.nsIWindowMediator);
-
-<<<<<<< HEAD
-        let windows = wm.getEnumerator(null);
-        while (windows.hasMoreElements()) {
-          let domWindow = windows.getNext().QueryInterface(Ci.nsIDOMWindow);
-          SieveOverlayManager.loadOverlay(domWindow);
-        }
-
-        // Wait for any new browser windows to open
-        wm.addListener(this);
-      },
-=======
+
+    // ...
+    addOverlay: function (overlay, url) {
+      if (!this._overlayUrls[url])
+        this._overlayUrls[url] = [];
+
+      this._overlayUrls[url].push(overlay);
+    },
+
+    loadOverlay: function (window) {
+      let url = window.document.baseURI;
+
+      if (!this._overlayUrls[url])
+        return;
+
+      SieveOverlayManager.loadWatcher(window);
+
+      for (let i = 0; i < this._overlayUrls[url].length; i++) {
+        let overlay = new (this._overlayUrls[url][i])();
+        this._overlays.push(overlay);
+        overlay.load(window);
+      }
+    },
+
+    load: function () {
+      // Step 2: Inject code into UI
+      let wm = Cc["@mozilla.org/appshell/window-mediator;1"]
+        .getService(Ci.nsIWindowMediator);
+
       let windows = wm.getEnumerator(null);
       while (windows.hasMoreElements()) {
-        let domWindow = windows.getNext();
+        let domWindow = windows.getNext()
         SieveOverlayManager.loadOverlay(domWindow);
       }
->>>>>>> fae98edc
-
-      /**
-       * Forces Unloading all loaded components.
-       * @returns {void}
-       */
-      unload: function () {
-        let wm = Cc["@mozilla.org/appshell/window-mediator;1"]
-          .getService(Ci.nsIWindowMediator);
-
-        while (this._overlays.length)
-          this._overlays.pop().unload();
-
-        wm.removeListener(this);
-
-        SieveOverlayManager.unloadWatcher();
-
-        this.cleanupTimer.cancel();
-
-        this.scripts.forEach((windows, uri) => {
-          Cu.unload(uri);
-
-          windows.clear();
-          this.scripts.delete(uri);
-        });
-
-        delete this._overlayUrls;
-      }
-    };
+
+      // Wait for any new browser windows to open
+      wm.addListener(this);
+    },
+
+
+    /**
+     * Forces Unloading all loaded components.
+     * @returns {void}
+     */
+    unload: function () {
+      let wm = Cc["@mozilla.org/appshell/window-mediator;1"]
+        .getService(Ci.nsIWindowMediator);
+
+      while (this._overlays.length)
+        this._overlays.pop().unload();
+
+      wm.removeListener(this);
+
+      SieveOverlayManager.unloadWatcher();
+
+      this.cleanupTimer.cancel();
+
+      this.scripts.forEach((windows, uri) => {
+        Cu.unload(uri);
+
+        windows.clear();
+        this.scripts.delete(uri);
+      });
+
+      delete this._overlayUrls;
+    }
+  };
 
   exports.SieveOverlayUtils = SieveOverlayUtils;
   exports.SieveOverlayManager = SieveOverlayManager;
