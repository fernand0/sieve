<!DOCTYPE html>
<html lang="en">

<head>
  <meta charset="utf-8">
  <meta name="viewport" content="width=device-width, initial-scale=1, shrink-to-fit=no">

  <title>Manage Sieve Scripts</title>

  <!-- Bootstrap core CSS -->
  <link rel="stylesheet" href="./libs/bootstrap/css/bootstrap.min.css">

  <!-- Custom styles for this template -->
  <link href="./css/navbar-top-fixed.css" rel="stylesheet">
</head>

<body>
  <div id="ctx">

    <nav id="tabs-container" class="navbar navbar-expand-md navbar-dark static-top bg-dark">


        <div id="tabs-scroll-left" class="navbar-text">◁</div>
        <div id="tabs-scroll-box">
          <ul id="tabs-items" class="nav nav-tabs list" role="tablist">
            <li id="accounts-tab" class="nav-item">
              <a class="nav-link active" data-bs-toggle="tab" href="#accounts" role="tab">Home</a>
            </li>
          </ul>
        </div>
        <div id="tabs-scroll-right" class="navbar-text">▷</div>

    </nav>

    <div class="tab-content" id="tabs-content">
      <iframe id="accounts" class="tab-pane fade show active" role="tabpanel" src="./libs/managesieve.ui/accounts.html"></iframe>
    </div>

  </div>


  <!-- Bootstrap core JavaScript
    ================================================== -->
  <!-- Placed at the end of the document so the pages load faster -->
  <script src="./libs/bootstrap/js/bootstrap.bundle.min.js"></script>
<<<<<<< HEAD

  <script type="module" src="./app.js"></script>
=======
  <script type="module" src="./app.mjs"></script>
>>>>>>> 4a2a09c5
</body>

</html><|MERGE_RESOLUTION|>--- conflicted
+++ resolved
@@ -43,12 +43,7 @@
     ================================================== -->
   <!-- Placed at the end of the document so the pages load faster -->
   <script src="./libs/bootstrap/js/bootstrap.bundle.min.js"></script>
-<<<<<<< HEAD
-
-  <script type="module" src="./app.js"></script>
-=======
   <script type="module" src="./app.mjs"></script>
->>>>>>> 4a2a09c5
 </body>
 
 </html>