--- conflicted
+++ resolved
@@ -462,10 +462,6 @@
   },
 
   "get-preference": (msg) => {
-<<<<<<< HEAD
-    const { SievePrefManager } = require('./lib/libManageSieve/settings/SievePrefManager.js');
-=======
->>>>>>> aee0bc46
 
     let pref = new SievePrefManager("editor");
 
@@ -488,11 +484,6 @@
   },
 
   "set-preference": (msg) => {
-<<<<<<< HEAD
-    const { SievePrefManager } = require('./lib/libManageSieve/settings/SievePrefManager.js');
-
-=======
->>>>>>> aee0bc46
     let pref = new SievePrefManager("editor");
     pref.setValue(msg.payload.key, msg.payload.value);
   }
