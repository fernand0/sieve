<!DOCTYPE html>
<html lang="en">

<head>
  <meta charset="utf-8">
  <meta name="viewport" content="width=device-width, initial-scale=1, shrink-to-fit=no">

  <title>Manage Sieve Scripts</title>

  <!-- Bootstrap core CSS -->
  <link rel="stylesheet" href="./libs/bootstrap/css/bootstrap.min.css">

  <link rel="stylesheet" href="./libs/CodeMirror/lib/codemirror.css">
  <link rel="stylesheet" href="./libs/CodeMirror/theme/eclipse.css">

  <script src="./libs/CodeMirror/lib/codemirror.js"></script>
  <script src="./libs/CodeMirror/addon/search/searchcursor.js"></script>
  <script src="./libs/CodeMirror/addon/edit/matchbrackets.js"></script>

  <script src="./libs/CodeMirror/mode/sieve/sieve.js"></script>

  <style>
    .CodeMirror {
      border-color: #eee;
      border-width: 0px 1px 1px 1px;
      border-style: solid;
      height: auto;
    }

    #sieve-widget-editor {
      border: 0;
    }

    .sticky {
      position: sticky;
      top: 0px;
      z-index: 10;
      background-color: inherit;
      border-bottom: 1px solid #eee;
    }

    html {
      overflow-y: scroll;
    }

    .activeline {
      background: #e8f2ff !important;
    }
  </style>
</head>

<body>
  <div class="container">
    <div class="card mt-4 mb-2">
      <div class="card-header d-flex justify-content-between py-0">
        <ul class="nav nav-tabs card-header-tabs my-0 pt-3" role="tablist">
          <li class="nav-item">
            <a class="nav-link" data-toggle="tab" href="#sieve-widget-editor" role="tab">Script</a>
          </li>
          <li class="nav-item">
            <a class="nav-link active" data-toggle="tab" href="#sieve-plaintext-editor" role="tab">Source</a>
          </li>
        </ul>
        <div class="align-self-center">

          <div id="sieve-editor-settings" class="btn-group ml-2 dropdown">
            <a class="btn btn-sm btn-outline-secondary dropdown-toggle" href="#" role="button" data-toggle="dropdown" aria-haspopup="true"
              aria-expanded="false">
              Settings
              <!--<img src="./img/settings_24px.svg">-->
            </a>
            <div class="dropdown-menu dropdown-menu-right" aria-labelledby="dropdownMenuLink">
              <a class="dropdown-item sieve-editor-disable-syntaxcheck" href="#">Enable Syntax Check</a>
              <a class="dropdown-item sieve-editor-enable-syntaxcheck" href="#">Disable Syntax Check</a>
              <a class="dropdown-item" href="javascript:window.location.reload(true)">Reload UI</a>
            </div>
          </div>
        </div>
      </div>

      <div class="card-body py-2 px-0 mx-2 sticky" id="sieve-editor-toolbar">
        <div>
          <div class="btn-group mr-2" role="group">
            <button id="sieve-editor-save" type="button" class="btn btn-sm btn-outline-secondary">Save</button>
          </div>

          <div class="btn-group mr-2" role="group">
            <button id="sieve-editor-cut" type="button" class="btn btn-sm btn-outline-secondary">Cut</button>
            <button id="sieve-editor-copy" type="button" class="btn btn-sm btn-outline-secondary">Copy</button>
            <button id="sieve-editor-paste" type="button" class="btn btn-sm btn-outline-secondary">Paste</button>
          </div>

          <div class="btn-group mr-2 " role="group">
            <button id="sieve-editor-undo" type="button" class="btn btn-sm btn-outline-secondary">Undo</button>
            <button id="sieve-editor-redo" type="button" class="btn btn-sm btn-outline-secondary">Redo</button>
          </div>

          <div class="btn-group mr-2 " role="group">
            <button id="sieve-editor-replace-replace" type="button" class="btn btn-sm btn-outline-secondary">Find &amp; Replace</button>
          </div>

          <button id="sieve-editor-quickreference" type="button" class="btn-group mr-2 btn btn-sm btn-outline-secondary">Reference</button>
        </div>
        <div id="sieve-editor-find-toolbar" style="display:none;">
          <hr>
          <div class="row">
            <div class="col-md-6">
              <div class="input-group mb-2">
<<<<<<< HEAD
                <input type="text" class="form-control form-control-sm" placeholder="Search for..."
                  id="sieve-editor-txt-find">
=======
                <input type="text" class="form-control form-control-sm" placeholder="Search for..." id="sieve-editor-txt-find">
>>>>>>> 0fb17bf4
                <span class="input-group-btn">
                  <button id="sieve-editor-find" class="btn btn-sm btn-outline-secondary" type="button">Find</button>
                </span>
              </div>
            </div>
            <div class="col-md-6">
              <div class="input-group mb-2">
<<<<<<< HEAD
                <input type="text" class="form-control form-control-sm" placeholder="Replace with..."
                  id="sieve-editor-txt-replace">
=======
                <input type="text" class="form-control form-control-sm" placeholder="Replace with..." id="sieve-editor-txt-replace">
>>>>>>> 0fb17bf4
                <span class="input-group-btn">
                  <button id="sieve-editor-replace" class="btn btn-sm btn-outline-secondary" type="button">Replace</button>
                </span>
              </div>
            </div>
          </div>
          <div>
            <label class="custom-control custom-checkbox">
<<<<<<< HEAD
              <input id="sieve-editor-casesensitive"type="checkbox" class="custom-control-input">
=======
              <input id="sieve-editor-casesensitive" type="checkbox" class="custom-control-input">
>>>>>>> 0fb17bf4
              <span class="custom-control-indicator"></span>
              <span class="custom-control-description">Match Case</span>
            </label>
            <label class="custom-control custom-checkbox">
              <input id="sieve-editor-backward" type="checkbox" class="custom-control-input">
              <span class="custom-control-indicator"></span>
              <span class="custom-control-description">Search Backward</span>
            </label>
          </div>

        </div>
      </div>

      <div id="sieve-tab-content" class="list-group list-group-flush siv-tpl-scripts tab-content mx-2 mb-2">
        <iframe id="sieve-widget-editor" class="tab-pane fade" role="tabpanel" src="./libs/libSieve/SieveGui.html"></iframe>
        <form id="sieve-plaintext-editor" class="tab-pane fade show active" role="tabpanel">
          <textarea id="code" name="code" class="form-control"></textarea>
        </form>
      </div>
    </div>

  </div>

  <div id="sieve-editor-msg">
    <!-- We do some magic here. First we render the real content-->
    <div class="footer fixed-bottom container">
      <div>
        <div class="alert alert-warning mx-2" role="alert">
          <h4 class="alert-heading">Server reports script errors</h4>
          <p class="sieve-editor-msg-details"></p>
        </div>
      </div>
    </div>

    <!-- Then an insible element which ensures there is alway enough -->
    <!-- so that the messeage never overlays the textbox -->
    <!-- it is like a dynamically sized space -->
    <div class="footer container invisible">
      <div style="margin: 1px;">
        <div class="alert alert-warning mx-2" role="alert">
          <h4 class="alert-heading">Server reports script errors</h4>
          <p class="sieve-editor-msg-details"></p>
        </div>
      </div>
    </div>
  </div>


  <!-- Bootstrap core JavaScript
    ================================================== -->
  <!-- Placed at the end of the document so the pages load faster -->
  <script src="./libs/jquery/jquery.min.js"></script>
  <script src="./libs/bootstrap/js/bootstrap.bundle.min.js"></script>

  <script src="./utils/SieveIpcClient.js"></script>
  <script src="./utils/SieveTemplateLoader.js"></script>

  <script src="editor.js"></script>

</body>

</html><|MERGE_RESOLUTION|>--- conflicted
+++ resolved
@@ -106,12 +106,7 @@
           <div class="row">
             <div class="col-md-6">
               <div class="input-group mb-2">
-<<<<<<< HEAD
-                <input type="text" class="form-control form-control-sm" placeholder="Search for..."
-                  id="sieve-editor-txt-find">
-=======
                 <input type="text" class="form-control form-control-sm" placeholder="Search for..." id="sieve-editor-txt-find">
->>>>>>> 0fb17bf4
                 <span class="input-group-btn">
                   <button id="sieve-editor-find" class="btn btn-sm btn-outline-secondary" type="button">Find</button>
                 </span>
@@ -119,12 +114,7 @@
             </div>
             <div class="col-md-6">
               <div class="input-group mb-2">
-<<<<<<< HEAD
-                <input type="text" class="form-control form-control-sm" placeholder="Replace with..."
-                  id="sieve-editor-txt-replace">
-=======
                 <input type="text" class="form-control form-control-sm" placeholder="Replace with..." id="sieve-editor-txt-replace">
->>>>>>> 0fb17bf4
                 <span class="input-group-btn">
                   <button id="sieve-editor-replace" class="btn btn-sm btn-outline-secondary" type="button">Replace</button>
                 </span>
@@ -133,11 +123,7 @@
           </div>
           <div>
             <label class="custom-control custom-checkbox">
-<<<<<<< HEAD
-              <input id="sieve-editor-casesensitive"type="checkbox" class="custom-control-input">
-=======
               <input id="sieve-editor-casesensitive" type="checkbox" class="custom-control-input">
->>>>>>> 0fb17bf4
               <span class="custom-control-indicator"></span>
               <span class="custom-control-description">Match Case</span>
             </label>
