--- conflicted
+++ resolved
@@ -21,11 +21,7 @@
     <!-- Placed at the end of the document so the pages load faster -->
     <script src="./../bootstrap/js/bootstrap.bundle.min.js"></script>
 
-<<<<<<< HEAD
-    <script type="module" src="accounts.js"></script>
-=======
     <script type="module" src="accounts.mjs"></script>
->>>>>>> 4a2a09c5
   </div>
 
 </body>
