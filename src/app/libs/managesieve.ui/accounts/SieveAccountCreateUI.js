/*
 * The content of this file is licensed. You may obtain a copy of
 * the license at https://github.com/thsmi/sieve/ or request it via
 * email from the author.
 *
 * Do not remove or change this comment.
 *
 * The initial author of the code is:
 *   Thomas Schmid <schmid-thomas@gmx.net>
 */

/* global $ */

import { SieveIpcClient } from "./../utils/SieveIpcClient.js";
import { SieveTemplate } from "./../utils/SieveTemplate.js";

<<<<<<< HEAD
/**
 * Imports sieve settings from mailers.
 */
class SieveAccountCreateUI {
=======
  /* global bootstrap */
  /* global SieveTemplate */
  /* global SieveIpcClient */
>>>>>>> 02a0f980

  /**
   * Shows the import account dialog.
   *
   * @returns {boolean}
   *   true in case the dialog as accepted otherwise false.
   */
<<<<<<< HEAD
  async show() {

    const dialog = await (new SieveTemplate())
      .load("./accounts/account.dialog.create.tpl");
    document.querySelector("#ctx").appendChild(dialog);

    return await new Promise((resolve) => {

      dialog
        .querySelector(".sieve-create-account-btn")
        .addEventListener("click", async () => {

          const account = {
            name: dialog.querySelector(".sieve-create-account-displayname").value,
            hostname: dialog.querySelector(".sieve-create-account-hostname").value,
            port: dialog.querySelector(".sieve-create-account-port").value,
            username: dialog.querySelector(".sieve-create-account-username").value
          };

          // fix me remove modal2 from dom.
          await SieveIpcClient.sendMessage("core", "account-create", account);
          $(dialog).modal('hide');
          resolve(true);
        });

      $(dialog).modal('show')
        .on('hidden.bs.modal', () => {
          dialog.parentNode.removeChild(dialog);
          resolve(false);
        });
    });
=======
  class SieveAccountCreateUI {

    /**
     * Shows the import account dialog.
     *
     * @returns {boolean}
     *   true in case the dialog as accepted otherwise false.
     */
    async show() {

      const dialog = await (new SieveTemplate())
        .load("./accounts/account.dialog.create.tpl");
      document.querySelector("#ctx").appendChild(dialog);

      return await new Promise((resolve) => {

        const modal = new bootstrap.Modal(dialog);

        dialog
          .querySelector(".sieve-create-account-btn")
          .addEventListener("click", async () => {

            const account = {
              name: dialog.querySelector(".sieve-create-account-displayname").value,
              hostname: dialog.querySelector(".sieve-create-account-hostname").value,
              port: dialog.querySelector(".sieve-create-account-port").value,
              username: dialog.querySelector(".sieve-create-account-username").value
            };

            // fix me remove modal2 from dom.
            await SieveIpcClient.sendMessage("core", "account-create", account);
            modal.hide();
            resolve(true);
          });

        modal.show();
        dialog.addEventListener('hidden.bs.modal', () => {
          dialog.parentNode.removeChild(dialog);
          resolve(false);
        });
      });
    }
>>>>>>> 02a0f980
  }
}

export { SieveAccountCreateUI };<|MERGE_RESOLUTION|>--- conflicted
+++ resolved
@@ -9,21 +9,15 @@
  *   Thomas Schmid <schmid-thomas@gmx.net>
  */
 
-/* global $ */
 
+  /* global bootstrap */
 import { SieveIpcClient } from "./../utils/SieveIpcClient.js";
 import { SieveTemplate } from "./../utils/SieveTemplate.js";
 
-<<<<<<< HEAD
 /**
  * Imports sieve settings from mailers.
  */
 class SieveAccountCreateUI {
-=======
-  /* global bootstrap */
-  /* global SieveTemplate */
-  /* global SieveIpcClient */
->>>>>>> 02a0f980
 
   /**
    * Shows the import account dialog.
@@ -31,7 +25,6 @@
    * @returns {boolean}
    *   true in case the dialog as accepted otherwise false.
    */
-<<<<<<< HEAD
   async show() {
 
     const dialog = await (new SieveTemplate())
@@ -40,45 +33,6 @@
 
     return await new Promise((resolve) => {
 
-      dialog
-        .querySelector(".sieve-create-account-btn")
-        .addEventListener("click", async () => {
-
-          const account = {
-            name: dialog.querySelector(".sieve-create-account-displayname").value,
-            hostname: dialog.querySelector(".sieve-create-account-hostname").value,
-            port: dialog.querySelector(".sieve-create-account-port").value,
-            username: dialog.querySelector(".sieve-create-account-username").value
-          };
-
-          // fix me remove modal2 from dom.
-          await SieveIpcClient.sendMessage("core", "account-create", account);
-          $(dialog).modal('hide');
-          resolve(true);
-        });
-
-      $(dialog).modal('show')
-        .on('hidden.bs.modal', () => {
-          dialog.parentNode.removeChild(dialog);
-          resolve(false);
-        });
-    });
-=======
-  class SieveAccountCreateUI {
-
-    /**
-     * Shows the import account dialog.
-     *
-     * @returns {boolean}
-     *   true in case the dialog as accepted otherwise false.
-     */
-    async show() {
-
-      const dialog = await (new SieveTemplate())
-        .load("./accounts/account.dialog.create.tpl");
-      document.querySelector("#ctx").appendChild(dialog);
-
-      return await new Promise((resolve) => {
 
         const modal = new bootstrap.Modal(dialog);
 
@@ -105,8 +59,6 @@
           resolve(false);
         });
       });
-    }
->>>>>>> 02a0f980
   }
 }
 
