--- conflicted
+++ resolved
@@ -9,22 +9,14 @@
  *   Thomas Schmid <schmid-thomas@gmx.net>
  */
 
-/* global $ */
+  /* global bootstrap */
 import { SieveTemplate } from "./../utils/SieveTemplate.js";
 import { SieveIpcClient } from "./../utils/SieveIpcClient.js";
 
-<<<<<<< HEAD
 /**
  * Imports sieve settings from mailers.
  */
 class SieveImportUI {
-=======
-  "use strict";
-
-  /* global SieveTemplate */
-  /* global SieveIpcClient */
-  /* global bootstrap */
->>>>>>> 02a0f980
 
   /**
    * Shows the import account dialog.
@@ -39,16 +31,11 @@
     // to all the libraries we need right here.
     const accounts = await SieveIpcClient.sendMessage("core", "import-thunderbird");
 
+      const modal = new bootstrap.Modal(dialog);
     await new Promise((resolve) => {
 
-<<<<<<< HEAD
       accounts.forEach(async (account) => {
         const item = await (new SieveTemplate()).load("./importer/account.import.item.tpl");
-=======
-      const modal = new bootstrap.Modal(dialog);
-
-      await new Promise((resolve) => {
->>>>>>> 02a0f980
 
         item.querySelector(".sieve-import-username").textContent = account["username"];
         item.querySelector(".sieve-import-hostname").textContent = account["hostname"];
@@ -75,31 +62,15 @@
 
           // fix me remove modal2 from dom.
           await SieveIpcClient.sendMessage("core", "account-create", account2);
-          $(dialog).modal('hide');
+            modal.hide();
 
-<<<<<<< HEAD
           resolve(true);
         });
 
         dialog.querySelector(".sieve-import-items").appendChild(item);
-=======
-            // fix me remove modal2 from dom.
-            await SieveIpcClient.sendMessage("core", "account-create", account2);
-            modal.hide();
-            resolve(true);
-          });
->>>>>>> 02a0f980
 
       });
 
-      $(dialog).modal('show')
-        .on('hidden.bs.modal', () => {
-          dialog.parentNode.removeChild(dialog);
-          resolve(false);
-        });
-<<<<<<< HEAD
-    });
-=======
 
         modal.show();
 
@@ -108,8 +79,6 @@
           resolve(false);
         });
       });
-    }
->>>>>>> 02a0f980
   }
 }
 
