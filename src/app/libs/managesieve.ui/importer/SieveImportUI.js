/*
 * The content of this file is licensed. You may obtain a copy of
 * the license at https://github.com/thsmi/sieve/ or request it via
 * email from the author.
 *
 * Do not remove or change this comment.
 *
 * The initial author of the code is:
 *   Thomas Schmid <schmid-thomas@gmx.net>
 */

(function (exports) {

  "use strict";

  /* global $ */
  /* global SieveTemplate */
  /* global SieveIpcClient */

  /**
   * Imports sieve settings from mailers.
   */
  class SieveImportUI {

    /**
     * Shows the import account dialog.
     */
    async show() {
<<<<<<< HEAD
      return await new Promise(async (resolve) => {
=======
      await new Promise(async (resolve) => {
>>>>>>> a79b600c
        const dialog = await (new SieveTemplate()).load("./importer/account.import.tpl");
        dialog.querySelector(".sieve-import-progress").style.display = "none";
        document.querySelector("#ctx").appendChild(dialog);

        // we need to call it on the main thread because we don't have
        // to all the libraries we need right here.
        const accounts = await SieveIpcClient.sendMessage("core", "import-thunderbird");

        for (let account of accounts) {
          const item = await (new SieveTemplate()).load("./importer/account.import.item.tpl");

          item.querySelector(".sieve-import-username").textContent = account["username"];
          item.querySelector(".sieve-import-hostname").textContent = account["hostname"];
          item.querySelector(".sieve-import-name").textContent = account["name"];

          item.querySelector(".sieve-import-source").textContent = "Thunderbird";

          item.querySelector(".sieve-import-btn").addEventListener("click", async () => {

            dialog.querySelector(".sieve-import-items").style.display = "none";
            dialog.querySelector(".sieve-import-progress").style.display = "";

            try {
              account = await SieveIpcClient.sendMessage("core", "account-probe", account);
            } catch (ex) {
              alert(`Failed to import ${ex}`);
              resolve(false);

              dialog.querySelector(".sieve-import-items").style.display = "";
              dialog.querySelector(".sieve-import-progress").style.display = "none";
              return;
            }

            // fix me remove modal2 from dom.
            await SieveIpcClient.sendMessage("core", "account-create", account);
            $(dialog).modal('hide');

            resolve(true);
          });

          dialog.querySelector(".sieve-import-items").appendChild(item);
        }

        $(dialog).modal('show')
          .on('hidden.bs.modal', () => {
            dialog.parentNode.removeChild(dialog);
            resolve(false);
          });
      });
    }
  }


  if (typeof (module) !== "undefined" && module !== null && module.exports)
    module.exports = SieveImportUI;
  else
    exports.SieveImportUI = SieveImportUI;

})(this);<|MERGE_RESOLUTION|>--- conflicted
+++ resolved
@@ -26,11 +26,7 @@
      * Shows the import account dialog.
      */
     async show() {
-<<<<<<< HEAD
-      return await new Promise(async (resolve) => {
-=======
       await new Promise(async (resolve) => {
->>>>>>> a79b600c
         const dialog = await (new SieveTemplate()).load("./importer/account.import.tpl");
         dialog.querySelector(".sieve-import-progress").style.display = "none";
         document.querySelector("#ctx").appendChild(dialog);
