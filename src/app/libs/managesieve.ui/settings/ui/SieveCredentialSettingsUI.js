/*
 * The content of this file is licensed. You may obtain a copy of
 * the license at https://github.com/thsmi/sieve/ or request it via
 * email from the author.
 *
 * Do not remove or change this comment.
 *
 * The initial author of the code is:
 *   Thomas Schmid <schmid-thomas@gmx.net>
 */

/* global $ */

import { SieveTemplate } from "./../../utils/SieveTemplate.js";

<<<<<<< HEAD
/**
 * A UI renderer for the sieve settings dialog
 */
class SieveCredentialsSettingsUI {
=======
  /* global bootstrap */
  /* global SieveTemplate */
>>>>>>> 02a0f980

  /**
   * Initializes the settings
   * @param {SieveAccount} account
   *   the account for which the settings edited.
   */
  constructor(account) {
    this.account = account;
  }

  /**
   * Sets the authentication type
   *
   * @param {string} type
   *   the authentication type which should be used
   * @returns {SieveCredentialsUI}
   *   a self reference
   */
  setSaslMechanism(type) {

    const parent = this.getDialog();

    const text = parent
      .querySelector(".sieve-settings-authentication")
      .querySelector(`.dropdown-item[data-sieve-authentication="${type}"]`)
      .textContent;

    parent
      .querySelector(".sieve-settings-authentication button")
      .dataset.sieveAuthentication = type;

    parent
      .querySelector(".sieve-settings-authentication button")
      .textContent = text;

    return this;
  }

  /**
   * The authentication type which was selected
   *
   * @returns {string}
   *  authentication type
   */
  getSaslMechanism() {
    return this.getDialog()
      .querySelector(".sieve-settings-authentication button")
      .dataset.sieveAuthentication;
  }

  /**
   * Sets the username in the ui
   *
   * @param {string} username
   *   the username which should be set
   * @returns {SieveSettingsUI}
   *   a self reference
   */
  setAuthentication(username) {
    this.getDialog()
      .querySelector(".sieve-settings-username").value = username;

    return this;
  }

  /**
   * Gets the username from the ui.
   *
   * @returns {string}
   *   the username as string.
   */
  getAuthentication() {
    return this.getDialog()
      .querySelector(".sieve-settings-username").value;
  }

  /**
   * Selects the given authorization type in the dropdown control.
   *
   * @param {int|string} type
   *   the authorization type to be activated.
   * @returns {SieveCredentialsSettingsUI}
   *   a self reference.
   */
  setAuthorizationType(type) {
    const dialog = this.getDialog();

    const text = dialog
      .querySelector(".sieve-settings-authorization")
      .querySelector(`.dropdown-item[data-sieve-authorization="${type}"]`)
      .textContent;

    dialog
      .querySelector(".sieve-settings-authorization button")
      .dataset.sieveAuthorization = type;

    dialog
      .querySelector(".sieve-settings-authorization button")
      .textContent = text;

    if (`${type}` === "3")
      dialog.querySelector(".sieve-settings-authorization-username").classList.remove("d-none");
    else
      dialog.querySelector(".sieve-settings-authorization-username").classList.add("d-none");

    return this;
  }

  /**
   * Gets the current authorization type set in the dropdown menu.
   *
   * @returns {string}
   *   the authorization type as string.
   */
  getAuthorizationType() {
    return this.getDialog()
      .querySelector(".sieve-settings-authorization button")
      .dataset.sieveAuthorization;
  }

  /**
   * Sets the authorization name.
   * Authorization allows an authenticated user (normally admin)
   * to access an other users sieve account.
   *
   * @param {string} username
   *   the username as which the current user should authorized
   * @returns {SieveSettingsUI}
   *   a self reference
   */
  setAuthorization(username) {
    this.getDialog()
      .querySelector(".sieve-settings-text-authorization-username").value = username;

    return this;
  }

  /**
   * Gets the authorization name from the ui.
   *
   * @returns {string}
   *   the authorized username.
   */
  getAuthorization() {
    return this.getDialog()
      .querySelector(".sieve-settings-text-authorization-username").value;
  }

  /**
   * Gets the current dialogs encryption settings.
   *
   * @returns {boolean}
   *   true in case an encrypted connection should be used otherwise false.
   */
  isEncrypted() {
    const active = this.getDialog().querySelector(".sieve-settings-encryption .active");

    if (active.classList.contains("sieve-settings-encryption-disabled"))
      return false;

    return true;
  }

  /**
   * Sets the encryption settings in the current dialog.
   *
   * @param {boolean} encrypted
   *   the encryption status to set. False in case encryption is disabled
   *   otherwise it will be enabled
   * @returns {SieveServerSettingsUI}
   *   a self reference
   */
  setEncrypted(encrypted) {
    const parent = this.getDialog();

    // reset the toggle button status...
    parent
      .querySelectorAll(".sieve-settings-encryption .active")
      .forEach((item) => { item.classList.remove("active"); });

    if (encrypted === false)
      $(parent.querySelector(".sieve-settings-encryption-disabled")).button('toggle');
    else
      $(parent.querySelector(".sieve-settings-encryption-enabled")).button('toggle');

    return this;
  }

  /**
   * Shows the advanced setting
   */
  showAdvanced() {
    const parent = this.getDialog();

    parent.querySelector(".siv-settings-advanced").classList.remove("d-none");
    parent.querySelector(".siv-settings-show-advanced").classList.add("d-none");
    parent.querySelector(".siv-settings-hide-advanced").classList.remove("d-none");
  }

  /**
   * Hides the advanced settings
   */
  hideAdvanced() {
    const parent = this.getDialog();

    parent.querySelector(".siv-settings-advanced").classList.add("d-none");
    parent.querySelector(".siv-settings-show-advanced").classList.remove("d-none");
    parent.querySelector(".siv-settings-hide-advanced").classList.add("d-none");
  }

  /**
   * Shows the settings dialog
   *
   * @returns {boolean}
   *   true in case new settings where applied.
   *   false in case the dialog was canceled.
   */
  async show() {

    document.querySelector("#ctx").appendChild(
      await (new SieveTemplate()).load("./settings/ui/settings.dialog.tpl"));

    await this.render();

    return await new Promise((resolve) => {

      $(this.getDialog()).modal('show')
        .on('hidden.bs.modal', () => {
          this.getDialog().parentNode.removeChild(this.getDialog());
          resolve(false);
        });

      this.getDialog()
<<<<<<< HEAD
        .querySelector(".sieve-settings-apply")
        .addEventListener("click", async () => {
          await this.save();
          resolve(true);

          // ... now trigger the hidden listener it will cleanup
          // it is afe to do so due to promise magics, the first
          // alway resolve wins and all subsequent calls are ignored...
          $(this.getDialog()).modal("hide");
=======
        .querySelector(".sieve-settings-text-authorization-username").value = username;

      return this;
    }

    /**
     * Gets the authorization name from the ui.
     *
     * @returns {string}
     *   the authorized username.
     */
    getAuthorization() {
      return this.getDialog()
        .querySelector(".sieve-settings-text-authorization-username").value;
    }

    /**
     * Gets the current dialogs encryption settings.
     *
     * @returns {boolean}
     *   true in case an encrypted connection should be used otherwise false.
     */
    isEncrypted() {

      if (this.getDialog().querySelector("#sieve-settings-encryption-off").checked)
        return false;

      return true;
    }

    /**
     * Sets the encryption settings in the current dialog.
     *
     * @param {boolean} encrypted
     *   the encryption status to set. False in case encryption is disabled
     *   otherwise it will be enabled
     * @returns {SieveServerSettingsUI}
     *   a self reference
     */
    setEncrypted(encrypted) {
      const parent = this.getDialog();

      if (encrypted === false)
        parent.querySelector("#sieve-settings-encryption-off").checked = true;
      else
        parent.querySelector("#sieve-settings-encryption-on").checked = true;

      return this;
    }

    /**
     * Shows the advanced setting
     */
    showAdvanced() {
      const parent = this.getDialog();

      parent.querySelector(".siv-settings-advanced").classList.remove("d-none");
      parent.querySelector(".siv-settings-show-advanced").classList.add("d-none");
      parent.querySelector(".siv-settings-hide-advanced").classList.remove("d-none");
    }

    /**
     * Hides the advanced settings
     */
    hideAdvanced() {
      const parent = this.getDialog();

      parent.querySelector(".siv-settings-advanced").classList.add("d-none");
      parent.querySelector(".siv-settings-show-advanced").classList.remove("d-none");
      parent.querySelector(".siv-settings-hide-advanced").classList.add("d-none");
    }

    /**
     * Shows the settings dialog
     *
     * @returns {boolean}
     *   true in case new settings where applied.
     *   false in case the dialog was canceled.
     */
    async show() {

      document.querySelector("#ctx").appendChild(
        await (new SieveTemplate()).load("./settings/ui/settings.credentials.tpl"));

      await this.render();

      const dialog = this.getDialog();
      const modal = new bootstrap.Modal(dialog);

      modal.show();

      dialog
        .querySelector(".sieve-settings-apply")
        .addEventListener("click", async () => {
          await this.save();
          modal.hide();
        });

      return await new Promise((resolve) => {

        dialog.addEventListener('hidden.bs.modal', () => {
          modal.dispose();
          dialog.parentElement.removeChild(dialog);

          resolve();
        });

      });
    }

    /**
     * Validates and saves the setting before closing the dialog.
     * In case the settings are invalid an error message is displayed.
     */
    async save() {

      const settings = {
        general: {
          secure: this.isEncrypted(),
          sasl: this.getSaslMechanism()
        },
        authentication: {
          username: this.getAuthentication(),
          mechanism: 0
        },
        authorization: {
          username: this.getAuthorization(),
          mechanism: this.getAuthorizationType()
        }
      };

      await this.account.send("account-settings-set-credentials", settings);
    }

    /**
     * Returns the currents dialogs UI Element.
     *
     * @returns {object}
     *   the dialogs UI elements.
     */
    getDialog() {
      return document.querySelector("#dialog-settings-credentials");
    }

    /**
     * Renders the UI element into the dom.
     */
    async render() {
      const parent = this.getDialog();

      const credentials = await this.account.send("account-setting-get-credentials");

      // Authentication settings
      this.setEncrypted(credentials.general.secure);
      this.setSaslMechanism(credentials.general.sasl);

      this.setAuthentication(credentials.authentication.username);

      parent
        .querySelectorAll(".sieve-settings-authentication .dropdown-item")
        .forEach((item) => {
          item.addEventListener("click", (event) => {
            this.setSaslMechanism(event.target.dataset.sieveAuthentication);
          });
>>>>>>> 02a0f980
        });
    });
  }

  /**
   * Validates and saves the setting before closing the dialog.
   * In case the settings are invalid an error message is displayed.
   */
  async save() {

    const settings = {
      general: {
        secure: this.isEncrypted(),
        sasl: this.getSaslMechanism()
      },
      authentication: {
        username: this.getAuthentication(),
        mechanism: 0
      },
      authorization: {
        username: this.getAuthorization(),
        mechanism: this.getAuthorizationType()
      }
    };

    await this.account.send("account-settings-set-credentials", settings);
  }

  /**
   * Returns the currents dialogs UI Element.
   *
   * @returns {object}
   *   the dialogs UI elements.
   */
  getDialog() {
    return document.querySelector("#sieve-dialog-settings");
  }

  /**
   * Renders the UI element into the dom.
   */
  async render() {
    const parent = this.getDialog();

    // Load all subsections...
    const settings = parent.querySelector(".modal-body");
    while (settings.firstChild)
      settings.removeChild(settings.firstChild);

    settings.appendChild(
      await new SieveTemplate().load("./settings/ui/settings.credentials.tpl"));

    const credentials = await this.account.send("account-setting-get-credentials");

    // Authentication settings
    this.setEncrypted(credentials.general.secure);
    this.setSaslMechanism(credentials.general.sasl);

    this.setAuthentication(credentials.authentication.username);

    parent
      .querySelectorAll(".sieve-settings-authentication .dropdown-item")
      .forEach((item) => {
        item.addEventListener("click", (event) => {
          this.setSaslMechanism(event.target.dataset.sieveAuthentication);
        });
      });

    // Show the forget password button only when a password is stored.
    if (credentials.authentication.stored)
      parent.querySelector(".sieve-settings-forget-password").classList.remove("d-none");
    else
      parent.querySelector(".sieve-settings-forget-password").classList.add("d-none");

    parent
      .querySelector(".sieve-settings-forget-password button")
      .addEventListener("click", async () => {
        await this.account.send("account-settings-forget-credentials");

        this.getDialog()
          .querySelector(".sieve-settings-forget-password").classList.add("d-none");
      });

    // Authorization settings....
    this.setAuthorizationType(credentials.authorization.type);
    this.setAuthorization(credentials.authorization.username);

    parent
      .querySelectorAll(".sieve-settings-authorization .dropdown-item")
      .forEach((item) => {
        item.addEventListener("click", (event) => {
          this.setAuthorizationType(event.target.dataset.sieveAuthorization);
        });
      });

    parent
      .querySelector(".siv-settings-show-advanced")
      .addEventListener("click", () => { this.showAdvanced(); });

    parent
      .querySelector(".siv-settings-hide-advanced")
      .addEventListener("click", () => { this.hideAdvanced(); });

    this.hideAdvanced();
  }
}

export { SieveCredentialsSettingsUI };<|MERGE_RESOLUTION|>--- conflicted
+++ resolved
@@ -9,19 +9,14 @@
  *   Thomas Schmid <schmid-thomas@gmx.net>
  */
 
-/* global $ */
+  /* global bootstrap */
 
 import { SieveTemplate } from "./../../utils/SieveTemplate.js";
 
-<<<<<<< HEAD
 /**
  * A UI renderer for the sieve settings dialog
  */
 class SieveCredentialsSettingsUI {
-=======
-  /* global bootstrap */
-  /* global SieveTemplate */
->>>>>>> 02a0f980
 
   /**
    * Initializes the settings
@@ -177,118 +172,6 @@
    *   true in case an encrypted connection should be used otherwise false.
    */
   isEncrypted() {
-    const active = this.getDialog().querySelector(".sieve-settings-encryption .active");
-
-    if (active.classList.contains("sieve-settings-encryption-disabled"))
-      return false;
-
-    return true;
-  }
-
-  /**
-   * Sets the encryption settings in the current dialog.
-   *
-   * @param {boolean} encrypted
-   *   the encryption status to set. False in case encryption is disabled
-   *   otherwise it will be enabled
-   * @returns {SieveServerSettingsUI}
-   *   a self reference
-   */
-  setEncrypted(encrypted) {
-    const parent = this.getDialog();
-
-    // reset the toggle button status...
-    parent
-      .querySelectorAll(".sieve-settings-encryption .active")
-      .forEach((item) => { item.classList.remove("active"); });
-
-    if (encrypted === false)
-      $(parent.querySelector(".sieve-settings-encryption-disabled")).button('toggle');
-    else
-      $(parent.querySelector(".sieve-settings-encryption-enabled")).button('toggle');
-
-    return this;
-  }
-
-  /**
-   * Shows the advanced setting
-   */
-  showAdvanced() {
-    const parent = this.getDialog();
-
-    parent.querySelector(".siv-settings-advanced").classList.remove("d-none");
-    parent.querySelector(".siv-settings-show-advanced").classList.add("d-none");
-    parent.querySelector(".siv-settings-hide-advanced").classList.remove("d-none");
-  }
-
-  /**
-   * Hides the advanced settings
-   */
-  hideAdvanced() {
-    const parent = this.getDialog();
-
-    parent.querySelector(".siv-settings-advanced").classList.add("d-none");
-    parent.querySelector(".siv-settings-show-advanced").classList.remove("d-none");
-    parent.querySelector(".siv-settings-hide-advanced").classList.add("d-none");
-  }
-
-  /**
-   * Shows the settings dialog
-   *
-   * @returns {boolean}
-   *   true in case new settings where applied.
-   *   false in case the dialog was canceled.
-   */
-  async show() {
-
-    document.querySelector("#ctx").appendChild(
-      await (new SieveTemplate()).load("./settings/ui/settings.dialog.tpl"));
-
-    await this.render();
-
-    return await new Promise((resolve) => {
-
-      $(this.getDialog()).modal('show')
-        .on('hidden.bs.modal', () => {
-          this.getDialog().parentNode.removeChild(this.getDialog());
-          resolve(false);
-        });
-
-      this.getDialog()
-<<<<<<< HEAD
-        .querySelector(".sieve-settings-apply")
-        .addEventListener("click", async () => {
-          await this.save();
-          resolve(true);
-
-          // ... now trigger the hidden listener it will cleanup
-          // it is afe to do so due to promise magics, the first
-          // alway resolve wins and all subsequent calls are ignored...
-          $(this.getDialog()).modal("hide");
-=======
-        .querySelector(".sieve-settings-text-authorization-username").value = username;
-
-      return this;
-    }
-
-    /**
-     * Gets the authorization name from the ui.
-     *
-     * @returns {string}
-     *   the authorized username.
-     */
-    getAuthorization() {
-      return this.getDialog()
-        .querySelector(".sieve-settings-text-authorization-username").value;
-    }
-
-    /**
-     * Gets the current dialogs encryption settings.
-     *
-     * @returns {boolean}
-     *   true in case an encrypted connection should be used otherwise false.
-     */
-    isEncrypted() {
 
       if (this.getDialog().querySelector("#sieve-settings-encryption-off").checked)
         return false;
@@ -416,72 +299,6 @@
     async render() {
       const parent = this.getDialog();
 
-      const credentials = await this.account.send("account-setting-get-credentials");
-
-      // Authentication settings
-      this.setEncrypted(credentials.general.secure);
-      this.setSaslMechanism(credentials.general.sasl);
-
-      this.setAuthentication(credentials.authentication.username);
-
-      parent
-        .querySelectorAll(".sieve-settings-authentication .dropdown-item")
-        .forEach((item) => {
-          item.addEventListener("click", (event) => {
-            this.setSaslMechanism(event.target.dataset.sieveAuthentication);
-          });
->>>>>>> 02a0f980
-        });
-    });
-  }
-
-  /**
-   * Validates and saves the setting before closing the dialog.
-   * In case the settings are invalid an error message is displayed.
-   */
-  async save() {
-
-    const settings = {
-      general: {
-        secure: this.isEncrypted(),
-        sasl: this.getSaslMechanism()
-      },
-      authentication: {
-        username: this.getAuthentication(),
-        mechanism: 0
-      },
-      authorization: {
-        username: this.getAuthorization(),
-        mechanism: this.getAuthorizationType()
-      }
-    };
-
-    await this.account.send("account-settings-set-credentials", settings);
-  }
-
-  /**
-   * Returns the currents dialogs UI Element.
-   *
-   * @returns {object}
-   *   the dialogs UI elements.
-   */
-  getDialog() {
-    return document.querySelector("#sieve-dialog-settings");
-  }
-
-  /**
-   * Renders the UI element into the dom.
-   */
-  async render() {
-    const parent = this.getDialog();
-
-    // Load all subsections...
-    const settings = parent.querySelector(".modal-body");
-    while (settings.firstChild)
-      settings.removeChild(settings.firstChild);
-
-    settings.appendChild(
-      await new SieveTemplate().load("./settings/ui/settings.credentials.tpl"));
 
     const credentials = await this.account.send("account-setting-get-credentials");
 
