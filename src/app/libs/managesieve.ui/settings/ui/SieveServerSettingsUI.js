/*
 * The content of this file is licensed. You may obtain a copy of
 * the license at https://github.com/thsmi/sieve/ or request it via
 * email from the author.
 *
 * Do not remove or change this comment.
 *
 * The initial author of the code is:
 *   Thomas Schmid <schmid-thomas@gmx.net>
 */

/* global $ */
import { SieveTemplate } from "./../../utils/SieveTemplate.js";

// eslint-disable-next-line no-magic-numbers
const ONE_MINUTE = 60 * 1000;

<<<<<<< HEAD
/**
 * A UI renderer for the sieve settings dialog
 */
class SieveServerSettingsUI {
=======
  /* global bootstrap */
  /* global SieveTemplate */
>>>>>>> 02a0f980

  /**
   * Initializes the settings
   * @param {SieveAccount} account
   *   the account for which the settings edited.
   */
  constructor(account) {
    this.account = account;
  }

  /**
   * Sets the account's human readable display name
   * @param {string} name
   *   the name which should be set.
   * @returns {SieveServerSettingsUI}
   *   a self reference
   */
  setDisplayName(name) {
    this.getDialog()
      .querySelector(".sieve-settings-displayname").value = name;

    return this;
  }

  /**
   * Gets the account's human readable display name
   * @returns {string}
   *   the display name
   */
  getDisplayName() {
    return this.getDialog()
      .querySelector(".sieve-settings-displayname").value;
  }

  /**
   * Sets the server's hostname.
   *
   * @param {string} hostname
   *   the hostname as string.
   * @returns {SieveServerSettingsUI}
   *   a self reference
   */
  setHostname(hostname) {
    this.getDialog()
      .querySelector(".sieve-settings-hostname").value = hostname;

    return this;
  }

  /**
   * Gets the server's hostname.
   *
   * @returns {string}
   *   the hostname
   */
  getHostname() {
    return this.getDialog()
      .querySelector(".sieve-settings-hostname").value;
  }

  /**
   * Populates the server's port in the dialog
   *
   * @param {string} port
   *   the port
   * @returns {SieveServerSettingsUI}
   *   a self reference
   */
  setPort(port) {
    this.getDialog()
      .querySelector(".sieve-settings-port").value = port;

    return this;
  }

  /**
   * Gets the server's port.
   *
   * @returns {string}
   *   the port as string.
   */
  getPort() {
    return this.getDialog()
      .querySelector(".sieve-settings-port").value;
  }

  /**
   * Sets the server's certificate fingerprint in the ui.
   * The fingerprint is normally a sha checksum.
   *
   * @param {string} fingerprint
   *   the fingerprint.
   * @returns {SieveServerSettingsUI}
   *   a self reference
   */
  setFingerprint(fingerprint) {
    this.getDialog()
      .querySelector(".sieve-settings-fingerprint").value = fingerprint;

    return this;
  }

  /**
   * Gets the server's fingerprint from the setting ui.
   *
   * @returns {string}
   *   the certificate fingerprint
   */
  getFingerprint() {
    return this.getDialog()
      .querySelector(".sieve-settings-fingerprint").value;
  }


  /**
   * Sets the keep alive interval.
   *
   * @param {int} interval
   *   the keep alive interval in ms
   * @returns {SieveServerSettingsUI}
   *   a self reference
   */
  setKeepAlive(interval) {
    // convert to seconds
    interval = interval / ONE_MINUTE;
    this.getDialog()
      .querySelector(".sieve-settings-keepalive-interval").value = interval;

    return this;
  }

  /**
   * Gets the keep alive interval
   *
   * @returns {int}
   *   the keep alive interval
   */
  getKeepAlive() {
    const interval = this.getDialog()
      .querySelector(".sieve-settings-keepalive-interval").value;

    return interval * ONE_MINUTE;
  }

  /**
   * Shows the advanced setting
   *
   */
  showAdvanced() {
    const parent = this.getDialog();

    parent.querySelector(".siv-settings-advanced").classList.remove("d-none");
    parent.querySelector(".siv-settings-show-advanced").classList.add("d-none");
    parent.querySelector(".siv-settings-hide-advanced").classList.remove("d-none");
  }

  /**
   * Hides the advanced settings
   *
   */
  hideAdvanced() {
    const parent = this.getDialog();

    parent.querySelector(".siv-settings-advanced").classList.add("d-none");
    parent.querySelector(".siv-settings-show-advanced").classList.remove("d-none");
    parent.querySelector(".siv-settings-hide-advanced").classList.add("d-none");
  }


  /**
   * Renders the UI element into the dom.
   */
  async render() {
    const parent = this.getDialog();

    // Load all subsections...
    const settings = parent.querySelector(".modal-body");
    while (settings.firstChild)
      settings.removeChild(settings.firstChild);

    settings.appendChild(
      await (new SieveTemplate()).load("./settings/ui/settings.server.tpl"));

    const server = await this.account.send("account-get-server");

    this.setDisplayName(server.displayName);
    this.setHostname(server.hostname);
    this.setPort(server.port);
    this.setFingerprint(server.fingerprint);

    this.setKeepAlive(server.keepAlive);

    parent.querySelector(".siv-settings-show-advanced")
      .addEventListener("click", () => { this.showAdvanced(); });
    parent.querySelector(".siv-settings-hide-advanced")
      .addEventListener("click", () => { this.hideAdvanced(); });

    this.hideAdvanced();
  }

  /**
   * Shows the settings dialog
   * @returns {Promise<boolean>}
   *   false in case the dialog was dismissed otherwise true.
   */
  async show() {

    document.querySelector("#ctx").appendChild(
      await (new SieveTemplate()).load("./settings/ui/settings.dialog.tpl"));

    await this.render();

    return await new Promise((resolve) => {

      $(this.getDialog()).modal('show')
        .on('hidden.bs.modal', () => {
          this.getDialog().parentNode.removeChild(this.getDialog());
          resolve(false);
        });

      this.getDialog()
<<<<<<< HEAD
        .querySelector(".sieve-settings-apply")
        .addEventListener("click", async () => {
          await this.save();
          resolve(true);

          // ... now trigger the hidden listener it will cleanup
          // it is afe to do so due to promise magics, the first
          // alway resolve wins and all subsequent calls are ignored...
          $(this.getDialog()).modal('hide');
        });
    });
  }

  /**
   * Validates and saves the setting before closing the dialog.
   * In case the settings are invalid an error message is displayed.
   *
   */
  async save() {

    const server = {
      displayName: await this.getDisplayName(),
      hostname: await this.getHostname(),
      port: await this.getPort(),
      fingerprint: await this.getFingerprint(),
      keepAlive: await this.getKeepAlive()
    };
=======
        .querySelector(".sieve-settings-keepalive-interval").value = interval;

      return this;
    }

    /**
     * Gets the keep alive interval
     *
     * @returns {int}
     *   the keep alive interval
     */
    getKeepAlive() {
      const interval = this.getDialog()
        .querySelector(".sieve-settings-keepalive-interval").value;

      return interval * ONE_MINUTE;
    }

    /**
     * Shows the advanced setting
     *
     */
    showAdvanced() {
      const parent = this.getDialog();

      parent.querySelector(".siv-settings-advanced").classList.remove("d-none");
      parent.querySelector(".siv-settings-show-advanced").classList.add("d-none");
      parent.querySelector(".siv-settings-hide-advanced").classList.remove("d-none");
    }

    /**
     * Hides the advanced settings
     *
     */
    hideAdvanced() {
      const parent = this.getDialog();

      parent.querySelector(".siv-settings-advanced").classList.add("d-none");
      parent.querySelector(".siv-settings-show-advanced").classList.remove("d-none");
      parent.querySelector(".siv-settings-hide-advanced").classList.add("d-none");
    }


    /**
     * Renders the UI element into the dom.
     */
    async render() {
      const parent = this.getDialog();

      const server = await this.account.send("account-get-server");

      this.setDisplayName(server.displayName);
      this.setHostname(server.hostname);
      this.setPort(server.port);
      this.setFingerprint(server.fingerprint);

      this.setKeepAlive(server.keepAlive);

      parent.querySelector(".siv-settings-show-advanced")
        .addEventListener("click", () => { this.showAdvanced(); });
      parent.querySelector(".siv-settings-hide-advanced")
        .addEventListener("click", () => { this.hideAdvanced(); });

      this.hideAdvanced();
    }

    /**
     * Shows the settings dialog
     * @returns {Promise<boolean>}
     *   false in case the dialog was dismissed otherwise true.
     */
    async show() {

      document.querySelector("#ctx").appendChild(
        await (new SieveTemplate()).load("./settings/ui/settings.server.tpl"));

      await this.render();

      const dialog = document.querySelector("#dialog-settings-server");
      const modal = new bootstrap.Modal(dialog);

      modal.show();

      dialog
        .querySelector(".sieve-settings-apply")
        .addEventListener("click", async () => {
          await this.save();
          modal.hide();
        });

      return await new Promise((resolve) => {

        dialog.addEventListener('hidden.bs.modal', () => {
          modal.dispose();
          dialog.parentNode.removeChild(dialog);

          resolve();
        });
      });
    }

    /**
     * Validates and saves the setting before closing the dialog.
     * In case the settings are invalid an error message is displayed.
     *
     */
    async save() {

      const server = {
        displayName: await this.getDisplayName(),
        hostname: await this.getHostname(),
        port: await this.getPort(),
        fingerprint: await this.getFingerprint(),
        keepAlive: await this.getKeepAlive()
      };

      await this.account.send("account-set-server", server);
    }

    /**
     * Returns the currents dialogs UI Element.
     *
     * @returns {HTMLElement}
     *   the dialogs UI elements.
     */
    getDialog() {
      return document.querySelector("#dialog-settings-server");
    }
>>>>>>> 02a0f980

    await this.account.send("account-set-server", server);
  }

  /**
   * Returns the currents dialogs UI Element.
   *
   * @returns {HTMLElement}
   *   the dialogs UI elements.
   */
  getDialog() {
    return document.querySelector("#sieve-dialog-settings");
  }

}

export { SieveServerSettingsUI };<|MERGE_RESOLUTION|>--- conflicted
+++ resolved
@@ -8,22 +8,17 @@
  * The initial author of the code is:
  *   Thomas Schmid <schmid-thomas@gmx.net>
  */
-
-/* global $ */
+  /* global bootstrap */
+
 import { SieveTemplate } from "./../../utils/SieveTemplate.js";
 
 // eslint-disable-next-line no-magic-numbers
 const ONE_MINUTE = 60 * 1000;
 
-<<<<<<< HEAD
 /**
  * A UI renderer for the sieve settings dialog
  */
 class SieveServerSettingsUI {
-=======
-  /* global bootstrap */
-  /* global SieveTemplate */
->>>>>>> 02a0f980
 
   /**
    * Initializes the settings
@@ -199,129 +194,6 @@
   async render() {
     const parent = this.getDialog();
 
-    // Load all subsections...
-    const settings = parent.querySelector(".modal-body");
-    while (settings.firstChild)
-      settings.removeChild(settings.firstChild);
-
-    settings.appendChild(
-      await (new SieveTemplate()).load("./settings/ui/settings.server.tpl"));
-
-    const server = await this.account.send("account-get-server");
-
-    this.setDisplayName(server.displayName);
-    this.setHostname(server.hostname);
-    this.setPort(server.port);
-    this.setFingerprint(server.fingerprint);
-
-    this.setKeepAlive(server.keepAlive);
-
-    parent.querySelector(".siv-settings-show-advanced")
-      .addEventListener("click", () => { this.showAdvanced(); });
-    parent.querySelector(".siv-settings-hide-advanced")
-      .addEventListener("click", () => { this.hideAdvanced(); });
-
-    this.hideAdvanced();
-  }
-
-  /**
-   * Shows the settings dialog
-   * @returns {Promise<boolean>}
-   *   false in case the dialog was dismissed otherwise true.
-   */
-  async show() {
-
-    document.querySelector("#ctx").appendChild(
-      await (new SieveTemplate()).load("./settings/ui/settings.dialog.tpl"));
-
-    await this.render();
-
-    return await new Promise((resolve) => {
-
-      $(this.getDialog()).modal('show')
-        .on('hidden.bs.modal', () => {
-          this.getDialog().parentNode.removeChild(this.getDialog());
-          resolve(false);
-        });
-
-      this.getDialog()
-<<<<<<< HEAD
-        .querySelector(".sieve-settings-apply")
-        .addEventListener("click", async () => {
-          await this.save();
-          resolve(true);
-
-          // ... now trigger the hidden listener it will cleanup
-          // it is afe to do so due to promise magics, the first
-          // alway resolve wins and all subsequent calls are ignored...
-          $(this.getDialog()).modal('hide');
-        });
-    });
-  }
-
-  /**
-   * Validates and saves the setting before closing the dialog.
-   * In case the settings are invalid an error message is displayed.
-   *
-   */
-  async save() {
-
-    const server = {
-      displayName: await this.getDisplayName(),
-      hostname: await this.getHostname(),
-      port: await this.getPort(),
-      fingerprint: await this.getFingerprint(),
-      keepAlive: await this.getKeepAlive()
-    };
-=======
-        .querySelector(".sieve-settings-keepalive-interval").value = interval;
-
-      return this;
-    }
-
-    /**
-     * Gets the keep alive interval
-     *
-     * @returns {int}
-     *   the keep alive interval
-     */
-    getKeepAlive() {
-      const interval = this.getDialog()
-        .querySelector(".sieve-settings-keepalive-interval").value;
-
-      return interval * ONE_MINUTE;
-    }
-
-    /**
-     * Shows the advanced setting
-     *
-     */
-    showAdvanced() {
-      const parent = this.getDialog();
-
-      parent.querySelector(".siv-settings-advanced").classList.remove("d-none");
-      parent.querySelector(".siv-settings-show-advanced").classList.add("d-none");
-      parent.querySelector(".siv-settings-hide-advanced").classList.remove("d-none");
-    }
-
-    /**
-     * Hides the advanced settings
-     *
-     */
-    hideAdvanced() {
-      const parent = this.getDialog();
-
-      parent.querySelector(".siv-settings-advanced").classList.add("d-none");
-      parent.querySelector(".siv-settings-show-advanced").classList.remove("d-none");
-      parent.querySelector(".siv-settings-hide-advanced").classList.add("d-none");
-    }
-
-
-    /**
-     * Renders the UI element into the dom.
-     */
-    async render() {
-      const parent = this.getDialog();
 
       const server = await this.account.send("account-get-server");
 
@@ -401,20 +273,6 @@
      */
     getDialog() {
       return document.querySelector("#dialog-settings-server");
-    }
->>>>>>> 02a0f980
-
-    await this.account.send("account-set-server", server);
-  }
-
-  /**
-   * Returns the currents dialogs UI Element.
-   *
-   * @returns {HTMLElement}
-   *   the dialogs UI elements.
-   */
-  getDialog() {
-    return document.querySelector("#sieve-dialog-settings");
   }
 
 }
