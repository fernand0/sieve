/*
 * The content of this file is licensed. You may obtain a copy of
 * the license at https://github.com/thsmi/sieve/ or request it via
 * email from the author.
 *
 * Do not remove or change this comment.
 *
 * The initial author of the code is:
 *   Thomas Schmid <schmid-thomas@gmx.net>
 */

/* global $ */
import { SieveTemplate } from "./../utils/SieveTemplate.js";
import { SieveIpcClient } from "./../utils/SieveIpcClient.js";
import { SieveUniqueId } from "./../utils/SieveUniqueId.js";

const SCROLL_INCREMENT = 100;

<<<<<<< HEAD
/**
 * Implements a single tab ui element.
 */
class SieveTab {
=======
  /* global bootstrap */
  const { SieveTemplate } = require("./../utils/SieveTemplate.js");
  const { SieveIpcClient } = require("./../utils/SieveIpcClient.js");
  const { SieveUniqueId } = require("./../utils/SieveUniqueId.js");
>>>>>>> 02a0f980

  /**
   * Creates a new instance
   * @param {SieveTabUI} tabs
   *   the parent tab ui object
   * @param {string} account
   *   the accounts name
   * @param {string} name
   *   the script'S name
   */
  constructor(tabs, account, name) {
    this.tabs = tabs;
    this.account = account;
    this.name = name;
  }

  /**
   * Gets the current tab. The dom element is used to store meta data.
   *
   * @returns {HTMLElement}
   *   the tab's dom element
   */
  getTab() {
    return document
      .querySelector(`#tabs-items [data-sieve-account='${this.account}'][data-sieve-name='${this.name}']`);
  }

  /**
   * Gets the tab unique id.
   * @returns {string}
   *   the unique tab id.
   */
  getId() {
    return this.getTab().dataset.sieveId;
  }

  /**
   * Ensures the tab's content is shown.
   */
  show() {
    $(this.getTab().querySelector(".nav-link")).tab('show');

<<<<<<< HEAD
    // On Tab show is not fired when the tab is already visible.
    // so we need to emulate this. In worst case we end up with a
    // duplicated shown message...
    this.onTabShown();
  }
=======
    /**
     * Ensures the tab's content is shown.
     */
    show() {
      const tab = this.getTab().querySelector(".nav-link");
      (new bootstrap.Tab(tab)).show();
>>>>>>> 02a0f980

  /**
   * Returns the iframe associated with this tab
   *
   * @returns {IFrame}
   *   the iframe which hosts the content
   */
  getContent() {
    return document.querySelector(`#${this.getId()}-content`).contentWindow;
  }

  /**
   * Called whenever the tab got activated and the tab's content was
   * shown to the user.
   */
  onTabShown() {
    SieveIpcClient.sendMessage("editor", "editor-shown", null, this.getContent());
  }

  /**
   * Closes the tab and removes the tab content frame.
   * It may be vetoed, e.g. if an editor contains unsaved changes.
   *
   * @returns {boolean}
   *   true in case the tab could be closed. In case it was canceled false.
   */
  async close() {

<<<<<<< HEAD
    if (await this.hasChanges()) {
      this.show();
      const rv = await SieveIpcClient.sendMessage("editor", "editor-close", this.name, this.getContent());
=======
    /**
     * Closes the tab and removes the tab content frame.
     * It may be vetoed, e.g. if an editor contains unsaved changes.
     *
     * @returns {boolean}
     *   true in case the tab could be closed. In case it was canceled false.
     */
    async close() {

      if (await this.hasChanges()) {
        this.show();
        const rv = await SieveIpcClient.sendMessage("editor", "editor-close", this.name, this.getContent());

        // Closing was canceled?
        if (!rv)
          return false;
      }

      // we need to delete first the content...
      const content = document.querySelector(`#${this.getId()}-content`);
      content.parentNode.removeChild(content);

      // and then the tab, otherwise getId fails...
      const tab = document.querySelector(`#${this.getId()}-tab`);
      const elm = bootstrap.Tab.getInstance(tab);

      if (elm)
        elm.dispose();

      tab.parentNode.removeChild(tab);

      return true;
    }
>>>>>>> 02a0f980

      // Closing was canceled?
      if (!rv)
        return false;
    }

    // we need to delete first the content...
    const content = document.querySelector(`#${this.getId()}-content`);
    content.parentNode.removeChild(content);

    // and then the tab, otherwise getId fails...
    const tab = document.querySelector(`#${this.getId()}-tab`);
    tab.parentNode.removeChild(tab);

    return true;
  }

  /**
   * Checks if the tab has unsaved changes.
   *
   * @returns {boolean}
   *   true in case of unsaved changes
   */
  async hasChanges() {
    return await SieveIpcClient.sendMessage("editor", "editor-hasChanged", null, this.getContent());
  }

}

/**
 * Implements a tab ui.
 */
class SieveTabUI {

  /**
   * Scrolls the tab bar to the right
   */
  scrollRight() {
    const lastTab = document.querySelector("#tabs-items").lastElementChild;
    const tabs = document.querySelector("#tabs-items");

    const lastTabRight = lastTab.offsetLeft + lastTab.offsetWidth;

    if (lastTabRight < tabs.clientWidth) {
      tabs.style.left = `${0}px`;
      return;
    }

    let left = tabs.offsetLeft - SCROLL_INCREMENT;

    const max = tabs.offsetWidth - lastTabRight;

    if (left < max)
      left = max;

    tabs.style.left = `${left}px`;
  }

  /**
   * Scrolls the tab bar to the left
   */
  scrollLeft() {
    const lastTab = document.querySelector("#tabs-items").lastElementChild;
    const tabs = document.querySelector("#tabs-items");

    const lastTabRight = lastTab.offsetLeft + lastTab.offsetWidth;


    if (lastTabRight < tabs.clientWidth) {
      tabs.style.left = `${0}px`;
      return;
    }

    let left = tabs.offsetLeft + SCROLL_INCREMENT;

    if (left > 0)
      left = 0;

    tabs.style.left = `${left}px`;
  }

  /**
   * Initializes the TabUI
   */
  init() {

    document
      .querySelector("#tabs-items")
      .style.transitionProperty = "left";

    document
      .querySelector("#tabs-items")
      .style.transitionDuration = "0.5s";

    // Add event listeners...
    document
      .querySelector("#tabs-scroll-left")
      .addEventListener("click", () => { this.scrollLeft(); });

    document
      .querySelector("#tabs-scroll-right")
      .addEventListener("click", () => { this.scrollRight(); });
  }

  /**
   * Gets the tab by the account name and script name.
   *
   * @param {string} account
   *   the unique account name.
   * @param {string} name
   *   the script name.
   *
   * @returns {SieveTab|null}
   *   the tab or null in case no such tab exists.
   */
  getTab(account, name) {
    const tab = new SieveTab(this, account, name);

    if (!tab.getTab())
      return null;

    return tab;
  }

  /**
   * Checks if a tab for the given script exists.
   *
   * @param {string} account
   *   the accounts unique id.
   * @param {string} name
   *   the script name.
   *
   * @returns {boolean}
   *   true in case the tab exists otherwise false.
   */
  has(account, name) {
    return (this.getTab(account, name) !== null);
  }

  /**
   * Called whenever tab is shown when switching to it.
   *
   * @param {string} account
   *   the unique account id.
   * @param {string} name
   *   the script name.
   */
  onTabShown(account, name) {
    this.getTab(account, name).onTabShown();
  }

<<<<<<< HEAD
  /**
   * Closes the given tab.
   * Tabs are identified by the unique account id plus the script name.
   * @param {string} account
   *   the unique account id.
   * @param {string} name
   *   the script name.
   */
  async close(account, name) {

    const tab = this.getTab(account, name);

    if (!tab)
      return;

    if (!await tab.close()) {
      return;
=======
      const newTab = document.querySelector("#accounts-tab .nav-link");
      (new bootstrap.Tab(newTab)).show();
>>>>>>> 02a0f980
    }

    $(document.querySelector("#accounts-tab .nav-link")).tab('show');
  }

  /**
   * Creates a unique id
   * @returns {string}
   *   the unique id
   */
  generateId() {
    return (new SieveUniqueId()).generate();
  }

  /**
   * Creates a new tab for the script.
   * In case the tab exists it will switch to the tab.
   *
   * Tabs are identified by the account id and the script name.
   *
   * @param {string} account
   *   the unique account id
   * @param {string} name
   *   the script name
   */
  async create(account, name) {

    if (this.has(account, name)) {
      this.open(account, name);
      return;
    }

    // Create a random id.
    const id = this.generateId();

    const tabId = `${id}-tab`;
    const contentId = `${id}-content`;

    // create a new tab.
    const content = await (
      new SieveTemplate()).load("./libs/managesieve.ui/tabs/editor.content.tpl");
    const tab = await (
      new SieveTemplate()).load("./libs/managesieve.ui/tabs/editor.tab.tpl");

    tab.querySelector(".nav-link").href = `#${contentId}`;
    tab.querySelector(".siv-tab-name").textContent = name;

    tab.querySelector(".close").addEventListener("click", async () => {
      await this.close(account, name);
    });

    content.id = contentId;
    tab.id = tabId;
    tab.dataset.sieveAccount = account;
    tab.dataset.sieveName = name;
    tab.dataset.sieveId = id;

    // Update the iframe's url.
    const url = new URL(content.src, window.location);

    url.searchParams.append("account", account);
    url.searchParams.append("script", name);

    content.src = url.toString();

    document.querySelector(`#tabs-content`).appendChild(content);
    document.querySelector(`#tabs-items`).appendChild(tab);

    $(tab).on('shown.bs.tab', () => { this.onTabShown(account, name); });

    this.getTab(account, name).show();
  }

<<<<<<< HEAD
  /**
   * Opens a script in a tab.
   *
   * In case the script is already open it will switch
   * to this tab.
   *
   * Tabs are identified by the account id and the script name.
   *
   * @param {string} account
   *   the account id
   * @param {string} name
   *   the script name
   */
  async open(account, name) {
=======
      tab.addEventListener('shown.bs.tab', () => { this.onTabShown(account, name); });
>>>>>>> 02a0f980

    const tab = this.getTab(account, name);

    if (tab) {
      tab.show();
      return;
    }

    await this.create(account, name);
  }

}

export { SieveTabUI };<|MERGE_RESOLUTION|>--- conflicted
+++ resolved
@@ -9,24 +9,17 @@
  *   Thomas Schmid <schmid-thomas@gmx.net>
  */
 
-/* global $ */
+  /* global bootstrap */
 import { SieveTemplate } from "./../utils/SieveTemplate.js";
 import { SieveIpcClient } from "./../utils/SieveIpcClient.js";
 import { SieveUniqueId } from "./../utils/SieveUniqueId.js";
 
 const SCROLL_INCREMENT = 100;
 
-<<<<<<< HEAD
 /**
  * Implements a single tab ui element.
  */
 class SieveTab {
-=======
-  /* global bootstrap */
-  const { SieveTemplate } = require("./../utils/SieveTemplate.js");
-  const { SieveIpcClient } = require("./../utils/SieveIpcClient.js");
-  const { SieveUniqueId } = require("./../utils/SieveUniqueId.js");
->>>>>>> 02a0f980
 
   /**
    * Creates a new instance
@@ -67,22 +60,14 @@
    * Ensures the tab's content is shown.
    */
   show() {
-    $(this.getTab().querySelector(".nav-link")).tab('show');
-
-<<<<<<< HEAD
+      const tab = this.getTab().querySelector(".nav-link");
+      (new bootstrap.Tab(tab)).show();
+
     // On Tab show is not fired when the tab is already visible.
     // so we need to emulate this. In worst case we end up with a
     // duplicated shown message...
     this.onTabShown();
   }
-=======
-    /**
-     * Ensures the tab's content is shown.
-     */
-    show() {
-      const tab = this.getTab().querySelector(".nav-link");
-      (new bootstrap.Tab(tab)).show();
->>>>>>> 02a0f980
 
   /**
    * Returns the iframe associated with this tab
@@ -111,19 +96,6 @@
    */
   async close() {
 
-<<<<<<< HEAD
-    if (await this.hasChanges()) {
-      this.show();
-      const rv = await SieveIpcClient.sendMessage("editor", "editor-close", this.name, this.getContent());
-=======
-    /**
-     * Closes the tab and removes the tab content frame.
-     * It may be vetoed, e.g. if an editor contains unsaved changes.
-     *
-     * @returns {boolean}
-     *   true in case the tab could be closed. In case it was canceled false.
-     */
-    async close() {
 
       if (await this.hasChanges()) {
         this.show();
@@ -145,23 +117,6 @@
       if (elm)
         elm.dispose();
 
-      tab.parentNode.removeChild(tab);
-
-      return true;
-    }
->>>>>>> 02a0f980
-
-      // Closing was canceled?
-      if (!rv)
-        return false;
-    }
-
-    // we need to delete first the content...
-    const content = document.querySelector(`#${this.getId()}-content`);
-    content.parentNode.removeChild(content);
-
-    // and then the tab, otherwise getId fails...
-    const tab = document.querySelector(`#${this.getId()}-tab`);
     tab.parentNode.removeChild(tab);
 
     return true;
@@ -301,7 +256,6 @@
     this.getTab(account, name).onTabShown();
   }
 
-<<<<<<< HEAD
   /**
    * Closes the given tab.
    * Tabs are identified by the unique account id plus the script name.
@@ -319,13 +273,10 @@
 
     if (!await tab.close()) {
       return;
-=======
+    }
+
       const newTab = document.querySelector("#accounts-tab .nav-link");
       (new bootstrap.Tab(newTab)).show();
->>>>>>> 02a0f980
-    }
-
-    $(document.querySelector("#accounts-tab .nav-link")).tab('show');
   }
 
   /**
@@ -391,12 +342,11 @@
     document.querySelector(`#tabs-content`).appendChild(content);
     document.querySelector(`#tabs-items`).appendChild(tab);
 
-    $(tab).on('shown.bs.tab', () => { this.onTabShown(account, name); });
+      tab.addEventListener('shown.bs.tab', () => { this.onTabShown(account, name); });
 
     this.getTab(account, name).show();
   }
 
-<<<<<<< HEAD
   /**
    * Opens a script in a tab.
    *
@@ -411,9 +361,6 @@
    *   the script name
    */
   async open(account, name) {
-=======
-      tab.addEventListener('shown.bs.tab', () => { this.onTabShown(account, name); });
->>>>>>> 02a0f980
 
     const tab = this.getTab(account, name);
 
