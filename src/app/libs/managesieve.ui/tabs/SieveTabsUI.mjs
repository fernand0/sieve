/*
 * The content of this file is licensed. You may obtain a copy of
 * the license at https://github.com/thsmi/sieve/ or request it via
 * email from the author.
 *
 * Do not remove or change this comment.
 *
 * The initial author of the code is:
 *   Thomas Schmid <schmid-thomas@gmx.net>
 */

/* global bootstrap */
import { SieveTemplate } from "./../utils/SieveTemplate.mjs";
import { SieveIpcClient } from "./../utils/SieveIpcClient.mjs";
import { SieveUniqueId } from "./../utils/SieveUniqueId.mjs";

const SCROLL_INCREMENT = 100;

/**
 * Implements a single tab ui element.
 */
class SieveTab {

  /**
   * Creates a new instance
   * @param {SieveTabUI} tabs
   *   the parent tab ui object
   * @param {string} account
   *   the accounts name
   * @param {string} name
   *   the script'S name
   */
  constructor(tabs, account, name) {
    this.tabs = tabs;
    this.account = account;
    this.name = name;
  }

  /**
   * Gets the current tab. The dom element is used to store meta data.
   *
   * @returns {HTMLElement}
   *   the tab's dom element
   */
  getTab() {
    return document
      .querySelector(`#tabs-items [data-sieve-account='${this.account}'][data-sieve-name='${this.name}']`);
  }

  /**
   * Gets the tab unique id.
   * @returns {string}
   *   the unique tab id.
   */
  getId() {
    return this.getTab().dataset.sieveId;
  }

  /**
   * Ensures the tab's content is shown.
   */
  show() {
    const tab = this.getTab().querySelector(".nav-link");
    (new bootstrap.Tab(tab)).show();

    // On Tab show is not fired when the tab is already visible.
    // so we need to emulate this. In worst case we end up with a
    // duplicated shown message...
    this.onTabShown();
  }

  /**
   * Returns the iframe associated with this tab
   *
   * @returns {IFrame}
   *   the iframe which hosts the content
   */
  getContent() {
    return document.querySelector(`#${this.getId()}-content`).contentWindow;
  }

  /**
   * Called whenever the tab got activated and the tab's content was
   * shown to the user.
   */
  onTabShown() {
    SieveIpcClient.sendMessage("editor", "editor-shown", null, this.getContent());
  }

  /**
   * Closes the tab and removes the tab content frame.
   * It may be vetoed, e.g. if an editor contains unsaved changes.
   *
   * @returns {boolean}
   *   true in case the tab could be closed. In case it was canceled false.
   */
  async close() {

    if (await this.hasChanges()) {
      this.show();
      const rv = await SieveIpcClient.sendMessage("editor", "editor-close", this.name, this.getContent());

      // Closing was canceled?
      if (!rv)
        return false;
    }

    // we need to delete first the content...
    const content = document.querySelector(`#${this.getId()}-content`);
    content.remove();

    // and then the tab, otherwise getId fails...
    const tab = document.querySelector(`#${this.getId()}-tab`);
    const elm = bootstrap.Tab.getInstance(tab);

    if (elm)
      elm.dispose();

    tab.remove();

    return true;
  }

  /**
   * Checks if the tab has unsaved changes.
   *
   * @returns {boolean}
   *   true in case of unsaved changes
   */
  async hasChanges() {
    return await SieveIpcClient.sendMessage("editor", "editor-hasChanged", null, this.getContent());
  }

}

/**
 * Implements a tab ui.
 */
class SieveTabUI {

  /**
   * Scrolls the tab bar to the right
   */
  scrollRight() {
    const lastTab = document.querySelector("#tabs-items").lastElementChild;
    const tabs = document.querySelector("#tabs-items");

    const lastTabRight = lastTab.offsetLeft + lastTab.offsetWidth;

    if (lastTabRight < tabs.clientWidth) {
      tabs.style.left = `${0}px`;
      return;
    }

    let left = tabs.offsetLeft - SCROLL_INCREMENT;

    const max = tabs.offsetWidth - lastTabRight;

    if (left < max)
      left = max;

    tabs.style.left = `${left}px`;
  }

  /**
   * Scrolls the tab bar to the left
   */
  scrollLeft() {
    const lastTab = document.querySelector("#tabs-items").lastElementChild;
    const tabs = document.querySelector("#tabs-items");

    const lastTabRight = lastTab.offsetLeft + lastTab.offsetWidth;


    if (lastTabRight < tabs.clientWidth) {
      tabs.style.left = `${0}px`;
      return;
    }

    let left = tabs.offsetLeft + SCROLL_INCREMENT;

    if (left > 0)
      left = 0;

    tabs.style.left = `${left}px`;
  }

  /**
   * Initializes the TabUI
   */
  init() {

    document
      .querySelector("#tabs-items")
      .style.transitionProperty = "left";

    document
      .querySelector("#tabs-items")
      .style.transitionDuration = "0.5s";

    // Add event listeners...
    document
      .querySelector("#tabs-scroll-left")
      .addEventListener("click", () => { this.scrollLeft(); });

    document
      .querySelector("#tabs-scroll-right")
      .addEventListener("click", () => { this.scrollRight(); });

<<<<<<< HEAD
    // We need to populate the accounts iframe lazily otherwise we endup in a race
    document.getElementById("accounts").src = "./libs/managesieve.ui/accounts.html";
=======
    document
      .querySelector("#tabs-content > #accounts")
      .src = "./libs/managesieve.ui/accounts.html";
>>>>>>> 80499193
  }

  /**
   * Gets the tab by the account name and script name.
   *
   * @param {string} account
   *   the unique account name.
   * @param {string} name
   *   the script name.
   *
   * @returns {SieveTab|null}
   *   the tab or null in case no such tab exists.
   */
  getTab(account, name) {
    const tab = new SieveTab(this, account, name);

    if (!tab.getTab())
      return null;

    return tab;
  }

  /**
   * Checks if a tab for the given script exists.
   *
   * @param {string} account
   *   the accounts unique id.
   * @param {string} name
   *   the script name.
   *
   * @returns {boolean}
   *   true in case the tab exists otherwise false.
   */
  has(account, name) {
    return (this.getTab(account, name) !== null);
  }

  /**
   * Called whenever tab is shown when switching to it.
   *
   * @param {string} account
   *   the unique account id.
   * @param {string} name
   *   the script name.
   */
  onTabShown(account, name) {
    this.getTab(account, name).onTabShown();
  }

  /**
   * Closes the given tab.
   * Tabs are identified by the unique account id plus the script name.
   * @param {string} account
   *   the unique account id.
   * @param {string} name
   *   the script name.
   */
  async close(account, name) {

    const tab = this.getTab(account, name);

    if (!tab)
      return;

    if (!await tab.close()) {
      return;
    }

    const newTab = document.querySelector("#accounts-tab .nav-link");
    (new bootstrap.Tab(newTab)).show();
  }

  /**
   * Creates a unique id
   * @returns {string}
   *   the unique id
   */
  generateId() {
    return (new SieveUniqueId()).generate();
  }

  /**
   * Creates a new tab for the script.
   * In case the tab exists it will switch to the tab.
   *
   * Tabs are identified by the account id and the script name.
   *
   * @param {string} account
   *   the unique account id
   * @param {string} name
   *   the script name
   */
  async create(account, name) {

    if (this.has(account, name)) {
      this.open(account, name);
      return;
    }

    // Create a random id.
    const id = this.generateId();

    const tabId = `${id}-tab`;
    const contentId = `${id}-content`;

    // create a new tab.
    const content = await (
      new SieveTemplate()).load("./libs/managesieve.ui/tabs/editor.content.html");
    const tab = await (
      new SieveTemplate()).load("./libs/managesieve.ui/tabs/editor.tab.html");

    tab.querySelector(".nav-link").href = `#${contentId}`;
    tab.querySelector(".siv-tab-name").textContent = name;

    tab.querySelector(".tab-close").addEventListener("click", async () => {
      await this.close(account, name);
    });

    content.id = contentId;
    tab.id = tabId;
    tab.dataset.sieveAccount = account;
    tab.dataset.sieveName = name;
    tab.dataset.sieveId = id;

    // Update the iframe's url.
    const url = new URL(content.src, window.location);

    url.searchParams.append("account", account);
    url.searchParams.append("script", name);

    content.src = url.toString();

    document.querySelector(`#tabs-content`).append(content);
    document.querySelector(`#tabs-items`).append(tab);

    tab.addEventListener('shown.bs.tab', () => { this.onTabShown(account, name); });

    this.getTab(account, name).show();
  }

  /**
   * Opens a script in a tab.
   *
   * In case the script is already open it will switch
   * to this tab.
   *
   * Tabs are identified by the account id and the script name.
   *
   * @param {string} account
   *   the account id
   * @param {string} name
   *   the script name
   */
  async open(account, name) {

    const tab = this.getTab(account, name);

    if (tab) {
      tab.show();
      return;
    }

    await this.create(account, name);
  }

}


export { SieveTabUI };<|MERGE_RESOLUTION|>--- conflicted
+++ resolved
@@ -207,14 +207,9 @@
       .querySelector("#tabs-scroll-right")
       .addEventListener("click", () => { this.scrollRight(); });
 
-<<<<<<< HEAD
-    // We need to populate the accounts iframe lazily otherwise we endup in a race
-    document.getElementById("accounts").src = "./libs/managesieve.ui/accounts.html";
-=======
     document
       .querySelector("#tabs-content > #accounts")
       .src = "./libs/managesieve.ui/accounts.html";
->>>>>>> 80499193
   }
 
   /**
