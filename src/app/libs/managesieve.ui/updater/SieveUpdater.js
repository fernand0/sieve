--- conflicted
+++ resolved
@@ -14,7 +14,6 @@
 const MINOR_VERSION = 1;
 const PATCH_VERSION = 2;
 
-<<<<<<< HEAD
 /**
  * Checks for Updates on github.
  */
@@ -35,40 +34,7 @@
 
     return Number.NaN;
   }
-=======
-  const SIEVE_GITHUB_UPDATE_URL = "https://thsmi.github.io/sieve/update.json";
-  const MAJOR_VERSION = 0;
-  const MINOR_VERSION = 1;
-  const PATCH_VERSION = 2;
->>>>>>> 81c2902b
 
-  /**
-   * Checks if the current version is less or equal to the new version.
-   *
-   * For comparison the string values are converted to an integer.
-   * In case no integer comparison is possible a string comparison will be performed.
-   *
-   * @param {string} newVersion
-   *   the new version as string
-   * @param {string} currentVersion
-   *   the current version as string
-   *
-   * @returns {boolean}
-   *   true in case the new version is less than or equal to the old version
-   *   otherwise true
-   */
-  lessThanOrEqual(newVersion, currentVersion) {
-    const newValue = this.getInt(newVersion);
-    const currentValue = this.getInt(currentVersion);
-
-<<<<<<< HEAD
-    // in case conversion failed we use string comparison
-    if (newValue === Number.NaN || currentValue === Number.NaN)
-      return (newVersion <= currentVersion);
-
-    // otherwise we compare as int
-    return newValue <= currentValue;
-  }
 
   /**
    * Checks if the current version is less than the new version.
@@ -85,7 +51,7 @@
    *    false in case the current version is the latest
    *    true in case there is a newer version
    */
-  lessThan(newVersion, currentVersion) {
+  isLessThan(newVersion, currentVersion) {
 
     const newValue = this.getInt(newVersion);
     const currentValue = this.getInt(currentVersion);
@@ -95,6 +61,70 @@
       return (newVersion < currentVersion);
 
     return newValue < currentValue;
+  }
+
+  /**
+   * Checks if the current version is greater than the new version.
+   *
+   * For comparison the string values are converted to an integer.
+   * In case no integer comparison is possible a string comparison will be performed.
+   *
+   * @param {string} newVersion
+   *   the new version as string
+   * @param {string} currentVersion
+   *   the current version as string
+   *
+   * @returns {boolean}
+   *    true in case the new version is larger than the current
+   *    false in the new version is smaller than the current.
+   */
+  isGreaterThan(newVersion, currentVersion) {
+    const newValue = this.getInt(newVersion);
+    const currentValue = this.getInt(currentVersion);
+
+    // in case conversion failed we use string comparison
+    if (newValue === Number.NaN || currentValue === Number.NaN)
+      return (newVersion > currentVersion);
+
+    return newValue > currentValue;
+  }
+
+  /**
+   * Compares if the next version is older than the current version.
+   *
+   * @param {string} next
+   *   the next version as dot separated string.
+   * @param {string} current
+   *   the current version as dot separated string.
+   * @returns {boolean}
+   *   true in case the current version is older than the next version otherwise false.
+   */
+  isOlder(next, current) {
+    current = current.split(".");
+    next = next.split(".");
+
+    // In case the new major is larger, then this version is definitely older.
+    if (this.isGreaterThan(next[MAJOR_VERSION], current[MAJOR_VERSION]))
+      return false;
+    // In case the new major is smaller, then this version is definitely newer.
+    if (this.isLessThan(next[MAJOR_VERSION], current[MAJOR_VERSION]))
+      return true;
+
+    // In case it is equal we need to check at the minor version
+    // In case the new minor is larger, then this version is definitely older.
+    if (this.isGreaterThan(next[MINOR_VERSION], current[MINOR_VERSION]))
+      return false;
+    // In case the new minor is smaller, then this version is definitely newer.
+    if (this.isLessThan(next[MINOR_VERSION], current[MINOR_VERSION]))
+      return true;
+
+    // In case it is equal we need to check the patch level.
+    // It is newer if it is larger
+    if (this.isGreaterThan(next[PATCH_VERSION], current[PATCH_VERSION]))
+      return false;
+
+    // Otherwise in case it is less or equal, the version is older or the same.
+    return true;
   }
 
   /**
@@ -108,131 +138,12 @@
    *   true in case the manifest contains a newer version definition.
    */
   compare(manifest, currentVersion) {
-    currentVersion = currentVersion.split(".");
     const items = manifest["addons"]["sieve@mozdev.org"]["updates"];
-=======
 
-    /**
-     * Checks if the current version is less than the new version.
-     *
-     * For comparison the string values are converted to an integer.
-     * In case no integer comparison is possible a string comparison will be performed.
-     *
-     * @param {string} newVersion
-     *   the new version as string
-     * @param {string} currentVersion
-     *   the current version as string
-     *
-     * @returns {boolean}
-     *    false in case the current version is the latest
-     *    true in case there is a newer version
-     */
-    isLessThan(newVersion, currentVersion) {
+    // There are no updates if all entries are less or equal to the current version
+    for (const item of items) {
 
-      const newValue = this.getInt(newVersion);
-      const currentValue = this.getInt(currentVersion);
-
-      // in case conversion failed we use string comparison
-      if (newValue === Number.NaN || currentValue === Number.NaN)
-        return (newVersion < currentVersion);
-
-      return newValue < currentValue;
-    }
-
-    /**
-     * Checks if the current version is greater than the new version.
-     *
-     * For comparison the string values are converted to an integer.
-     * In case no integer comparison is possible a string comparison will be performed.
-     *
-     * @param {string} newVersion
-     *   the new version as string
-     * @param {string} currentVersion
-     *   the current version as string
-     *
-     * @returns {boolean}
-     *    true in case the new version is larger than the current
-     *    false in the new version is smaller than the current.
-     */
-    isGreaterThan(newVersion, currentVersion) {
-      const newValue = this.getInt(newVersion);
-      const currentValue = this.getInt(currentVersion);
-
-      // in case conversion failed we use string comparison
-      if (newValue === Number.NaN || currentValue === Number.NaN)
-        return (newVersion > currentVersion);
-
-      return newValue > currentValue;
-    }
-
-    /**
-     * Compares if the next version is older than the current version.
-     *
-     * @param {string} next
-     *   the next version as dot separated string.
-     * @param {string} current
-     *   the current version as dot separated string.
-     * @returns {boolean}
-     *   true in case the current version is older than the next version otherwise false.
-     */
-    isOlder(next, current) {
-      current = current.split(".");
-      next = next.split(".");
-
-      // In case the new major is larger, then this version is definitely older.
-      if (this.isGreaterThan(next[MAJOR_VERSION], current[MAJOR_VERSION]))
-        return false;
-      // In case the new major is smaller, then this version is definitely newer.
-      if (this.isLessThan(next[MAJOR_VERSION], current[MAJOR_VERSION]))
-        return true;
-
-      // In case it is equal we need to check at the minor version
-      // In case the new minor is larger, then this version is definitely older.
-      if (this.isGreaterThan(next[MINOR_VERSION], current[MINOR_VERSION]))
-        return false;
-      // In case the new minor is smaller, then this version is definitely newer.
-      if (this.isLessThan(next[MINOR_VERSION], current[MINOR_VERSION]))
-        return true;
-
-      // In case it is equal we need to check the patch level.
-      // It is newer if it is larger
-      if (this.isGreaterThan(next[PATCH_VERSION], current[PATCH_VERSION]))
-        return false;
-
-      // Otherwise in case it is less or equal, the version is older or the same.
-      return true;
-    }
-
-    /**
-     * Compares the current version against the manifest.
-     * @param {object} manifest
-     *   the manifest with the version information
-     * @param {string} currentVersion
-     *   the apps current version.
-     * @returns {boolean}
-     *   false if the current version is the latest.
-     *   true in case the manifest contains a newer version definition.
-     */
-    compare(manifest, currentVersion) {
-      const items = manifest["addons"]["sieve@mozdev.org"]["updates"];
-
-      // There are no updates if all entries are less or equal to the current version
-      for (const item of items) {
-
-        if (this.isOlder(item.version, currentVersion))
-          continue;
->>>>>>> 81c2902b
-
-    for (const item of items) {
-      const version = item.version.split(".");
-
-      if (this.lessThan(version[MAJOR_VERSION], currentVersion[MAJOR_VERSION]))
-        continue;
-
-      if (this.lessThan(version[MINOR_VERSION], currentVersion[MINOR_VERSION]))
-        continue;
-
-      if (this.lessThanOrEqual(version[PATCH_VERSION], currentVersion[PATCH_VERSION]))
+      if (this.isOlder(item.version, currentVersion))
         continue;
 
       return true;
