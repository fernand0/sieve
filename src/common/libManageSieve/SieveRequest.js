--- conflicted
+++ resolved
@@ -36,24 +36,6 @@
 // Enable Strict Mode
 "use strict";
 
-<<<<<<< HEAD
-(function(exports) {
-
-	/* global Components */
-	/* global atob */
-	/* global btoa */
-	/* global Uint8Array */
-	/* global TextEncoder */
-
-	/* global SieveGetScriptResponse */
-	/* global SieveSimpleResponse */
-	/* global SieveCapabilitiesResponse */
-	/* global SieveListScriptResponse */
-	/* global SieveSaslLoginResponse */
-	/* global SieveSaslCramMd5Response */
-  /* global SieveSaslScramSha1Response */
-
-=======
 (function (exports) {
 
   /* global Components */
@@ -69,7 +51,6 @@
   /* global SieveSaslLoginResponse */
   /* global SieveSaslCramMd5Response */
   /* global SieveSaslScramSha1Response */
->>>>>>> b83489a5
 
   /**
    * Manage Sieve uses for literals UTF-8 as encoding, network sockets are usualy
@@ -82,12 +63,7 @@
    * @author Thomas Schmid <schmid-thomas@gmx.net>
    * @author Max Dittrich
    */
-<<<<<<< HEAD
-  function jsStringToByteArray(str)
-  {
-=======
   function jsStringToByteArray(str) {
->>>>>>> b83489a5
     // This is very old mozilla specific code, but it is robust, mature and works as expeced.
     // It will be dropped as soon as the new code has proven to be stable.
     if ((typeof Components !== 'undefined')
@@ -159,374 +135,6 @@
       return false;
     };
 
-<<<<<<< HEAD
-/**
- * Returns the next request as a string. It uses the given
- * Request builder to assemble the string.
- *
- * @param  {SieveAbstractRequestBuilder} builder
- *   a reference to a stateless request builder which can be used
- *   to form the request string.
- * @return {String}
- *   the data which should be send to the server
- */
-SieveAbstractRequest.prototype.getNextRequest = function (builder) {
-  throw new Error("Abstract Method implement me");
-};
-
-SieveAbstractRequest.prototype.cancel
-    = function ()
-{
-  if ((this.errorListener) && (this.errorListener.onTimeout))
-    this.errorListener.onTimeout();
-};
-
-SieveAbstractRequest.prototype.onNo
-    = function (response)
-{
-  if ((this.errorListener) && (this.errorListener.onError))
-    this.errorListener.onError(response);
-};
-
-SieveAbstractRequest.prototype.onBye
-    = function (response)
-{
-  if ((response.getResponse() == 1) && (this.byeListener))
-    this.byeListener.onByeResponse(response);
-};
-
-SieveAbstractRequest.prototype.onOk
-    = function (response)
-{
-  throw new Error("Abstract Method override me");
-};
-
-/**
- * An abstract helper, which calls the default message handlers
- * for the given response
- *
- * @param {SieveSimpleResponse} response
- *   thr response which should be handled by this request.
- * @returns {void}
- */
-SieveAbstractRequest.prototype.addResponse
-    = function (response)
-{
-  if (response.getResponse() === 0)
-    this.onOk(response);
-  else if (response.getResponse() === 1)
-    this.onBye(response);
-  else if (response.getResponse() === 2)
-    this.onNo(response);
-  else
-    throw new Error("Invalid Response Code");
-};
-
-//****************************************************************************//
-
-/**
- * An abstract calls derived from AbstractRequest. It is the foundation for
- * any requests implementing a SASL compatible authentication.
- *
- * @constructor
- */
-function SieveAbstractSaslRequest()
-{
-  throw new Error("Abstract Constructor, do not Invoke");
-}
-
-SieveAbstractSaslRequest.prototype = Object.create(SieveAbstractRequest.prototype);
-SieveAbstractSaslRequest.prototype.constructor = SieveAbstractSaslRequest;
-
-SieveAbstractSaslRequest.prototype._username = "";
-SieveAbstractSaslRequest.prototype._password = "";
-SieveAbstractSaslRequest.prototype._authorization = "";
-
-
-/** @param {String} username */
-SieveAbstractSaslRequest.prototype.setUsername
-    = function (username)
-{
-  this._username = username;
-};
-
-/**
- * Most SASL mechanisms need a password or secret to authenticate.
- * But there are also mechanisms like SASL EXTERNAL which does not need any passwords.
- * They use different methods to transfer the credentials.
- *
- * @return {Boolean}
- *   indicates if this SASL Mechanism needs a password
- */
-SieveAbstractSaslRequest.prototype.hasPassword
-    = function ()
-{
-  return true;
-};
-
-/**
- * Sets the sasl request's password.
- *
- * @param {String} password
- *   the password which shall be used for the authentication.
- * @returns {SieveAbstractSaslRequest}
- *   a self reference
- **/
-SieveAbstractSaslRequest.prototype.setPassword
-    = function (password)
-{
-  this._password = password;
-  return this;
-};
-
-/**
- * Checks if this mechanism supports authorization. Keep in mind
- * authorization is rearely used and only very few machanisms
- * support it.
- *
- * With autorization you use your credentials to login as a different user.
- * Which means you first authenticate with your username and then do the
- * authorization which switch the user. Typically admins and superusers have
- * such super powers.
- *
- * @returns {Boolean}
- *   true in case the request supports authorization otherwise false.
- */
-SieveAbstractSaslRequest.prototype.isAuthorizable
-    = function ()
-{
-  // Sub classes shall overwrite this with true in case authorization is supported
-  return false;
-};
-
-/**
- * Sets the username which should be authorized.
- * In case authorization is not supported it will be silently ignored.
- *
- * @param {String} authorization
- *   the username used for authorization
- * @returns {SieveAbstractRequest}
- *   a self reference
- **/
-SieveAbstractSaslRequest.prototype.setAuthorization
-    = function (authorization)
-{
-  if (this.isAuthorizable())
-    this._authorization = authorization;
-
-  return this;
-};
-
-SieveAbstractSaslRequest.prototype.addSaslListener
-    = function (listener)
-{
-  this.responseListener = listener;
-};
-
-SieveAbstractSaslRequest.prototype.onOk
-    = function (response)
-{
-  if (this.responseListener)
-    this.responseListener.onSaslResponse(response);
-};
-
-//****************************************************************************//
-
-/**
- * Loads a script from the server and returns the content.
- * In case the script is non existant an error will be triggered.
- *
- * @param {String} script
- *   the script which should be retrived
- * @author Thomas Schmid
- * @constructor
- */
-function SieveGetScriptRequest(script)
-{
-  this.script = script;
-}
-
-// Inherrit prototypes from SieveAbstractRequest...
-SieveGetScriptRequest.prototype = Object.create(SieveAbstractRequest.prototype);
-SieveGetScriptRequest.prototype.constructor = SieveGetScriptRequest;
-
-SieveGetScriptRequest.prototype.addGetScriptListener
-    = function (listener)
-{
-  this.responseListener = listener;
-};
-
-
-SieveGetScriptRequest.prototype.getNextRequest = function (builder)
-{
-  return builder
-    .addLiteral("GETSCRIPT")
-    .addQuotedString(this.script);
-};
-
-SieveGetScriptRequest.prototype.onOk
-    = function (response)
-{
-  if (this.responseListener)
-    this.responseListener.onGetScriptResponse(response);
-};
-
-/** @param {SieveResponseParser} parser */
-SieveGetScriptRequest.prototype.addResponse
-    = function (parser)
-{
-  SieveAbstractRequest.prototype.addResponse.call(this,
-      new SieveGetScriptResponse(this.script,parser));
-};
-
-//****************************************************************************//
-
-/**
- * Stores the given script on the server.
- * The script is validated by the server and will be rejected with a NO
- * in case the validation failes.
- *
- * Please not it will overwrite silently any existing script with the same name.
- *
- * @param {String} script
- *   the script's name
- * @param {String} body
- *   the sieve script which should be stored on the server.
- *
- * @constructor
- * @author Thomas Schmid
- */
-function SievePutScriptRequest(script, body)
-{
-  this.script = script;
-
-  // cleanup linebreaks...
-  this.body = body.replace(/\r\n|\r|\n|\u0085|\u000C|\u2028|\u2029/g,"\r\n");
-}
-
-// Inherrit prototypes from SieveAbstractRequest...
-SievePutScriptRequest.prototype = Object.create(SieveAbstractRequest.prototype);
-SievePutScriptRequest.prototype.constructor = SievePutScriptRequest;
-
-SievePutScriptRequest.prototype.getNextRequest
-    = function (builder)
-{
-  return builder
-    .addLiteral("PUTSCRIPT")
-    .addQuotedString(this.script)
-    .addMultiLineString(this.body);
-};
-
-SievePutScriptRequest.prototype.addPutScriptListener
-    = function (listener)
-{
-  this.responseListener = listener;
-};
-
-SievePutScriptRequest.prototype.onOk
-    = function (response)
-{
-  if (this.responseListener)
-    this.responseListener.onPutScriptResponse(response);
-};
-
-/** @param {SieveResponseParser} parser */
-SievePutScriptRequest.prototype.addResponse
-    = function (parser)
-{
-  SieveAbstractRequest.prototype.addResponse.call(this,
-      new SieveSimpleResponse(parser));
-};
-
-//****************************************************************************//
-
-/**
- * The CheckScriptRequest validates the Syntax of a Sieve script. The script
- * is not stored on the server.
- *
- * If the script fails this test, the server replies with a NO response. The
- * response contains one or more CRLF separated error messages.
- *
- * An OK response can contain Syntax Warnings.
- *
- * @example
- *   C: CheckScript {31+}
- *   C: #comment
- *   C: InvalidSieveCommand
- *   C:
- *   S: NO "line 2: Syntax error"
- *
- * @param {String} body
- *   the script which should be check for syntactical validity
- *
- * @constructor
- */
-function SieveCheckScriptRequest(body)
-{
-  // Strings in JavaScript should use the encoding of the xul document and...
-  // ... sockets use binary strings. That means for us we have to convert...
-  // ... the JavaScript string into a UTF8 String.
-
-  // Further more Sieve expects line breaks to be \r\n. Mozilla uses \n ...
-  // ... according to the documentation. But for some unknown reason a ...
-  // ... string sometimes  contains mixed line breaks. Thus we convert ...
-  // ... any \r\n, \r and \n to \r\n.
-  this.body = body.replace(/\r\n|\r|\n|\u0085|\u000C|\u2028|\u2029/g,"\r\n");
-  //this.body = UTF8Encode(body).replace(/\r\n|\r|\n/g, "\r\n");
-}
-
-// Inherrit prototypes from SieveAbstractRequest...
-SieveCheckScriptRequest.prototype = Object.create(SieveAbstractRequest.prototype);
-SieveCheckScriptRequest.prototype.constructor = SieveCheckScriptRequest;
-
-SieveCheckScriptRequest.prototype.getNextRequest
-    = function (builder)
-{
-  return builder.addLiteral("CHECKSCRIPT")
-    .addMultiLineString(this.body);
-};
-
-SieveCheckScriptRequest.prototype.addCheckScriptListener
-    = function (listener)
-{
-  this.responseListener = listener;
-};
-
-SieveCheckScriptRequest.prototype.onOk
-    = function (response)
-{
-  if (this.responseListener)
-    this.responseListener.onCheckScriptResponse(response);
-};
-
-SieveCheckScriptRequest.prototype.addResponse
-    = function (parser)
-{
-  SieveAbstractRequest.prototype.addResponse.call(this,
-      new SieveSimpleResponse(parser));
-};
-
-//****************************************************************************//
-
-/**
- * This class encaspulates a Sieve SETACTIVE request.
- * <p>
- * Either none or one serverscripts can be active, this means you can't have
- * more than one active scripts
- * <p>
- * You activate a Script by calling SETACTIVE and the scriptname. At activation
- * the previous active Script will become inactive.
- *
- * @param {String} script - The script name which should be activated. Passing
- * an empty string deactivates the active script.
- *
- * @author Thomas Schmid
- * @constructor
- */
-function SieveSetActiveRequest(script)
-{
-    this.script = "";
-=======
   /**
    * Returns the next request as a string. It uses the given
    * Request builder to assemble the string.
@@ -609,7 +217,6 @@
     = function (username) {
       this._username = username;
     };
->>>>>>> b83489a5
 
   /**
    * Most SASL mechanisms need a password or secret to authenticate.
@@ -698,473 +305,7 @@
    */
   function SieveGetScriptRequest(script) {
     this.script = script;
-<<<<<<< HEAD
-}
-
-// Inherrit prototypes from SieveAbstractRequest...
-SieveSetActiveRequest.prototype = Object.create(SieveAbstractRequest.prototype);
-SieveSetActiveRequest.prototype.constructor = SieveSetActiveRequest;
-
-SieveSetActiveRequest.prototype.getNextRequest
-    = function (builder)
-{
-  return builder
-    .addLiteral("SETACTIVE")
-    .addQuotedString(this.script);
-};
-
-SieveSetActiveRequest.prototype.addSetActiveListener
-    = function (listener)
-{
-  this.responseListener = listener;
-};
-
-SieveSetActiveRequest.prototype.onOk
-    = function (response)
-{
-  if (this.responseListener)
-    this.responseListener.onSetActiveResponse(response);
-};
-
-/** @param {SieveResponseParser} parser */
-SieveSetActiveRequest.prototype.addResponse
-    = function (parser)
-{
-  SieveAbstractRequest.prototype.addResponse.call(this,
-      new SieveSimpleResponse(parser));
-};
-
-//****************************************************************************//
-
-/**
- *
- * @author Thomas Schmid
- */
-function SieveCapabilitiesRequest()
-{
-}
-
-// Inherrit prototypes from SieveAbstractRequest...
-SieveCapabilitiesRequest.prototype = Object.create(SieveAbstractRequest.prototype);
-SieveCapabilitiesRequest.prototype.constructor = SieveCapabilitiesRequest;
-
-SieveCapabilitiesRequest.prototype.getNextRequest
-    = function (builder)
-{
-  return builder
-    .addLiteral("CAPABILITY");
-};
-
-SieveCapabilitiesRequest.prototype.addCapabilitiesListener
-    = function (listener)
-{
-  this.responseListener = listener;
-};
-
-SieveCapabilitiesRequest.prototype.onOk
-    = function (response)
-{
-  if (this.responseListener)
-    this.responseListener.onCapabilitiesResponse(response);
-};
-
-/** @param {SieveResponseParser} parser */
-SieveCapabilitiesRequest.prototype.addResponse
-    = function (parser)
-{
-  SieveAbstractRequest.prototype.addResponse.call(this,
-      new SieveCapabilitiesResponse(parser));
-};
-
-//****************************************************************************//
-
-/**
- * @param {String} script
- * @author Thomas Schmid
- */
-function SieveDeleteScriptRequest(script)
-{
-  this.script = script;
-}
-
-// Inherrit prototypes from SieveAbstractRequest...
-SieveDeleteScriptRequest.prototype = Object.create(SieveAbstractRequest.prototype);
-SieveDeleteScriptRequest.prototype.constructor = SieveDeleteScriptRequest;
-
-SieveDeleteScriptRequest.prototype.getNextRequest
-    = function (builder)
-{
-  return builder
-    .addLiteral("DELETESCRIPT")
-    .addQuotedString(this.script);
-};
-
-SieveDeleteScriptRequest.prototype.addDeleteScriptListener
-    = function (listener)
-{
-  this.responseListener = listener;
-};
-
-SieveDeleteScriptRequest.prototype.onOk
-    = function (response)
-{
-  if (this.responseListener)
-    this.responseListener.onDeleteScriptResponse(response);
-};
-
-/** @param {SieveResponseParser} parser */
-SieveDeleteScriptRequest.prototype.addResponse
-    = function (parser)
-{
-  SieveAbstractRequest.prototype.addResponse.call(this,
-      new SieveSimpleResponse(parser));
-};
-
-//****************************************************************************//
-
-/**
- * The NOOP request does nothing, it is used for protocol re-synchronisation or
- * to reset any inactivity auto-logout timer on the server.
- *
- * The response to the NOOP command is always OK.
- *
- * @author Thomas Schmid
- * @constructor
- */
-function SieveNoopRequest()
-{
-}
-
-// Inherrit prototypes from SieveAbstractRequest...
-SieveNoopRequest.prototype = Object.create(SieveAbstractRequest.prototype);
-SieveNoopRequest.prototype.constructor = SieveNoopRequest;
-
-/** @return {String} */
-SieveNoopRequest.prototype.getNextRequest
-    = function (builder)
-{
-  return builder
-    .addLiteral("NOOP");
-};
-
-SieveNoopRequest.prototype.addNoopListener
-    = function (listener)
-{
-  this.responseListener = listener;
-};
-
-SieveNoopRequest.prototype.onOk
-    = function (response)
-{
-  if (this.responseListener)
-    this.responseListener.onNoopResponse(response);
-};
-
-/** @param {SieveResponseParser} parser */
-SieveNoopRequest.prototype.addResponse
-    = function (parser)
-{
-  SieveAbstractRequest.prototype.addResponse.call(this,
-      new SieveSimpleResponse(parser));
-};
-
-//****************************************************************************//
-
-/**
- * This command is used to rename a Sieve script's. The Server will reply with
- * a NO response if the old script does not exist, or a script with the new
- * name already exists.
- *
- * Renaming the active script is allowed, the renamed script remains active.
- *
- * @param {String} oldScript Name of the script, which should be renamed
- * @param {String} newScript New name of the Script
- *
- * @author Thomas Schmid
- * @constructor
- */
-function SieveRenameScriptRequest(oldScript, newScript)
-{
-  this.oldScript = oldScript;
-  this.newScript = newScript;
-}
-
-// Inherrit prototypes from SieveAbstractRequest...
-SieveRenameScriptRequest.prototype = Object.create(SieveAbstractRequest.prototype);
-SieveRenameScriptRequest.prototype.constructor = SieveRenameScriptRequest;
-
-SieveRenameScriptRequest.prototype.getNextRequest
-    = function (builder)
-{
-  return builder
-    .addLiteral("RENAMESCRIPT")
-    .addQuotedString(this.oldScript)
-    .addQuotedString(this.newScript);
-};
-
-SieveRenameScriptRequest.prototype.addRenameScriptListener
-    = function (listener)
-{
-  this.responseListener = listener;
-};
-
-SieveRenameScriptRequest.prototype.onOk
-    = function (response)
-{
-  if (this.responseListener)
-    this.responseListener.onRenameScriptResponse(response);
-};
-
-/** @param {SieveResponseParser} parser */
-SieveRenameScriptRequest.prototype.addResponse
-    = function (parser)
-{
-  SieveAbstractRequest.prototype.addResponse.call(this,
-      new SieveSimpleResponse(parser));
-};
-
-//****************************************************************************//
-
-/**
- * This command is used to list all sieve script of the current user.
- * In case there are no scripts the server responds with an empty list.
- *
- * @author Thomas Schmid
- * @constructor
- */
-function SieveListScriptRequest()
-{
-}
-
-// Inherrit prototypes from SieveAbstractRequest...
-SieveListScriptRequest.prototype = Object.create(SieveAbstractRequest.prototype);
-SieveListScriptRequest.prototype.constructor = SieveListScriptRequest;
-
-SieveListScriptRequest.prototype.getNextRequest
-    = function (builder)
-{
-  return builder
-    .addLiteral("LISTSCRIPTS");
-};
-
-SieveListScriptRequest.prototype.addListScriptListener
-    = function (listener)
-{
-  this.responseListener = listener;
-};
-
-SieveListScriptRequest.prototype.onOk
-    = function (response)
-{
-  if (this.responseListener)
-    this.responseListener.onListScriptResponse(response);
-};
-
-/** @param {SieveResponseParser} parser */
-SieveListScriptRequest.prototype.addResponse
-    = function (parser)
-{
-  SieveAbstractRequest.prototype.addResponse.call(this,
-      new SieveListScriptResponse(parser));
-};
-
-//****************************************************************************//
-
-function SieveStartTLSRequest()
-{
-}
-
-// Inherrit prototypes from SieveAbstractRequest...
-SieveStartTLSRequest.prototype = Object.create(SieveAbstractRequest.prototype);
-SieveStartTLSRequest.prototype.constructor = SieveStartTLSRequest;
-
-SieveStartTLSRequest.prototype.getNextRequest
-    = function (builder)
-{
-  return builder
-    .addLiteral("STARTTLS");
-};
-
-SieveStartTLSRequest.prototype.addStartTLSListener
-    = function (listener)
-{
-  this.responseListener = listener;
-};
-
-SieveStartTLSRequest.prototype.onOk
-    = function (response)
-{
-  if (this.responseListener)
-    this.responseListener.onStartTLSResponse(response);
-};
-
-/** @param {SieveResponseParser} parser */
-SieveStartTLSRequest.prototype.addResponse
-    = function (parser)
-{
-  SieveAbstractRequest.prototype.addResponse.call(this,
-      new SieveSimpleResponse(parser));
-};
-
-//****************************************************************************//
-
-/**
- * A logout request signals the server that the client wishes to terminate
- * the current session.
- * <pre>
- * Client > LOGOUT
- * Server < OK "Logout Complete"
- * [ connection terminated ]
- * </pre>
- * <p>
- * The following example shows how to use a SieveLogoutRequest:
- * <pre>
- *  var event = {
- *    onLogoutResponse: function(response)
- *    {
- *      alert("Logout successfull");
- *    }
- *    ,
- *    onError: function(response)
- *    {
- *      alert("SERVER ERROR:"+response.getMessage());
- *    }
- *  }
- *
- *  var request = new SieveLogoutRequest();
- *  request.addErrorListener(event);
- *  request.addSaslListener(event);
- *
- *  sieve.addRequest(request);
- * </pre>
- *
- * @author Thomas Schmid
- * @constructor
- */
-function SieveLogoutRequest()
-{
-}
-
-// Inherrit prototypes from SieveAbstractRequest...
-SieveLogoutRequest.prototype = Object.create(SieveAbstractRequest.prototype);
-SieveLogoutRequest.prototype.constructor = SieveLogoutRequest;
-
-SieveLogoutRequest.prototype.getNextRequest
-    = function (builder)
-{
-  return builder.addLiteral("LOGOUT");
-};
-
-SieveLogoutRequest.prototype.addLogoutListener
-    = function (listener)
-{
-  this.responseListener = listener;
-};
-
-SieveLogoutRequest.prototype.onOk
-    = function (response)
-{
-  if (this.responseListener)
-    this.responseListener.onLogoutResponse(response);
-};
-
-SieveLogoutRequest.prototype.onBye
-    = function (response)
-{
-  // As issued a logout request thus onBye response is perfectly fine...
-  // ... and equivalten to an ok in this case.
-  this.onOk(response);
-};
-
-/** @param {SieveResponseParser} parser */
-SieveLogoutRequest.prototype.addResponse
-    = function (parser)
-{
-  SieveAbstractRequest.prototype.addResponse.call(this,
-      new SieveSimpleResponse(parser));
-};
-
-//****************************************************************************//
-
-/**
- * A ManageSieve server automatically post his capabilities as soon as the
- * connection is established or a secure channel is successfully started
- * (STARTTLS command). In order to capture this information a dummy request
- * is used. It does not send a real request, but it parses the initial response
- * of the sieve server. Therefore it is important to add the request before the
- * connection is established. Otherwise the message queue will be jammed.
- *
- * @example
- * Server < "IMPLEMENTATION" "Cyrus timsieved v2.1.18-IPv6-Debian-2.1.18-1+sarge2"
- *        < "SASL" "PLAIN"
- *        < "SIEVE" "fileinto reject envelope vacation imapflags notify subaddress relational regex"
- *        < "STARTTLS"
- *        < OK
- *
- * @example
- *  var sieve = new Sieve("example.com",2000,false,3)
- *
- *  var request = new SieveInitRequest();
- *  sieve.addRequest(request);
- *
- *  sieve.connect();
- *
- * @author Thomas Schmid <schmid-thomas@gmx.net>
- * @constructor
- */
-function SieveInitRequest() {}
-
-// Inherrit prototypes from SieveAbstractRequest...
-SieveInitRequest.prototype = Object.create(SieveAbstractRequest.prototype);
-SieveInitRequest.prototype.constructor = SieveInitRequest;
-
-SieveInitRequest.prototype.addInitListener
-    = function (listener)
-{
-  this.responseListener = listener;
-};
-
-SieveInitRequest.prototype.onOk
-    = function (response)
-{
-  if (this.responseListener)
-    this.responseListener.onInitResponse(response);
-};
-
-SieveInitRequest.prototype.isUnsolicited = function () {
-    return false;
-};
-
-/** @param {SieveResponseParser} parser */
-SieveInitRequest.prototype.addResponse
-    = function (parser)
-{
-  SieveAbstractRequest.prototype.addResponse.call(this,
-      new SieveCapabilitiesResponse(parser));
-};
-
-/*******************************************************************************
-
-    This request implements the SALS Plain autentication method.
-    Please note, that the password is only base64 encoded. Therefore it can be
-    read or sniffed easily. A secure connection will solve this issue. So send
-    whenever possible, a SieveStartTLSRequest before calling this request.
-
-    @example
-    var event = {
-      onSaslResponse: function(response)
-      {
-        alert("Login successfull");
-      }
-      ,
-      onError: function(response)
-      {
-        alert("SERVER ERROR:"+response.getMessage());
-      }
-    }
-=======
-  }
->>>>>>> b83489a5
+  }
 
   // Inherrit prototypes from SieveAbstractRequest...
   SieveGetScriptRequest.prototype = Object.create(SieveAbstractRequest.prototype);
@@ -1182,80 +323,11 @@
       .addQuotedString(this.script);
   };
 
-<<<<<<< HEAD
-    @constructor
- */
-function SieveSaslPlainRequest()
-{
-}
-
-// Inherrit prototypes from SieveSASLAbstractRequest...
-SieveSaslPlainRequest.prototype = Object.create(SieveAbstractSaslRequest.prototype);
-SieveSaslPlainRequest.prototype.constructor = SieveSaslPlainRequest;
-
-SieveSaslPlainRequest.prototype.isAuthorizable
-    = function ()
-{
-  return true;
-}
-
-SieveSaslPlainRequest.prototype.getNextRequest
-    = function (builder)
-{
-  return builder
-    .addLiteral("AUTHENTICATE")
-    .addQuotedString("PLAIN")
-    .addQuotedBase64(this._authorization+"\0"+this._username+"\0"+this._password);
-};
-
-
-SieveSaslPlainRequest.prototype.addResponse
-    = function (parser)
-{
-  SieveAbstractRequest.prototype.addResponse.call(this,
-      new SieveSimpleResponse(parser));
-};
-
-
-/*******************************************************************************
-
-  FACTSHEET:
-  ==========
-    CLASS NAME          : SieveSaslLoginRequest
-    USES CLASSES        : SieveSaslLoginResponse
-
-    CONSCTURCTOR        : SieveLoginRequest(String username)
-    DECLARED FUNCTIONS  : void addSaslListener(...)
-                          void addErrorListener(...)
-                          void addResponse(String parser)
-                          String getNextRequest()
-                          Boolean hasNextRequest()
-                          void setPassword(String password)
-    EXCEPTIONS          :
-    AUTHOR              : Thomas Schmid
-
-  DESCRIPTION:
-  ============
-    This request implements the SALS Login autentication method. It is similar
-    to the SASL Plain method. The main difference is that SASL Login is somekind
-    of dialog driven. The server will request first the username and then the
-    password. With SASL Plain both, username and password are requested at the
-    sametime.
-    Please note, that the passwort is only base64 encoded. Therefore it can be
-    read or sniffed easily. A secure connection will solve this issue. So send
-    whenever possible, a SieveStartTLSRequest before calling this request.
-
-  LINKS:
-  ======
-      * http://darwinsource.opendarwin.org/Current/CyrusIMAP-156.9/cyrus_imap/imap/AppleOD.c
-      * http://www.opensource.apple.com/darwinsource/Current/CyrusIMAP-156.10/cyrus_imap/imap/AppleOD.c
-=======
   SieveGetScriptRequest.prototype.onOk
     = function (response) {
       if (this.responseListener)
         this.responseListener.onGetScriptResponse(response);
     };
->>>>>>> b83489a5
 
   /** @param {SieveResponseParser} parser */
   SieveGetScriptRequest.prototype.addResponse
@@ -1295,14 +367,6 @@
   SievePutScriptRequest.prototype.getNextRequest
     = function (builder) {
       return builder
-<<<<<<< HEAD
-      .addLiteral("AUTHENTICATE")
-      .addQuotedString("LOGIN");
-    case 1:
-      return builder
-        .addQuotedBase64(this._username);
-    case 2:
-=======
         .addLiteral("PUTSCRIPT")
         .addQuotedString(this.script)
         .addMultiLineString(this.body);
@@ -1419,7 +483,6 @@
 
   SieveSetActiveRequest.prototype.getNextRequest
     = function (builder) {
->>>>>>> b83489a5
       return builder
         .addLiteral("SETACTIVE")
         .addQuotedString(this.script);
@@ -1485,7 +548,7 @@
   /**
    * @param {String} script
    * @author Thomas Schmid
-   * @constructor
+     * @constructor
    */
   function SieveDeleteScriptRequest(script) {
     this.script = script;
@@ -1498,14 +561,6 @@
   SieveDeleteScriptRequest.prototype.getNextRequest
     = function (builder) {
       return builder
-<<<<<<< HEAD
-        .addLiteral("AUTHENTICATE")
-        .addQuotedString("CRAM-MD5");
-    case 1:
-      //decoding the base64-encoded challenge
-      var challenge = builder.convertFromBase64(this.response.getChallenge());
-      var hmac = this.hmacMD5( challenge, this._password );
-=======
         .addLiteral("DELETESCRIPT")
         .addQuotedString(this.script);
     };
@@ -1527,7 +582,6 @@
       SieveAbstractRequest.prototype.addResponse.call(this,
         new SieveSimpleResponse(parser));
     };
->>>>>>> b83489a5
 
   //****************************************************************************//
 
@@ -1551,13 +605,6 @@
   SieveNoopRequest.prototype.getNextRequest
     = function (builder) {
       return builder
-<<<<<<< HEAD
-        .addQuotedBase64(this._username + " " + hmac);
-  }
-
-  throw new Error("Illegal state in SaslCram");
-};
-=======
         .addLiteral("NOOP");
     };
 
@@ -1602,7 +649,6 @@
   // Inherrit prototypes from SieveAbstractRequest...
   SieveRenameScriptRequest.prototype = Object.create(SieveAbstractRequest.prototype);
   SieveRenameScriptRequest.prototype.constructor = SieveRenameScriptRequest;
->>>>>>> b83489a5
 
   SieveRenameScriptRequest.prototype.getNextRequest
     = function (builder) {
@@ -2038,26 +1084,6 @@
     this.response = new SieveSaslCramMd5Response();
   }
 
-<<<<<<< HEAD
-  return hi;
-};
-
-/**
- * Calculates the HMAC-SHA-1 keyed hash.
- *
- * @param {byte[]} key
- *   The key as octet string
- * @param {byte[]} bytes
- *   The input string as byte array
- * @return {byte[]}
- *   the calculated hash for the given input string. HMAC-SHA-1 hashes are
- *   always always 20 octets long.
- */
-SieveSaslScramSha1Request.prototype._HMAC
-    = function (key, bytes)
-{
-  key = this.byteArrayToStr(key);
-=======
   // Inherrit prototypes from SieveAbstractRequest...
   SieveSaslCramMd5Request.prototype = Object.create(SieveAbstractSaslRequest.prototype);
   SieveSaslCramMd5Request.prototype.constructor = SieveSaslCramMd5Request;
@@ -2077,7 +1103,6 @@
           return builder
             .addQuotedBase64(this._username + " " + hmac);
       }
->>>>>>> b83489a5
 
       throw new Error("Illegal state in SaslCram");
     };
@@ -2119,72 +1144,6 @@
       crypto.init(Components.interfaces.nsICryptoHMAC.MD5, keyObject);
       crypto.update(challengeBytes, challengeBytes.length);
 
-<<<<<<< HEAD
-      return builder
-        .addLiteral("AUTHENTICATE")
-        .addQuotedString("SCRAM-SHA-1")
-        .addQuotedBase64("this._g2Header+this._authMessage");
-
-      //return "AUTHENTICATE \"SCRAM-SHA-1\" "
-      //          +"\""+btoa(this._g2Header+this._authMessage)+"\"\r\n";
-    case 1:
-
-      // Check if the server returned our nonce. This should prevent...
-      // ... man in the middle attacks.
-      var nonce = this.response.getNonce();
-      if ((nonce.substr(0, this._cnonce.length) != this._cnonce))
-        throw "Nonce invalid";
-
-      // As first step we need to salt the password...
-      var salt = this.strToByteArray(this.response.getSalt());
-      var iter = this.response.getIterationCounter();
-
-      // TODO Normalize password; and convert it into a byte array...
-      // ... It might contain special charaters.
-
-      // ... this is done by applying a simplified PBKDF2 algorithm...
-      // ... so we endup by calling Hi(Normalize(password), salt, i)
-      this._saltedPassword = this._Hi(this.strToByteArray(this._password),salt,iter);
-
-      // the clientKey is defined as HMAC(SaltedPassword, "Client Key")
-      var clientKey = this._HMAC(this._saltedPassword, this.strToByteArray("Client Key"));
-
-      // create the client-final-message-without-proof, ...
-      var msg = "c="+btoa(this._g2Header)+",r="+nonce;
-      // ... append it and the server-first-message to client-first-message-bare...
-      this._authMessage += ","+this.response.getServerFirstMessage()+ ","+msg;
-      // ... and convert it into a byte array.
-      this._authMessage = this.strToByteArray(this._authMessage);
-
-      // As next Step sign out message, this is done by applying the client...
-      // ... key through a pseudorandom function to the message. It is defined...
-      // as HMAC(H(ClientKey), AuthMessage)
-      var clientSignature = this._HMAC(this._H(clientKey),this._authMessage);
-
-      // We now complete the cryptographic part an apply our clientkey to the...
-      // ... Signature, so that the server can be sure it is talking to us.
-      // The RFC defindes this step as ClientKey XOR ClientSignature
-      var clientProof = clientKey;
-      for (var k = 0; k < clientProof.length; k++)
-        clientProof[k] ^= clientSignature[k];
-
-      // Every thing done so let's send the message...
-      //"c=" base64( (("" / "y") "," [ "a=" saslname ] "," ) "," "r=" c-nonce s-nonce ["," extensions] "," "p=" base64
-      return builder
-        .addQuotedBase64(msg+",p="+builder.convertToBase64(this.byteArrayToStr(clientProof)));
-//      return "\""+btoa(msg+",p="+btoa(this.byteArrayToStr(clientProof)))+"\"\r\n";
-
-    case 2:
-      // obviously we have to send an empty response. The server did not wrap...
-      // ... the verifier into the Response Code...
-      return builder
-        .addQuotedString();
-      //return "\"\"\r\n";
-  }
-
-  throw new Error("Illegal state in SaslCram");
-};
-=======
       return this.byteArrayToHexString(
         this.strToByteArray(crypto.finish(false)));
     };
@@ -2192,7 +1151,6 @@
   SieveSaslCramMd5Request.prototype.strToByteArray
     = function (str) {
       let bytes = [];
->>>>>>> b83489a5
 
       for (let i = 0; i < str.length; i++)
         bytes[i] = str.charCodeAt(i);
@@ -2513,22 +1471,6 @@
   SieveSaslExternalRequest.prototype.constructor = SieveSaslExternalRequest;
 
   SieveSaslExternalRequest.prototype.isAuthorizable
-<<<<<<< HEAD
-      = function ()
-  {
-    // overwrite the default behaviour.
-    return true;
-  };
-
-  SieveSaslExternalRequest.prototype.getNextRequest
-      = function (builder)
-  {
-    return builder
-      .addLiteral("AUTHENTICATE")
-      .addQuotedString("EXTERNAL")
-      .addQuotedBase64(""+this._authorization);
-  };
-=======
     = function () {
       // overwrite the default behaviour.
       return true;
@@ -2541,7 +1483,6 @@
         .addQuotedString("EXTERNAL")
         .addQuotedBase64("" + this._authorization);
     };
->>>>>>> b83489a5
 
   /**
    * SASL External uses the TLS Cert for authentication.
@@ -2600,4 +1541,4 @@
   exports.SieveSaslScramSha1Request = SieveSaslScramSha1Request;
   exports.SieveSaslExternalRequest = SieveSaslExternalRequest;
 
-})(exports);+})(this);