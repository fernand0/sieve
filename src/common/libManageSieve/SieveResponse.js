--- conflicted
+++ resolved
@@ -147,16 +147,9 @@
   SieveSimpleResponse.prototype.response = null;
 
   SieveSimpleResponse.prototype.getMessage
-<<<<<<< HEAD
-      = function ()
-  {
-    if ((typeof(this.message) === 'undefined') || (this.message === null))
-      throw new Error("Message not Initialized");
-=======
     = function () {
       if ((typeof (this.message) === 'undefined') || (this.message === null))
         throw new Error("Message not Initialized");
->>>>>>> b83489a5
 
       return this.message;
     };
