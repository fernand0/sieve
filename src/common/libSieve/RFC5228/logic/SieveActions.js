<<<<<<< HEAD
/*
 * The contents of this file are licenced. You may obtain a copy of 
 * the license at https://github.com/thsmi/sieve/ or request it via 
 * email from the author.
 *
 * Do not remove or change this comment.
 * 
 * The initial author of the code is:
 *   Thomas Schmid <schmid-thomas@gmx.net>
 *      
 */

/* global window */

( function ( /*exports*/ ) {
  
  "use strict";

  /* global SieveGrammar */

  if ( !SieveGrammar )
    throw new Error("Could not register default Actions");

  var _discard = {
    node: "action/discard",
    type: "action",
    token: "discard"
  };

  SieveGrammar.addAction( _discard );

  var _stop = {
    node: "action/stop",
    type: "action",
    token: "stop"
  };

  SieveGrammar.addAction( _stop );

  var _keep = {
    node: "action/keep",
    type: "action",
    token: "keep"
  };

  SieveGrammar.addAction( _keep );

  var redirect = {
    node: "action/redirect",
    type: "action",
    token: "redirect",

    properties: [{
      id: "parameters",

      elements: [{
        id: "address",

        type: "string",
        value: "\"username@example.com\""
      }]
    }]
  };

  SieveGrammar.addAction( redirect );

  // <"fileinto"> <string> <";">
  var fileinto = {
    node: "action/fileinto",
    type: "action",
    token: "fileinto",

    requires: "fileinto",

    properties: [{
      id: "parameters",

      elements: [{
        id: "path",

        type: "string",
        value: "\"INBOX\""
      }]
    }]
  };

  SieveGrammar.addAction( fileinto );

})( window );
=======
/*
 * The contents of this file are licensed. You may obtain a copy of
 * the license at https://github.com/thsmi/sieve/ or request it via
 * email from the author.
 *
 * Do not remove or change this comment.
 *
 * The initial author of the code is:
 *   Thomas Schmid <schmid-thomas@gmx.net>
 *
 */

/* global window */

"use strict";

(function (exports) {

  /* global SieveLexer */
  /* global SieveAbstractElement */

  function SieveDiscard(docshell, id) {
    SieveAbstractElement.call(this, docshell, id);
    this.semicolon = this._createByName("atom/semicolon");
  }

  SieveDiscard.prototype = Object.create(SieveAbstractElement.prototype);
  SieveDiscard.prototype.constructor = SieveDiscard;

  SieveDiscard.isElement = function (parser, lexer) {
    return parser.startsWith("discard");
  };

  SieveDiscard.nodeName = function () {
    return "action/discard";
  };

  SieveDiscard.nodeType = function () {
    return "action";
  };

  SieveDiscard.prototype.init
    = function (parser) {
      // Syntax :
      // <"discard"> <";">
      parser.extract("discard");
      this.semicolon.init(parser);

      return this;
    };

  SieveDiscard.prototype.toScript
    = function () {
      return "discard"
        + this.semicolon.toScript();
    };

  // ***************************************

  function SieveRedirect(docshell, id) {
    SieveAbstractElement.call(this, docshell, id);

    this.whiteSpace = this._createByName("whitespace", " ");
    this.address = this._createByName("string", "\"username@example.com\"");
    this.semicolon = this._createByName("atom/semicolon");
  }

  SieveRedirect.prototype = Object.create(SieveAbstractElement.prototype);
  SieveRedirect.prototype.constructor = SieveRedirect;

  SieveRedirect.isElement
    = function (parser, lexer) {
      return parser.startsWith("redirect");
    };

  SieveRedirect.nodeName
    = function () {
      return "action/redirect";
    };

  SieveRedirect.nodeType
    = function () {
      return "action";
    };


  SieveRedirect.prototype.init
    = function (parser) {
      // Syntax :
      // <"redirect"> <address: string> <";">

      // remove the "redirect" identifier ...
      parser.extract("redirect");

      // ... eat the deadcode before the stringlist...
      this.whiteSpace.init(parser);

      // ... extract the redirect address...
      this.address.init(parser);

      // ... drop the semicolon
      this.semicolon.init(parser);

      return this;
    };

  SieveRedirect.prototype.setAddress
    = function (address) {
      this.address.value(address);
    };

  SieveRedirect.prototype.getAddress
    = function () {
      return this.address.value();
    };

  SieveRedirect.prototype.toScript
    = function () {
      return "redirect"
        + this.whiteSpace.toScript()
        + this.address.toScript()
        + this.semicolon.toScript();
    };

  /* *****************************************************************************/

  function SieveStop(docshell, id) {
    SieveAbstractElement.call(this, docshell, id);

    this.semicolon = this._createByName("atom/semicolon");
  }

  SieveStop.prototype = Object.create(SieveAbstractElement.prototype);
  SieveStop.prototype.constructor = SieveStop;

  SieveStop.isElement = function (parser, lexer) {
    return parser.startsWith("stop");
  };

  SieveStop.nodeName = function () {
    return "action/stop";
  };

  SieveStop.nodeType = function () {
    return "action";
  };


  SieveStop.prototype.init
    = function (parser) {
      parser.extract("stop");

      this.semicolon.init(parser);

      return this;
    };

  SieveStop.prototype.toScript
    = function () {
      return "stop"
        + this.semicolon.toScript();
    };


  /* *****************************************************************************/

  function SieveKeep(docshell, id) {
    SieveAbstractElement.call(this, docshell, id);

    this.semicolon = this._createByName("atom/semicolon");
  }

  SieveKeep.prototype = Object.create(SieveAbstractElement.prototype);
  SieveKeep.prototype.constructor = SieveKeep;

  SieveKeep.isElement = function (parser, lexer) {
    return parser.startsWith("keep");
  };

  SieveKeep.nodeName = function () {
    return "action/keep";
  };

  SieveKeep.nodeType = function () {
    return "action";
  };


  SieveKeep.prototype.init
    = function (parser) {
      parser.extract("keep");

      this.semicolon.init(parser);

      return parser;
    };

  SieveKeep.prototype.toScript
    = function () {
      return "keep"
        + this.semicolon.toScript();
    };


  /* *****************************************************************************/

  function SieveFileInto(docshell, id) {
    SieveAbstractElement.call(this, docshell, id);

    this._whiteSpace = [];
    this._whiteSpace[0] = this._createByName("whitespace", " ");
    this._whiteSpace[1] = this._createByName("whitespace", " ");

    this.semicolon = this._createByName("atom/semicolon");

    this._path = this._createByName("string", "\"INBOX\"");

    this._state = {};
    this._create = null;

    if (this.document().supportsByName("argument/create"))
      this._create = this.document().createByName("argument/create");

  }

  SieveFileInto.prototype = Object.create(SieveAbstractElement.prototype);
  SieveFileInto.prototype.constructor = SieveFileInto;

  // Static methods needed for registration
  SieveFileInto.isElement = function (parser, lexer) {
    return parser.startsWith("fileinto");
  };

  SieveFileInto.isCapable = function (capabilities) {
    return !!(capabilities.fileinto);
  };

  SieveFileInto.nodeName = function () {
    return "action/fileinto";
  };

  SieveFileInto.nodeType = function () {
    return "action";
  };


  // Dynamic methods...
  SieveFileInto.prototype.init
    = function (parser) {
      // Syntax :
      // <"fileinto"> <string> <";">
      parser.extract("fileinto");

      // ... eat the deadcode before the string...
      this._whiteSpace[0].init(parser);


      this._state = {};

      if (this.document().supportsByName("argument/create")) {
        if (this._probeByName("argument/create", parser)) {
          this._create.init(parser);
          this._whiteSpace[1].init(parser);

          this._state["create"] = true;
        }
      }

      // read the string
      this._path.init(parser);

      // ... and finally remove the semicolon;
      this.semicolon.init(parser);

      return this;
    };

  SieveFileInto.prototype.require
    = function (requires) {
      requires["fileinto"] = true;

      if (this._state["create"] && this.document().supportsByName("argument/create"))
        this._create.require(requires);
    };

  /**
   * Gets or sets the mailbox into which the message should be saved.
   *
   * @param {String} [path]
   *   the path as string in case it should be changed.
   *
   * @return {String} the current path.
   */
  SieveFileInto.prototype.path
    = function (path) {
      return this._path.value(path);
    };

  SieveFileInto.prototype.state
    = function (state) {
      if (typeof (state) !== "undefined")
        this._state = state;

      return this._state;
    };

  SieveFileInto.prototype.toScript
    = function () {
      return "fileinto"
        + this._whiteSpace[0].toScript()
        + ((this._state["create"] && this.document().supportsByName("argument/create")) ?
          "" + this._create.toScript() + this._whiteSpace[1].toScript() : "")
        + this._path.toScript()
        + this.semicolon.toScript();
    };

  /* *****************************************************************************/

  if (!SieveLexer)
    throw new Error("Could not register Actions");

  SieveLexer.register(SieveDiscard);
  SieveLexer.register(SieveKeep);
  SieveLexer.register(SieveStop);
  SieveLexer.register(SieveFileInto);
  SieveLexer.register(SieveRedirect);

})(window);
>>>>>>> 4e0478c4
<|MERGE_RESOLUTION|>--- conflicted
+++ resolved
@@ -1,6 +1,5 @@
-<<<<<<< HEAD
 /*
- * The contents of this file are licenced. You may obtain a copy of 
+ * The contents of this file are licensed. You may obtain a copy of
  * the license at https://github.com/thsmi/sieve/ or request it via 
  * email from the author.
  *
@@ -13,7 +12,7 @@
 
 /* global window */
 
-( function ( /*exports*/ ) {
+(function (exports) {
   
   "use strict";
 
@@ -87,334 +86,4 @@
 
   SieveGrammar.addAction( fileinto );
 
-})( window );
-=======
-/*
- * The contents of this file are licensed. You may obtain a copy of
- * the license at https://github.com/thsmi/sieve/ or request it via
- * email from the author.
- *
- * Do not remove or change this comment.
- *
- * The initial author of the code is:
- *   Thomas Schmid <schmid-thomas@gmx.net>
- *
- */
-
-/* global window */
-
-"use strict";
-
-(function (exports) {
-
-  /* global SieveLexer */
-  /* global SieveAbstractElement */
-
-  function SieveDiscard(docshell, id) {
-    SieveAbstractElement.call(this, docshell, id);
-    this.semicolon = this._createByName("atom/semicolon");
-  }
-
-  SieveDiscard.prototype = Object.create(SieveAbstractElement.prototype);
-  SieveDiscard.prototype.constructor = SieveDiscard;
-
-  SieveDiscard.isElement = function (parser, lexer) {
-    return parser.startsWith("discard");
-  };
-
-  SieveDiscard.nodeName = function () {
-    return "action/discard";
-  };
-
-  SieveDiscard.nodeType = function () {
-    return "action";
-  };
-
-  SieveDiscard.prototype.init
-    = function (parser) {
-      // Syntax :
-      // <"discard"> <";">
-      parser.extract("discard");
-      this.semicolon.init(parser);
-
-      return this;
-    };
-
-  SieveDiscard.prototype.toScript
-    = function () {
-      return "discard"
-        + this.semicolon.toScript();
-    };
-
-  // ***************************************
-
-  function SieveRedirect(docshell, id) {
-    SieveAbstractElement.call(this, docshell, id);
-
-    this.whiteSpace = this._createByName("whitespace", " ");
-    this.address = this._createByName("string", "\"username@example.com\"");
-    this.semicolon = this._createByName("atom/semicolon");
-  }
-
-  SieveRedirect.prototype = Object.create(SieveAbstractElement.prototype);
-  SieveRedirect.prototype.constructor = SieveRedirect;
-
-  SieveRedirect.isElement
-    = function (parser, lexer) {
-      return parser.startsWith("redirect");
-    };
-
-  SieveRedirect.nodeName
-    = function () {
-      return "action/redirect";
-    };
-
-  SieveRedirect.nodeType
-    = function () {
-      return "action";
-    };
-
-
-  SieveRedirect.prototype.init
-    = function (parser) {
-      // Syntax :
-      // <"redirect"> <address: string> <";">
-
-      // remove the "redirect" identifier ...
-      parser.extract("redirect");
-
-      // ... eat the deadcode before the stringlist...
-      this.whiteSpace.init(parser);
-
-      // ... extract the redirect address...
-      this.address.init(parser);
-
-      // ... drop the semicolon
-      this.semicolon.init(parser);
-
-      return this;
-    };
-
-  SieveRedirect.prototype.setAddress
-    = function (address) {
-      this.address.value(address);
-    };
-
-  SieveRedirect.prototype.getAddress
-    = function () {
-      return this.address.value();
-    };
-
-  SieveRedirect.prototype.toScript
-    = function () {
-      return "redirect"
-        + this.whiteSpace.toScript()
-        + this.address.toScript()
-        + this.semicolon.toScript();
-    };
-
-  /* *****************************************************************************/
-
-  function SieveStop(docshell, id) {
-    SieveAbstractElement.call(this, docshell, id);
-
-    this.semicolon = this._createByName("atom/semicolon");
-  }
-
-  SieveStop.prototype = Object.create(SieveAbstractElement.prototype);
-  SieveStop.prototype.constructor = SieveStop;
-
-  SieveStop.isElement = function (parser, lexer) {
-    return parser.startsWith("stop");
-  };
-
-  SieveStop.nodeName = function () {
-    return "action/stop";
-  };
-
-  SieveStop.nodeType = function () {
-    return "action";
-  };
-
-
-  SieveStop.prototype.init
-    = function (parser) {
-      parser.extract("stop");
-
-      this.semicolon.init(parser);
-
-      return this;
-    };
-
-  SieveStop.prototype.toScript
-    = function () {
-      return "stop"
-        + this.semicolon.toScript();
-    };
-
-
-  /* *****************************************************************************/
-
-  function SieveKeep(docshell, id) {
-    SieveAbstractElement.call(this, docshell, id);
-
-    this.semicolon = this._createByName("atom/semicolon");
-  }
-
-  SieveKeep.prototype = Object.create(SieveAbstractElement.prototype);
-  SieveKeep.prototype.constructor = SieveKeep;
-
-  SieveKeep.isElement = function (parser, lexer) {
-    return parser.startsWith("keep");
-  };
-
-  SieveKeep.nodeName = function () {
-    return "action/keep";
-  };
-
-  SieveKeep.nodeType = function () {
-    return "action";
-  };
-
-
-  SieveKeep.prototype.init
-    = function (parser) {
-      parser.extract("keep");
-
-      this.semicolon.init(parser);
-
-      return parser;
-    };
-
-  SieveKeep.prototype.toScript
-    = function () {
-      return "keep"
-        + this.semicolon.toScript();
-    };
-
-
-  /* *****************************************************************************/
-
-  function SieveFileInto(docshell, id) {
-    SieveAbstractElement.call(this, docshell, id);
-
-    this._whiteSpace = [];
-    this._whiteSpace[0] = this._createByName("whitespace", " ");
-    this._whiteSpace[1] = this._createByName("whitespace", " ");
-
-    this.semicolon = this._createByName("atom/semicolon");
-
-    this._path = this._createByName("string", "\"INBOX\"");
-
-    this._state = {};
-    this._create = null;
-
-    if (this.document().supportsByName("argument/create"))
-      this._create = this.document().createByName("argument/create");
-
-  }
-
-  SieveFileInto.prototype = Object.create(SieveAbstractElement.prototype);
-  SieveFileInto.prototype.constructor = SieveFileInto;
-
-  // Static methods needed for registration
-  SieveFileInto.isElement = function (parser, lexer) {
-    return parser.startsWith("fileinto");
-  };
-
-  SieveFileInto.isCapable = function (capabilities) {
-    return !!(capabilities.fileinto);
-  };
-
-  SieveFileInto.nodeName = function () {
-    return "action/fileinto";
-  };
-
-  SieveFileInto.nodeType = function () {
-    return "action";
-  };
-
-
-  // Dynamic methods...
-  SieveFileInto.prototype.init
-    = function (parser) {
-      // Syntax :
-      // <"fileinto"> <string> <";">
-      parser.extract("fileinto");
-
-      // ... eat the deadcode before the string...
-      this._whiteSpace[0].init(parser);
-
-
-      this._state = {};
-
-      if (this.document().supportsByName("argument/create")) {
-        if (this._probeByName("argument/create", parser)) {
-          this._create.init(parser);
-          this._whiteSpace[1].init(parser);
-
-          this._state["create"] = true;
-        }
-      }
-
-      // read the string
-      this._path.init(parser);
-
-      // ... and finally remove the semicolon;
-      this.semicolon.init(parser);
-
-      return this;
-    };
-
-  SieveFileInto.prototype.require
-    = function (requires) {
-      requires["fileinto"] = true;
-
-      if (this._state["create"] && this.document().supportsByName("argument/create"))
-        this._create.require(requires);
-    };
-
-  /**
-   * Gets or sets the mailbox into which the message should be saved.
-   *
-   * @param {String} [path]
-   *   the path as string in case it should be changed.
-   *
-   * @return {String} the current path.
-   */
-  SieveFileInto.prototype.path
-    = function (path) {
-      return this._path.value(path);
-    };
-
-  SieveFileInto.prototype.state
-    = function (state) {
-      if (typeof (state) !== "undefined")
-        this._state = state;
-
-      return this._state;
-    };
-
-  SieveFileInto.prototype.toScript
-    = function () {
-      return "fileinto"
-        + this._whiteSpace[0].toScript()
-        + ((this._state["create"] && this.document().supportsByName("argument/create")) ?
-          "" + this._create.toScript() + this._whiteSpace[1].toScript() : "")
-        + this._path.toScript()
-        + this.semicolon.toScript();
-    };
-
-  /* *****************************************************************************/
-
-  if (!SieveLexer)
-    throw new Error("Could not register Actions");
-
-  SieveLexer.register(SieveDiscard);
-  SieveLexer.register(SieveKeep);
-  SieveLexer.register(SieveStop);
-  SieveLexer.register(SieveFileInto);
-  SieveLexer.register(SieveRedirect);
-
-})(window);
->>>>>>> 4e0478c4
+})( window );