<<<<<<< HEAD
/*
 * The contents of this file are licenced. You may obtain a copy of 
 * the license at https://github.com/thsmi/sieve/ or request it via 
 * email from the author.
 *
 * Do not remove or change this comment.
 * 
 * The initial author of the code is:
 *   Thomas Schmid <schmid-thomas@gmx.net>
 *      
 */
 
/* global window */
 
(function(/*exports*/) {
  
  "use strict";
  
  /* global SieveGrammar */

	if (!SieveGrammar)
    throw new Error("Could not register AddressParts");
	
  var domainpart = {
    node : "address-part/domain",
    type : "address-part/",
    
    token : ":domain"
  };

  SieveGrammar.addTag(domainpart);

  
  var localpart = {
    node : "address-part/local",
    type : "address-part/",
    
    token : ":local"
  };

  SieveGrammar.addTag(localpart);
  
  var allpart = {
    node : "address-part/all",
    type : "address-part/",
    
    token : ":all"
  };

  SieveGrammar.addTag(allpart);

  
   var addresspart = {
    node : "address-part",
    type : "address-part",
    value : ":all",
    
    items : ["address-part/"]
  };
  
  SieveGrammar.addGroup(addresspart);  

})(window);   
=======
/*
 * The contents of this file are licensed. You may obtain a copy of
 * the license at https://github.com/thsmi/sieve/ or request it via
 * email from the author.
 *
 * Do not remove or change this comment.
 *
 * The initial author of the code is:
 *   Thomas Schmid <schmid-thomas@gmx.net>
 *
 */

/* global window */

"use strict";

(function (exports) {

  /* global SieveLexer */
  /* global SieveAbstractElement */

  function SieveLocalPart(docshell, id) {
    SieveAbstractElement.call(this, docshell, id);
  }

  SieveLocalPart.prototype = Object.create(SieveAbstractElement.prototype);
  SieveLocalPart.prototype.constructor = SieveLocalPart;

  SieveLocalPart.nodeName = function () {
    return "address-part/local";
  };

  SieveLocalPart.nodeType = function () {
    return "address-part/";
  };

  SieveLocalPart.isElement
    = function (parser, lexer) {
      if (parser.startsWith(":local"))
        return true;

      return false;
    };

  SieveLocalPart.prototype.init
    = function (parser) {
      parser.extract(":local");
      return this;
    };

  SieveLocalPart.prototype.toScript
    = function () {
      return ":local";
    };


  // *******************************************************************//

  function SieveDomainPart(docshell, id) {
    SieveAbstractElement.call(this, docshell, id);
  }

  SieveDomainPart.prototype = Object.create(SieveAbstractElement.prototype);
  SieveDomainPart.prototype.constructor = SieveDomainPart;

  SieveDomainPart.nodeName = function () {
    return "address-part/domain";
  };

  SieveDomainPart.nodeType = function () {
    return "address-part/";
  };

  SieveDomainPart.isElement
    = function (parser, lexer) {
      if (parser.startsWith(":domain"))
        return true;

      return false;
    };

  SieveDomainPart.prototype.init
    = function (parser) {
      parser.extract(":domain");
      return this;
    };

  SieveDomainPart.prototype.toScript
    = function () {
      return ":domain";
    };


  // *******************************************************************//

  function SieveAllPart(docshell, id) {
    SieveAbstractElement.call(this, docshell, id);
  }

  SieveAllPart.prototype = Object.create(SieveAbstractElement.prototype);
  SieveAllPart.prototype.constructor = SieveAllPart;

  SieveAllPart.nodeName = function () {
    return "address-part/all";
  };

  SieveAllPart.nodeType = function () {
    return "address-part/";
  };

  SieveAllPart.isElement
    = function (parser, lexer) {
      if (parser.startsWith(":all"))
        return true;

      return false;
    };

  SieveAllPart.prototype.init
    = function (parser) {
      parser.extract(":all");
      return this;
    };

  SieveAllPart.prototype.toScript
    = function () {
      return ":all";
    };

  // *******************************************************************//

  /**
   * Addresses are one of the most frequent things represented as strings.
   * These are structured, and allows comparison against the local-
   * part or the domain of an address
   *
   *             email@example.com
   *          [local Part]@[Domain Part]
   *
   * ist example.com der domain-part, email der local-part.
   */
  // ":localpart" / ":domain" / ":all"


  function SieveAddressPart(docshell, id) {
    // call super constructor.
    SieveAbstractElement.call(this, docshell, id);

    // the default matchtype is by definition a :is
    this._part = this._createByName("address-part/all", ":all");
    this.optional = true;
  }

  SieveAddressPart.prototype = Object.create(SieveAbstractElement.prototype);
  SieveAddressPart.prototype.constructor = SieveAddressPart;

  SieveAddressPart.nodeName = function () {
    return "address-part";
  };

  SieveAddressPart.nodeType = function () {
    return "address-part";
  };

  SieveAddressPart.isElement
    = function (parser, lexer) {
      return lexer.probeByClass(["address-part/"], parser);
    };

  SieveAddressPart.prototype.require
    = function (imports) {
      this._part.require(imports);
    };

  SieveAddressPart.prototype.init
    = function (parser) {
      this._part = this._createByClass(["address-part/"], parser);

      if (this._part instanceof SieveAllPart)
        this.optional = false;

      return this;
    };

  SieveAddressPart.prototype.isOptional
    = function (value) {
      if (typeof (value) === "undefined")
        return ((this.optional) && (this._part instanceof SieveAllPart));

      this.optional = !!value;

      return this;
    };

  SieveAddressPart.prototype.addressPart
    = function (value) {
      if (typeof (value) === "undefined")
        return this._part.toScript();

      value = value.toLowerCase();

      if (!this._probeByClass(["address-part/"], value))
        throw new Error("Unkonwn Address Part >>" + value + "<<");

      this._part = this._createByClass(["address-part/"], value);

      return this;
    };

  SieveAddressPart.prototype.toScript
    = function () {
      if (this.isOptional())
        return "";

      return this._part.toScript();
    };

  if (!SieveLexer)
    throw new Error("Could not register AddressParts");

  SieveLexer.register(SieveDomainPart);
  SieveLexer.register(SieveLocalPart);
  SieveLexer.register(SieveAllPart);

  SieveLexer.register(SieveAddressPart);

})(window);
>>>>>>> 4e0478c4
<|MERGE_RESOLUTION|>--- conflicted
+++ resolved
@@ -1,4 +1,3 @@
-<<<<<<< HEAD
 /*
  * The contents of this file are licenced. You may obtain a copy of 
  * the license at https://github.com/thsmi/sieve/ or request it via 
@@ -61,233 +60,4 @@
   
   SieveGrammar.addGroup(addresspart);  
 
-})(window);   
-=======
-/*
- * The contents of this file are licensed. You may obtain a copy of
- * the license at https://github.com/thsmi/sieve/ or request it via
- * email from the author.
- *
- * Do not remove or change this comment.
- *
- * The initial author of the code is:
- *   Thomas Schmid <schmid-thomas@gmx.net>
- *
- */
-
-/* global window */
-
-"use strict";
-
-(function (exports) {
-
-  /* global SieveLexer */
-  /* global SieveAbstractElement */
-
-  function SieveLocalPart(docshell, id) {
-    SieveAbstractElement.call(this, docshell, id);
-  }
-
-  SieveLocalPart.prototype = Object.create(SieveAbstractElement.prototype);
-  SieveLocalPart.prototype.constructor = SieveLocalPart;
-
-  SieveLocalPart.nodeName = function () {
-    return "address-part/local";
-  };
-
-  SieveLocalPart.nodeType = function () {
-    return "address-part/";
-  };
-
-  SieveLocalPart.isElement
-    = function (parser, lexer) {
-      if (parser.startsWith(":local"))
-        return true;
-
-      return false;
-    };
-
-  SieveLocalPart.prototype.init
-    = function (parser) {
-      parser.extract(":local");
-      return this;
-    };
-
-  SieveLocalPart.prototype.toScript
-    = function () {
-      return ":local";
-    };
-
-
-  // *******************************************************************//
-
-  function SieveDomainPart(docshell, id) {
-    SieveAbstractElement.call(this, docshell, id);
-  }
-
-  SieveDomainPart.prototype = Object.create(SieveAbstractElement.prototype);
-  SieveDomainPart.prototype.constructor = SieveDomainPart;
-
-  SieveDomainPart.nodeName = function () {
-    return "address-part/domain";
-  };
-
-  SieveDomainPart.nodeType = function () {
-    return "address-part/";
-  };
-
-  SieveDomainPart.isElement
-    = function (parser, lexer) {
-      if (parser.startsWith(":domain"))
-        return true;
-
-      return false;
-    };
-
-  SieveDomainPart.prototype.init
-    = function (parser) {
-      parser.extract(":domain");
-      return this;
-    };
-
-  SieveDomainPart.prototype.toScript
-    = function () {
-      return ":domain";
-    };
-
-
-  // *******************************************************************//
-
-  function SieveAllPart(docshell, id) {
-    SieveAbstractElement.call(this, docshell, id);
-  }
-
-  SieveAllPart.prototype = Object.create(SieveAbstractElement.prototype);
-  SieveAllPart.prototype.constructor = SieveAllPart;
-
-  SieveAllPart.nodeName = function () {
-    return "address-part/all";
-  };
-
-  SieveAllPart.nodeType = function () {
-    return "address-part/";
-  };
-
-  SieveAllPart.isElement
-    = function (parser, lexer) {
-      if (parser.startsWith(":all"))
-        return true;
-
-      return false;
-    };
-
-  SieveAllPart.prototype.init
-    = function (parser) {
-      parser.extract(":all");
-      return this;
-    };
-
-  SieveAllPart.prototype.toScript
-    = function () {
-      return ":all";
-    };
-
-  // *******************************************************************//
-
-  /**
-   * Addresses are one of the most frequent things represented as strings.
-   * These are structured, and allows comparison against the local-
-   * part or the domain of an address
-   *
-   *             email@example.com
-   *          [local Part]@[Domain Part]
-   *
-   * ist example.com der domain-part, email der local-part.
-   */
-  // ":localpart" / ":domain" / ":all"
-
-
-  function SieveAddressPart(docshell, id) {
-    // call super constructor.
-    SieveAbstractElement.call(this, docshell, id);
-
-    // the default matchtype is by definition a :is
-    this._part = this._createByName("address-part/all", ":all");
-    this.optional = true;
-  }
-
-  SieveAddressPart.prototype = Object.create(SieveAbstractElement.prototype);
-  SieveAddressPart.prototype.constructor = SieveAddressPart;
-
-  SieveAddressPart.nodeName = function () {
-    return "address-part";
-  };
-
-  SieveAddressPart.nodeType = function () {
-    return "address-part";
-  };
-
-  SieveAddressPart.isElement
-    = function (parser, lexer) {
-      return lexer.probeByClass(["address-part/"], parser);
-    };
-
-  SieveAddressPart.prototype.require
-    = function (imports) {
-      this._part.require(imports);
-    };
-
-  SieveAddressPart.prototype.init
-    = function (parser) {
-      this._part = this._createByClass(["address-part/"], parser);
-
-      if (this._part instanceof SieveAllPart)
-        this.optional = false;
-
-      return this;
-    };
-
-  SieveAddressPart.prototype.isOptional
-    = function (value) {
-      if (typeof (value) === "undefined")
-        return ((this.optional) && (this._part instanceof SieveAllPart));
-
-      this.optional = !!value;
-
-      return this;
-    };
-
-  SieveAddressPart.prototype.addressPart
-    = function (value) {
-      if (typeof (value) === "undefined")
-        return this._part.toScript();
-
-      value = value.toLowerCase();
-
-      if (!this._probeByClass(["address-part/"], value))
-        throw new Error("Unkonwn Address Part >>" + value + "<<");
-
-      this._part = this._createByClass(["address-part/"], value);
-
-      return this;
-    };
-
-  SieveAddressPart.prototype.toScript
-    = function () {
-      if (this.isOptional())
-        return "";
-
-      return this._part.toScript();
-    };
-
-  if (!SieveLexer)
-    throw new Error("Could not register AddressParts");
-
-  SieveLexer.register(SieveDomainPart);
-  SieveLexer.register(SieveLocalPart);
-  SieveLexer.register(SieveAllPart);
-
-  SieveLexer.register(SieveAddressPart);
-
-})(window);
->>>>>>> 4e0478c4
+})(window);   