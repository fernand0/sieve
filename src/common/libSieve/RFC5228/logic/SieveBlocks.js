--- conflicted
+++ resolved
@@ -1,6 +1,5 @@
-<<<<<<< HEAD
 /*
- * The contents of this file are licenced. You may obtain a copy of 
+ * The contents of this file are licensed. You may obtain a copy of
  * the license at https://github.com/thsmi/sieve/ or request it via 
  * email from the author.
  *
@@ -18,10 +17,10 @@
   "use strict";
 
   /* global SieveLexer */
-	/* global SieveAbstractBlock */
+  /* global SieveAbstractElement */
+  /* global SieveAbstractBlock */
 
-  function SieveBlockBody(docshell,id)
-  {
+  function SieveBlockBody(docshell, id) {
     SieveAbstractBlock.call(this,docshell,id);
     this.elms = [];  
   }
@@ -30,8 +29,7 @@
   SieveBlockBody.prototype.constructor = SieveBlockBody;
   
   SieveBlockBody.isElement
-      = function (parser, lexer)
-  {
+    = function (parser, lexer) {
     return lexer.probeByClass(["action","condition","whitespace"],parser);  
   };
   
@@ -44,8 +42,7 @@
   };
   
   SieveBlockBody.prototype.init
-      = function (parser)    
-  {
+    = function (parser) {
     while (this._probeByClass(["action","condition","whitespace"],parser))    
       this.elms.push(
         this._createByClass(["action","condition","whitespace"],parser));
@@ -54,11 +51,10 @@
   };
   
   SieveBlockBody.prototype.toScript
-      = function ()
-  {
-    var str ="";
+    = function () {
+      let str = "";
   
-    for (var key in this.elms)
+      for (let key in this.elms)
       str += this.elms[key].toScript();
       
     return str;
@@ -67,8 +63,7 @@
   //****************************************************************************//
   
   
-  function SieveBlock(docshell,id)
-  {
+  function SieveBlock(docshell, id) {
     SieveBlockBody.call(this,docshell,id);
   }
   
@@ -76,8 +71,7 @@
   SieveBlock.prototype.constructor = SieveBlock;
   
   SieveBlock.isElement
-      = function (parser, lexer)
-  {
+    = function (parser, lexer) {
     return parser.isChar("{");  
   };
   
@@ -90,8 +84,7 @@
   };
   
   SieveBlock.prototype.init
-    = function (parser)
-  {  
+    = function (parser) {
     parser.extractChar("{");
     
     SieveBlockBody.prototype.init.call(this,parser);
@@ -102,15 +95,13 @@
   };
   
   SieveBlock.prototype.toScript
-    = function ()
-  {
+    = function () {
     return "{" +SieveBlockBody.prototype.toScript.call(this)+"}";
   };
   //****************************************************************************//
 
 
-  function SieveRootNode(docshell)
-  {
+  function SieveRootNode(docshell) {
     SieveBlockBody.call(this,docshell,-1);
     
     this.elms[0] = this._createByName("import");
@@ -121,8 +112,7 @@
   SieveRootNode.prototype.constructor = SieveRootNode;
   
   SieveRootNode.isElement
-       = function (/*token, doc*/)
-  {
+    = function (token, doc) {
     return false;  
   };
   
@@ -136,8 +126,7 @@
   
   
   SieveRootNode.prototype.init
-      = function (parser)
-  {
+    = function (parser) {
     // requires are only valid if they are
     // before any other sieve command!
     if (this._probeByName("import",parser))
@@ -151,15 +140,14 @@
   };
 
   SieveRootNode.prototype.toScript
-      = function ()
-  {
-    var requires = [];
+    = function () {
+      let requires = [];
     
     // Step 1: collect requires
     this.elms[1].require(requires);
   
     // Step 2: Add require...
-    for (var item in requires)
+      for (let item in requires)
       this.elms[0].capability(item);
   
     // TODO Remove unused requires...
@@ -180,176 +168,4 @@
   
   SieveLexer.register(SieveRootNode);
 
-=======
-/*
- * The contents of this file are licensed. You may obtain a copy of
- * the license at https://github.com/thsmi/sieve/ or request it via
- * email from the author.
- *
- * Do not remove or change this comment.
- *
- * The initial author of the code is:
- *   Thomas Schmid <schmid-thomas@gmx.net>
- *
- */
-
-/* global window */
-
-"use strict";
-
-(function (exports) {
-
-  /* global SieveLexer */
-  /* global SieveAbstractElement */
-  /* global SieveAbstractBlock */
-
-  function SieveBlockBody(docshell, id) {
-    SieveAbstractBlock.call(this, docshell, id);
-    this.elms = [];
-  }
-
-  SieveBlockBody.prototype = Object.create(SieveAbstractBlock.prototype);
-  SieveBlockBody.prototype.constructor = SieveBlockBody;
-
-  SieveBlockBody.isElement
-    = function (parser, lexer) {
-      return lexer.probeByClass(["action", "condition", "whitespace"], parser);
-    };
-
-  SieveBlockBody.nodeName = function () {
-    return "block/body";
-  };
-
-  SieveBlockBody.nodeType = function () {
-    return "block/";
-  };
-
-  SieveBlockBody.prototype.init
-    = function (parser) {
-      while (this._probeByClass(["action", "condition", "whitespace"], parser))
-        this.elms.push(
-          this._createByClass(["action", "condition", "whitespace"], parser));
-
-      return this;
-    };
-
-  SieveBlockBody.prototype.toScript
-    = function () {
-      let str = "";
-
-      for (let key in this.elms)
-        str += this.elms[key].toScript();
-
-      return str;
-    };
-
-  // ****************************************************************************//
-
-
-  function SieveBlock(docshell, id) {
-    SieveBlockBody.call(this, docshell, id);
-  }
-
-  SieveBlock.prototype = Object.create(SieveBlockBody.prototype);
-  SieveBlock.prototype.constructor = SieveBlock;
-
-  SieveBlock.isElement
-    = function (parser, lexer) {
-      return parser.isChar("{");
-    };
-
-  SieveBlock.nodeName = function () {
-    return "block/block";
-  };
-
-  SieveBlock.nodeType = function () {
-    return "block/";
-  };
-
-  SieveBlock.prototype.init
-    = function (parser) {
-      parser.extractChar("{");
-
-      SieveBlockBody.prototype.init.call(this, parser);
-
-      parser.extractChar("}");
-
-      return this;
-    };
-
-  SieveBlock.prototype.toScript
-    = function () {
-      return "{" + SieveBlockBody.prototype.toScript.call(this) + "}";
-    };
-  // ****************************************************************************//
-
-
-  function SieveRootNode(docshell) {
-    SieveBlockBody.call(this, docshell, -1);
-
-    this.elms[0] = this._createByName("import");
-    this.elms[1] = this._createByName("block/body");
-  }
-
-  SieveRootNode.prototype = Object.create(SieveBlockBody.prototype);
-  SieveRootNode.prototype.constructor = SieveRootNode;
-
-  SieveRootNode.isElement
-    = function (token, doc) {
-      return false;
-    };
-
-  SieveRootNode.nodeName = function () {
-    return "block/rootnode";
-  };
-
-  SieveRootNode.nodeType = function () {
-    return "block/";
-  };
-
-
-  SieveRootNode.prototype.init
-    = function (parser) {
-      // requires are only valid if they are
-      // before any other sieve command!
-      if (this._probeByName("import", parser))
-        this.elms[0].init(parser);
-
-      // After the import section only deadcode and actions are valid
-      if (this._probeByName("block/body", parser))
-        this.elms[1].init(parser);
-
-      return this;
-    };
-
-  SieveRootNode.prototype.toScript
-    = function () {
-      let requires = [];
-
-      // Step 1: collect requires
-      this.elms[1].require(requires);
-
-      // Step 2: Add require...
-      for (let item in requires)
-        this.elms[0].capability(item);
-
-      // TODO Remove unused requires...
-
-      // return the script
-      return SieveBlockBody.prototype.toScript.call(this);
-    };
-
-
-  if (!SieveLexer)
-    throw new Error("Could not register Block Elements");
-
-  SieveLexer.register(SieveBlockBody);
-  exports.SieveBlockBody = SieveBlockBody;
-
-  SieveLexer.register(SieveBlock);
-  exports.SieveBlock = SieveBlock;
-
-  SieveLexer.register(SieveRootNode);
-
->>>>>>> 4e0478c4
 })(window);