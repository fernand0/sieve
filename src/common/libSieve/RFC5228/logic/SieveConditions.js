--- conflicted
+++ resolved
@@ -1,6 +1,5 @@
-<<<<<<< HEAD
 /*
- * The contents of this file are licenced. You may obtain a copy of 
+ * The contents of this file are licensed. You may obtain a copy of
  * the license at https://github.com/thsmi/sieve/ or request it via 
  * email from the author.
  *
@@ -112,7 +111,7 @@
 
   SieveIf.prototype.removeChild
     = function ( childId, cascade, stop ) {
-      var elm = SieveBlock.prototype.removeChild.call( this, childId );
+      let elm = SieveBlock.prototype.removeChild.call(this, childId);
       if ( cascade && elm )
         return this;
 
@@ -140,7 +139,7 @@
         return this._test;
 
       if ( item.parent() )
-        throw new Error("test already bound to " + item.parent().id());
+        throw new Error("Test already bound to " + item.parent().id());
 
       // Release old test...
       if ( this._test )
@@ -227,7 +226,7 @@
       if ( stop && ( stop.id() === this.id() ) )
         cascade = false;
 
-      var elm = SieveBlockBody.prototype.removeChild.call( this, childId, cascade, stop );
+      let elm = SieveBlockBody.prototype.removeChild.call(this, childId, cascade, stop);
 
       //  ... if we endup after delete with just an else, merge it into parent...   
       if ( ( this.children().length ) && ( !this.children( 0 ).test ) ) {
@@ -256,9 +255,9 @@
 
   SieveCondition.prototype.toScript
     = function () {
-      var str = "";
-
-      for ( var i = 0; i < this.elms.length; i++ ) {
+      let str = "";
+
+      for (let i = 0; i < this.elms.length; i++) {
         if ( ( i > 0 ) && ( this.elms[i].test ) )
           str += "els";
 
@@ -276,287 +275,4 @@
   SieveLexer.register( SieveElse );
   SieveLexer.register( SieveCondition );
 
-})( window );
-=======
-/*
- * The contents of this file are licensed. You may obtain a copy of
- * the license at https://github.com/thsmi/sieve/ or request it via
- * email from the author.
- *
- * Do not remove or change this comment.
- *
- * The initial author of the code is:
- *   Thomas Schmid <schmid-thomas@gmx.net>
- *
- */
-
-/* global window */
-
-"use strict";
-
-(function (exports) {
-
-  /* global SieveLexer */
-  /* global SieveBlock */
-  /* global SieveBlockBody */
-
-  // ****************************************************************************//
-
-  function SieveElse(docshell, id) {
-    SieveBlock.call(this, docshell, id);
-
-    this.ws = [];
-
-    this.ws[0] = this._createByName("whitespace", "\r\n");
-    this.ws[1] = this._createByName("whitespace", "\r\n");
-  }
-
-  SieveElse.prototype = Object.create(SieveBlock.prototype);
-  SieveElse.prototype.constructor = SieveElse;
-
-  SieveElse.isElement
-    = function (parser, lexer) {
-      return parser.startsWith("else");
-    };
-
-  SieveElse.nodeName = function () {
-    return "condition/else";
-  };
-
-  SieveElse.nodeType = function () {
-    return "condition/";
-  };
-
-  SieveElse.prototype.init
-    = function (parser) {
-      parser.extract("else");
-
-      this.ws[0].init(parser);
-
-      SieveBlock.prototype.init.call(this, parser);
-
-      this.ws[1].init(parser);
-
-      return this;
-    };
-
-  SieveElse.prototype.toScript
-    = function () {
-      return "else"
-        + this.ws[0].toScript()
-        + SieveBlock.prototype.toScript.call(this)
-        + this.ws[1].toScript();
-    };
-
-  // ****************************************************************************//
-
-  function SieveIf(docshell, id) {
-    SieveElse.call(this, docshell, id);
-
-    this._test = null;
-    this.ws[2] = this._createByName("whitespace");
-  }
-
-  SieveIf.prototype = Object.create(SieveElse.prototype);
-  SieveIf.prototype.constructor = SieveIf;
-
-  SieveIf.isElement
-    = function (parser, lexer) {
-      return parser.startsWith("if");
-    };
-
-  SieveIf.nodeName = function () {
-    return "condition/if";
-  };
-
-  SieveIf.nodeType = function () {
-    return "condition/";
-  };
-
-
-  SieveIf.prototype.init
-    = function (parser) {
-      parser.extract("if");
-
-      this.ws[2].init(parser);
-
-      this._test = this._createByClass(["test", "operator"], parser);
-
-      this.ws[0].init(parser);
-
-      SieveBlock.prototype.init.call(this, parser);
-
-      this.ws[1].init(parser);
-
-      return this;
-    };
-
-  SieveIf.prototype.removeChild
-    = function (childId, cascade, stop) {
-      let elm = SieveBlock.prototype.removeChild.call(this, childId);
-      if (cascade && elm)
-        return this;
-
-      if (elm)
-        return elm;
-
-      if (this.test().id() !== childId)
-        throw new Error("Unknown ChildId");
-
-      if (!cascade)
-        throw new Error("Use cascade to delete conditions");
-
-      this.test().parent(null);
-      this._test = null;
-
-      if ((!stop) || (stop.id() !== this.id()))
-        return this.remove(cascade, stop);
-
-      return this;
-    };
-
-  SieveIf.prototype.test
-    = function (item) {
-      if (typeof (item) === "undefined")
-        return this._test;
-
-      if (item.parent())
-        throw new Error("Test already bound to " + item.parent().id());
-
-      // Release old test...
-      if (this._test)
-        this._test.parent(null);
-
-      // ... and bind new test to this node
-      this._test = item.parent(this);
-
-      return this;
-    };
-
-  SieveIf.prototype.empty
-    = function () {
-      return (!this._test) ? true : false;
-    };
-
-
-  SieveIf.prototype.require
-    = function (imports) {
-      SieveElse.prototype.require.call(this, imports);
-      this._test.require(imports);
-    };
-
-  SieveIf.prototype.toScript
-    = function () {
-      return "if"
-        + this.ws[2].toScript()
-        + this._test.toScript()
-        + this.ws[0].toScript()
-        + SieveBlock.prototype.toScript.call(this)
-        + this.ws[1].toScript();
-    };
-
-
-
-  // ****************************************************************************//
-
-  function SieveCondition(docshell, id) {
-    SieveBlockBody.call(this, docshell, id);
-
-    this.elms[0] = this._createByName("condition/if", "if false {\r\n}\r\n");
-  }
-
-  SieveCondition.prototype = Object.create(SieveBlockBody.prototype);
-  SieveCondition.prototype.constructor = SieveCondition;
-
-  SieveCondition.isElement
-    = function (parser, lexer) {
-      return SieveIf.isElement(parser, lexer);
-    };
-
-  SieveCondition.nodeName = function () {
-    return "condition";
-  };
-
-  SieveCondition.nodeType = function () {
-    return "condition";
-  };
-
-
-  SieveCondition.prototype.init
-    = function (parser) {
-      this.elms[0] = this._createByName("condition/if", parser);
-
-      while (parser.startsWith("elsif")) {
-        parser.extract("els");
-
-        this.elms.push(
-          this._createByName("condition/if", parser));
-
-      }
-
-      if (this._probeByName("condition/else", parser))
-        this.elms.push(this._createByName("condition/else", parser));
-
-      return this;
-    };
-
-  SieveCondition.prototype.removeChild
-    = function (childId, cascade, stop) {
-      // should we remove the whole node
-      if (typeof (childId) === "undefined")
-        throw new Error("Child ID Missing");
-
-      if (stop && (stop.id() === this.id()))
-        cascade = false;
-
-      let elm = SieveBlockBody.prototype.removeChild.call(this, childId, cascade, stop);
-
-      //  ... if we endup after delete with just an else, merge it into parent...
-      if ((this.children().length) && (!this.children(0).test)) {
-        // we copy all of our else statements into our parent...
-        while (this.children(0).children().length)
-          this.parent().append(this.children(0).children(0), this);
-
-        return this.children(0).remove(cascade, stop);
-      }
-
-
-      // If SieveBlockBody cascaded through our parent, it should be null...
-      // ... and we are done
-
-      // 4. the condition might now be empty
-      if (this.parent() && (!this.children().length))
-        return this.remove(cascade, stop);
-
-      if (this.parent() && cascade)
-        return this;
-
-
-      return elm;
-    };
-
-
-  SieveCondition.prototype.toScript
-    = function () {
-      let str = "";
-
-      for (let i = 0; i < this.elms.length; i++) {
-        if ((i > 0) && (this.elms[i].test))
-          str += "els";
-
-        str += this.elms[i].toScript();
-      }
-
-      return str;
-    };
-
-
-  if (!SieveLexer)
-    throw new Error("Could not register Conditional Elements");
-
-  SieveLexer.register(SieveIf);
-  SieveLexer.register(SieveElse);
-  SieveLexer.register(SieveCondition);
-
-})(window);
->>>>>>> 4e0478c4
+})( window );