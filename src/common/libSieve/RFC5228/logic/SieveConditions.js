--- conflicted
+++ resolved
@@ -18,13 +18,10 @@
   /* global SieveBlock */
   /* global SieveBlockBody */
 
-<<<<<<< HEAD
-=======
   const BEFORE_BLOCK = 0;
   const AFTER_BLOCK = 1;
   const BEFORE_TEST = 2;
 
->>>>>>> a79b600c
   /**
    *
    * @param {*} docshell
