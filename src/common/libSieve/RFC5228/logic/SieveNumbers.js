<<<<<<< HEAD
/*
 * The contents of this file are licenced. You may obtain a copy of 
 * the license at https://github.com/thsmi/sieve/ or request it via 
 * email from the author.
 *
 * Do not remove or change this comment.
 * 
 * The initial author of the code is:
 *   Thomas Schmid <schmid-thomas@gmx.net>
 *      
 */

/* global window */

( function (/*exports*/ ) {

  "use strict";

  /* global SieveLexer */
  /* global SieveAbstractElement */

  function SieveNumber( docshell, id ) {
    SieveAbstractElement.call( this, docshell, id );

    this._number = "1";
    this._unit = "";
  }

  SieveNumber.isElement
    = function ( parser/*, lexer*/ ) {
      return parser.isNumber( parser );
    };

  SieveNumber.nodeName = function () {
    return "number";
  };

  SieveNumber.nodeType = function () {
    return "number/";
  };

  SieveNumber.prototype = Object.create( SieveAbstractElement.prototype );
  SieveNumber.prototype.constructor = SieveNumber;

  SieveNumber.prototype.init
    = function ( parser ) {
      this._number = parser.extractNumber();

      if ( parser.isChar( ['K', 'k', 'M', 'm', 'G', 'g'] ) )
        this._unit = parser.extractChar();

      return this;
    };

  SieveNumber.prototype.value
    = function ( number ) {
      if ( typeof ( number ) === "undefined" )
        return this._number;

      number = parseInt( number, 10 );

      if ( isNaN( number ) )
        throw new Error( "Invalid Number" );

      this._number = number;
      return this;
    };

  SieveNumber.prototype.unit
    = function ( unit ) {
      if ( unit === null || typeof ( unit ) === "undefined" )
        return this._unit.toUpperCase();

      if ( ( unit !== "" ) && ( unit !== "K" ) && ( unit !== "M" ) && ( unit !== "G" ) )
        throw new Error( "Invalid unit must be either K, M or G" );

      this._unit = unit;
      return this;
    };

  SieveNumber.prototype.toScript
    = function () {
      return "" + this._number + "" + this._unit;
    };

  if ( !SieveLexer )
    throw new Error( "Could not register Atoms" );

  SieveLexer.register( SieveNumber );

})( window );   
=======
/*
 * The contents of this file are licensed. You may obtain a copy of
 * the license at https://github.com/thsmi/sieve/ or request it via
 * email from the author.
 *
 * Do not remove or change this comment.
 *
 * The initial author of the code is:
 *   Thomas Schmid <schmid-thomas@gmx.net>
 *
 */

/* global window */

(function (exports) {

  "use strict";

  /* global SieveLexer */
  /* global SieveAbstractElement */

  function SieveNumber(docshell, id) {
    SieveAbstractElement.call(this, docshell, id);

    this._number = "1";
    this._unit = "";
  }

  SieveNumber.isElement
    = function (parser, lexer) {
      return parser.isNumber(parser);
    };

  SieveNumber.nodeName = function () {
    return "number";
  };

  SieveNumber.nodeType = function () {
    return "number/";
  };

  SieveNumber.prototype = Object.create(SieveAbstractElement.prototype);
  SieveNumber.prototype.constructor = SieveNumber;

  SieveNumber.prototype.init
    = function (parser) {
      this._number = parser.extractNumber();

      if (parser.isChar(['K', 'k', 'M', 'm', 'G', 'g']))
        this._unit = parser.extractChar();

      return this;
    };

  SieveNumber.prototype.value
    = function (number) {
      if (typeof (number) === "undefined")
        return this._number;

      number = parseInt(number, 10);

      if (isNaN(number))
        throw new Error("Invalid Number");

      this._number = number;
      return this;
    };

  SieveNumber.prototype.unit
    = function (unit) {
      if (typeof (unit) === "undefined")
        return this._unit.toUpperCase();

      if ((unit !== "") && (unit !== "K") && (unit !== "M") && (unit !== "G"))
        throw new Error("Invalid unit mut be either K, M or G");

      this._unit = unit;
      return this;
    };

  SieveNumber.prototype.toScript
    = function () {
      return "" + this._number + "" + this._unit;
    };

  if (!SieveLexer)
    throw new Error("Could not register Atoms");

  SieveLexer.register(SieveNumber);

})(window);
>>>>>>> 4e0478c4
<|MERGE_RESOLUTION|>--- conflicted
+++ resolved
@@ -1,4 +1,3 @@
-<<<<<<< HEAD
 /*
  * The contents of this file are licenced. You may obtain a copy of 
  * the license at https://github.com/thsmi/sieve/ or request it via 
@@ -13,7 +12,7 @@
 
 /* global window */
 
-( function (/*exports*/ ) {
+(function (exports) {
 
   "use strict";
 
@@ -28,7 +27,7 @@
   }
 
   SieveNumber.isElement
-    = function ( parser/*, lexer*/ ) {
+    = function (parser, lexer) {
       return parser.isNumber( parser );
     };
 
@@ -89,97 +88,4 @@
 
   SieveLexer.register( SieveNumber );
 
-})( window );   
-=======
-/*
- * The contents of this file are licensed. You may obtain a copy of
- * the license at https://github.com/thsmi/sieve/ or request it via
- * email from the author.
- *
- * Do not remove or change this comment.
- *
- * The initial author of the code is:
- *   Thomas Schmid <schmid-thomas@gmx.net>
- *
- */
-
-/* global window */
-
-(function (exports) {
-
-  "use strict";
-
-  /* global SieveLexer */
-  /* global SieveAbstractElement */
-
-  function SieveNumber(docshell, id) {
-    SieveAbstractElement.call(this, docshell, id);
-
-    this._number = "1";
-    this._unit = "";
-  }
-
-  SieveNumber.isElement
-    = function (parser, lexer) {
-      return parser.isNumber(parser);
-    };
-
-  SieveNumber.nodeName = function () {
-    return "number";
-  };
-
-  SieveNumber.nodeType = function () {
-    return "number/";
-  };
-
-  SieveNumber.prototype = Object.create(SieveAbstractElement.prototype);
-  SieveNumber.prototype.constructor = SieveNumber;
-
-  SieveNumber.prototype.init
-    = function (parser) {
-      this._number = parser.extractNumber();
-
-      if (parser.isChar(['K', 'k', 'M', 'm', 'G', 'g']))
-        this._unit = parser.extractChar();
-
-      return this;
-    };
-
-  SieveNumber.prototype.value
-    = function (number) {
-      if (typeof (number) === "undefined")
-        return this._number;
-
-      number = parseInt(number, 10);
-
-      if (isNaN(number))
-        throw new Error("Invalid Number");
-
-      this._number = number;
-      return this;
-    };
-
-  SieveNumber.prototype.unit
-    = function (unit) {
-      if (typeof (unit) === "undefined")
-        return this._unit.toUpperCase();
-
-      if ((unit !== "") && (unit !== "K") && (unit !== "M") && (unit !== "G"))
-        throw new Error("Invalid unit mut be either K, M or G");
-
-      this._unit = unit;
-      return this;
-    };
-
-  SieveNumber.prototype.toScript
-    = function () {
-      return "" + this._number + "" + this._unit;
-    };
-
-  if (!SieveLexer)
-    throw new Error("Could not register Atoms");
-
-  SieveLexer.register(SieveNumber);
-
-})(window);
->>>>>>> 4e0478c4
+})( window );   