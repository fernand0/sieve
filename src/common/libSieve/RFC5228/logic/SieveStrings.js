--- conflicted
+++ resolved
@@ -1,6 +1,5 @@
-<<<<<<< HEAD
 /*
- * The contents of this file are licenced. You may obtain a copy of 
+ * The contents of this file are licensed. You may obtain a copy of
  * the license at https://github.com/thsmi/sieve/ or request it via 
  * email from the author.
  *
@@ -13,7 +12,7 @@
 
 /* global window */
 
-( function ( /*exports*/ ) {
+(function (exports) {
 
   "use strict";
 
@@ -21,6 +20,7 @@
   /* global SieveAbstractElement */
 
   // TODO create an abstract class for get and set string...
+
 
   // CONSTRUCTOR:
   function SieveMultiLineString( docshell, id ) {
@@ -37,7 +37,7 @@
 
   // PUBLIC STATIC:
   SieveMultiLineString.isElement
-    = function ( parser/*, lexer */) {
+    = function (parser, lexer) {
       return parser.startsWith( "text:" );
     };
 
@@ -309,7 +309,7 @@
 
       if ( this._probeByName( "string/quoted", parser ) ) {
         this.compact = true;
-        var item = [];
+        let item = [];
         item[1] = this._createByName( "string/quoted", parser );
         this.elements[0] = item;
 
@@ -324,7 +324,7 @@
         if ( this.elements.length )
           parser.extractChar( "," );
 
-        var element = [];
+        let element = [];
 
         if ( this._probeByName( "whitespace", parser ) )
           element[0] = this._createByName( "whitespace", parser );
@@ -346,18 +346,18 @@
 
   SieveStringList.prototype.contains
     = function ( str, matchCase ) {
-      var item = "";
+      let item = "";
 
       if ( typeof ( matchCase ) === "undefined" )
         str = str.toLowerCase();
 
-      for ( var i = 0; i < this.elements.length; i++ ) {
+      for (let i = 0; i < this.elements.length; i++) {
         if ( typeof ( matchCase ) === "undefined" )
           item = this.elements[i][1].value().toLowerCase();
         else
           item = this.elements[i][1].value();
 
-        if ( item == str )
+        if (item === str)
           return true;
       }
 
@@ -391,12 +391,11 @@
       // Append multiple strings at once...
       if ( Array.isArray( str ) ) {
 
-        str.forEach( function ( item ) { this.append( item ); }, this );
-
+        str.forEach( (item) => { this.append(item); });
         return this;
       }
 
-      var elm = [null, "", null];
+      let elm = [null, "", null];
       elm[1] = this._createByName( "string/quoted", '""' );
       elm[1].value( str );
 
@@ -420,8 +419,8 @@
 
   SieveStringList.prototype.remove
     = function ( str ) {
-      for ( var i = 0; i < this.elements.length; i++ ) {
-        if ( this.elements[i][1].value() != str )
+      for (let i = 0; i < this.elements.length; i++) {
+        if (this.elements[i][1].value() !== str)
           continue;
 
         this.elements.splice( i, 1 );
@@ -450,10 +449,10 @@
       if ( this.compact && this.elements.length <= 1 )
         return this.elements[0][1].toScript();
 
-      var result = "[";
-      var separator = "";
-
-      for ( var i = 0; i < this.elements.length; i++ ) {
+      let result = "[";
+      let separator = "";
+
+      for ( let i = 0; i < this.elements.length; i++ ) {
         result += separator;
 
         if ( this.elements[i][0] !== null && ( typeof ( this.elements[i][0] ) !== "undefined" ) )
@@ -533,7 +532,7 @@
 
       // Create a dummy object. The conversion might fail 
       // and we do not want to loose the original string.
-      var string = this.string;
+      let string = this.string;
 
       // Check if we need a type conversion. 
       if ( str.search( /(\r\n|\n|\r)/gm ) !== -1 ) {
@@ -572,642 +571,4 @@
   SieveLexer.register( SieveQuotedString );
   SieveLexer.register( SieveMultiLineString );
 
-})( window );
-=======
-/*
- * The contents of this file are licensed. You may obtain a copy of
- * the license at https://github.com/thsmi/sieve/ or request it via
- * email from the author.
- *
- * Do not remove or change this comment.
- *
- * The initial author of the code is:
- *   Thomas Schmid <schmid-thomas@gmx.net>
- *
- */
-
-/* global window */
-
-"use strict";
-
-(function (exports) {
-
-  /* global SieveLexer */
-  /* global SieveAbstractElement */
-
-  // TODO create an abstract class for get and set string...
-
-
-  // CONSTRUCTOR:
-  function SieveMultiLineString(docshell, id) {
-    SieveAbstractElement.call(this, docshell, id);
-
-    this.text = "";
-
-    this.whiteSpace = this._createByName("whitespace", "\r\n");
-    this.hashComment = null;
-  }
-
-  SieveMultiLineString.prototype = Object.create(SieveAbstractElement.prototype);
-  SieveMultiLineString.prototype.constructor = SieveMultiLineString;
-
-  // PUBLIC STATIC:
-  SieveMultiLineString.isElement
-    = function (parser, lexer) {
-      return parser.startsWith("text:");
-    };
-
-  SieveMultiLineString.nodeName = function () {
-    return "string/multiline";
-  };
-
-  SieveMultiLineString.nodeType = function () {
-    return "string/";
-  };
-
-  // PUBLIC:
-  SieveMultiLineString.prototype.init
-    = function (parser) {
-      // <"text:"> *(SP / HTAB) (hash-comment / CRLF)
-      /*  if (this._probeByName("string/multiline",parser) == false)
-          throw "Multi-line String expected but found: \n"+parser.substr(0,50)+"...";*/
-
-      // remove the "text:"
-      parser.extract("text:");
-
-      this.whiteSpace.init(parser, true);
-
-      if (this._probeByName("whitespace/hashcomment", parser))
-        this.hashComment = this._createByName("whitespace/hashcomment", parser);
-
-      // we include the previously extracted linebreak. this makes life way easier...
-      //  and allows us to match agains the unique "\r\n.\r\n" Pattern instead of
-      // ... just ".\r\n"
-      parser.rewind(2);
-
-      this.text = parser.extractUntil("\r\n.\r\n");
-
-      // dump the first linebreak and remove dot stuffing
-      this.text = this.text.substr(2).replace(/^\.\./mg, ".");
-
-      return this;
-    };
-
-  /**
-   * Gets or Sets the string's value
-   *
-   * @param {String} [value]
-   *   the value which should be set
-   * @return {String}
-   *   the current value
-   */
-  SieveMultiLineString.prototype.value
-    = function (value) {
-      if (typeof (value) === "undefined")
-        return this.text;
-
-      this.text = value;
-      return this.text;
-    };
-
-
-  SieveMultiLineString.prototype.toScript
-    = function () {
-      let text = this.text;
-
-      if (text !== "")
-        text += "\r\n";
-
-      // Dot stuffing...
-      text = text.replace(/^\./mg, "..");
-
-      return "text:"
-        + this.whiteSpace.toScript()
-        + ((this.hashComment) ? this.hashComment.toScript() : "")
-        + text
-        + ".\r\n";
-    };
-
-  /* ******************************************************************************
-      CLASSNAME:
-        SieveQuotedString implements SieveObject
-
-      CONSTUCTOR:
-        public SieveQuotedString()
-
-      PUBLIC FUNCTIONS:
-        public static boolean isQuotedString(String data)
-        public boolean parse(String data) throws Exception
-        public String toScript()
-        public String toXUL()
-
-      MEMBER VARIABLES:
-        private String text;
-
-      DESCRIPTION:
-        Defines the atomar String which in encapsulated in Quotes (")
-
-  *******************************************************************************/
-
-
-  // CONSTRUCTOR:
-  function SieveQuotedString(docshell, id) {
-    SieveAbstractElement.call(this, docshell, id);
-    this.text = "";
-  }
-
-  SieveQuotedString.prototype = Object.create(SieveAbstractElement.prototype);
-  SieveQuotedString.prototype.constructor = SieveQuotedString;
-
-  // PUBLIC STATIC:
-  SieveQuotedString.isElement
-    = function (parser, lexer) {
-      return parser.isChar("\"");
-    };
-
-  SieveQuotedString.nodeName = function () {
-    return "string/quoted";
-  };
-
-  SieveQuotedString.nodeType = function () {
-    return "string/";
-  };
-
-  // PUBLIC:
-  SieveQuotedString.prototype.init
-    = function (parser) {
-      this.text = "";
-
-      parser.extractChar("\"");
-
-      if (parser.skipChar("\"")) {
-        this.text = "";
-        return this;
-      }
-
-      // we should not be tricked by escaped quotes
-
-      /*
-       * " blubber "
-       * " blub \" er" -> ignore
-       * " blubber \\"  -> blubber \ -> skip
-       * " blubber \\\""  -> blubber \" ->ignore
-       * " blubber \\\\"
-       *
-       *  "\\"
-       */
-
-      while (true) {
-        this.text += parser.extractUntil("\"");
-
-        // Skip if the quote is not escaped
-        if (this.text.charAt(this.text.length - 1) !== "\\")
-          break;
-
-        // well it is obviously escaped, so we have to check if the escape
-        // character is escaped
-        if (this.text.length >= 2)
-          if (this.text.charAt(this.text.length - 2) === "\\")
-            break;
-
-        // add the quote, it was escaped...
-        this.text += "\"";
-      }
-
-      // Only double quotes and backslashes are escaped...
-      // ... so we convert \" into "
-      this.text = this.text.replace(/\\"/g, '"');
-      // ... and convert \\ to \
-      this.text = this.text.replace(/\\\\/g, '\\');
-
-      // ... We should finally ignore an other backslash patterns...
-      // ... but as they are illegal anyway, we assume a perfect world.
-
-      return this;
-    };
-
-  /**
-   * Gets or Sets the string's value
-   *
-   * @optional @param {String} value
-   *   the value which should be set
-   * @return {String}
-   *   the current value
-   */
-  SieveQuotedString.prototype.value
-    = function (value) {
-      if (typeof (value) === "undefined")
-        return this.text;
-
-      if (value.search(/(\r\n|\n|\r)/gm) !== -1)
-        throw new Error("Quoted string support only single line strings");
-
-      this.text = value;
-
-      return this.text;
-    };
-
-
-  SieveQuotedString.prototype.toScript
-    = function () {
-      return "\"" + this.text.replace("\\", "\\\\", "g").replace('"', '\\"', "g") + "\"";
-    };
-
-  /* ******************************************************************************
-      CLASSNAME:
-        SieveStringList implements SieveObject
-
-      CONSTUCTOR:
-        public SieveStringList()
-
-      PUBLIC FUNCTIONS:
-        public static boolean isStringList(String data)
-        public boolean parse(String data) throws Exception
-        public String toScript()
-        public String toXUL()
-
-      MEMBER VARIABLES:
-        private Array[] elements;
-        private boolean compact;
-
-      DESCRIPTION:
-        A Stringlist is an Array of Quotedstring
-
-  *******************************************************************************/
-
-
-  // CONSTRUCTOR:
-  function SieveStringList(docshell, id) {
-    SieveAbstractElement.call(this, docshell, id);
-
-    this.elements = [];
-
-    // if the list contains only one entry...
-    // ... use the comact syntac, this means ...
-    // ... don't use the "[...]" to encapsulate the string
-    this.compact = true;
-  }
-
-  SieveStringList.prototype = Object.create(SieveAbstractElement.prototype);
-  SieveStringList.prototype.constructor = SieveStringList;
-
-  // PUBLIC STATIC:
-  SieveStringList.isElement
-    = function (parser, lexer) {
-      // the [ is not necessary if the list contains only one enty!
-      if (parser.isChar("["))
-        return true;
-
-      if (lexer.probeByName("string/quoted", parser))
-        return true;
-
-      return false;
-    };
-
-  SieveStringList.nodeName = function () {
-    return "stringlist";
-  };
-
-  SieveStringList.nodeType = function () {
-    return "stringlist";
-  };
-
-  // PUBLIC:
-  SieveStringList.prototype.init
-    = function (parser) {
-      this.elements = [];
-
-      if (this._probeByName("string/quoted", parser)) {
-        this.compact = true;
-        let item = [];
-        item[1] = this._createByName("string/quoted", parser);
-        this.elements[0] = item;
-
-        return this;
-      }
-
-      this.compact = false;
-
-      parser.extractChar("[");
-
-      while (!parser.isChar("]")) {
-        if (this.elements.length)
-          parser.extractChar(",");
-
-        let element = [];
-
-        if (this._probeByName("whitespace", parser))
-          element[0] = this._createByName("whitespace", parser);
-
-        if (this._probeByName("string/quoted", parser) === false)
-          throw new Error("Quoted String expected but found: \n" + parser.bytes(50) + "...");
-
-        element[1] = this._createByName("string/quoted", parser);
-
-        if (this._probeByName("whitespace", parser))
-          element[2] = this._createByName("whitespace", parser);
-
-        this.elements.push(element);
-      }
-
-      parser.extractChar("]");
-      return this;
-    };
-
-  SieveStringList.prototype.contains
-    = function (str, matchCase) {
-      let item = "";
-
-      if (typeof (matchCase) === "undefined")
-        str = str.toLowerCase();
-
-      for (let i = 0; i < this.elements.length; i++) {
-        if (typeof (matchCase) === "undefined")
-          item = this.elements[i][1].value().toLowerCase();
-        else
-          item = this.elements[i][1].value();
-
-        if (item === str)
-          return true;
-      }
-
-      return false;
-    };
-
-  SieveStringList.prototype.item
-    = function (idx, value) {
-      if (typeof (value) !== "undefined")
-        this.elements[idx][1].value(value);
-
-      return this.elements[idx][1].value();
-    };
-
-  SieveStringList.prototype.size
-    = function () {
-      return this.elements.length;
-    };
-
-  /**
-   * Adds one or more elements to the end of the string list.
-   *
-   * @param {string|string[]} str
-   *   the a string or array like object with strings which should be added.
-   *
-   * @return {SieveStringList}
-   *   a self recerene to build chains.
-   */
-  SieveStringList.prototype.append
-    = function (str) {
-      // Append multiple strings at once...
-      if (Array.isArray(str)) {
-
-        str.forEach( (item) => { this.append(item); });
-        return this;
-      }
-
-      let elm = [null, "", null];
-      elm[1] = this._createByName("string/quoted", '""');
-      elm[1].value(str);
-
-      this.elements.push(elm);
-
-      return this;
-    };
-
-  /**
-   * Removes all string list entries.
-   *
-   * @return {SieveStringList}
-   *   a self reference to build chains.
-   */
-  SieveStringList.prototype.clear
-    = function () {
-      this.elements = [];
-
-      return this;
-    };
-
-  SieveStringList.prototype.remove
-    = function (str) {
-      for (let i = 0; i < this.elements.length; i++) {
-        if (this.elements[i][1].value() !== str)
-          continue;
-
-        this.elements.splice(i, 1);
-      }
-    };
-
-
-  SieveStringList.prototype.toScript
-    = function () {
-      if (this.elements.length === 0)
-        return '""';
-
-      if (this.compact && this.elements.length <= 1)
-        return this.elements[0][1].toScript();
-
-      let result = "[";
-      let separator = "";
-
-      for (let i = 0; i < this.elements.length; i++) {
-        result = result + separator
-          + ((this.elements[i][0] !== null) ? this.elements[i][0].toScript() : "")
-          + this.elements[i][1].toScript()
-          + ((this.elements[i][2] !== null) ? this.elements[i][2].toScript() : "");
-
-        separator = ",";
-      }
-      result += "]";
-
-      return result;
-    };
-
-  /**
-   * Defines an abstracted SieveString primitive by combinig the two atomar String types
-   * SieveQuotedString and SieveMultiLineString.
-   *
-   * It converts automatically between the two string types depending on the context.
-   *
-   * @param {} docshell
-   * @param {} id
-   *
-   * @constructor
-   */
-  function SieveString(docshell, id) {
-    SieveAbstractElement.call(this, docshell, id);
-    this.string = this._createByName("string/quoted");
-  }
-
-  SieveString.prototype = Object.create(SieveAbstractElement.prototype);
-  SieveString.prototype.constructor = SieveString;
-
-  // PUBLIC STATIC:
-  SieveString.isElement
-    = function (parser, lexer) {
-      return lexer.probeByClass(["string/"], parser);
-    };
-
-  SieveString.nodeName = function () {
-    return "string";
-  };
-
-  SieveString.nodeType = function () {
-    return "string";
-  };
-
-  // PUBLIC:
-  SieveString.prototype.init
-    = function (parser) {
-      this.string = this._createByClass(["string/"], parser);
-
-      return this;
-    };
-
-
-  /**
-   * Gets or sets a string's value.
-   *
-   * When setting a string it automatically adjusts
-   * the type to a quoted string or a multiline string.
-   *
-   * @param {String} [str]
-   *   the strings new value in case it should be changed.
-   * @return {String}
-   *   the string stored in this object
-   */
-  SieveString.prototype.value
-    = function (str) {
-      if (typeof str === "undefined")
-        return this.string.value();
-
-      // ensure it's a string;
-      str = "" + str;
-
-      // Create a dummy object. The conversion might fail
-      // and we do not want to loose the original string.
-      let string = this.string;
-
-      // Check if we need a type conversion.
-      if (str.search(/(\r\n|\n|\r)/gm) !== -1) {
-
-        // The string has linebreaks so it has to be a multiline string!
-        if (!(this.string instanceof SieveMultiLineString))
-          string = this._createByName("string/multiline");
-      }
-      else {
-
-        // No linebreaks, it's better to use a quoted string. Makes scripts more readable
-        if (!(this.string instanceof SieveQuotedString))
-          string = this._createByName("string/quoted");
-      }
-
-      // Add the new value...
-      string.value(str);
-
-      // ...and rotate it back.
-      this.string = string;
-
-      return this.string.value();
-    };
-
-  SieveString.prototype.toScript
-    = function () {
-      return this.string.toScript();
-    };
-
-
-  /**
-   * Comparators sepcify the charset which should be used for string comparison
-   * By default two matchtypes are supported.
-   *
-   * "i;octet"
-   *   Compares strings byte by byte (octet by octet) used typically with UTF-8 octetts
-   *
-   * "i;ascii-codemap"
-   *   Converts strings before comparison to US-ASCII.
-   *   All US-ASCII letters are converted to upercase (0x61-0x7A to 0x41-0x5A)
-   *   "hello" equals "HELLO"
-   *
-   * "i;ascii-numeric"
-   *   Interprets the string as decimal positive integer represented in US-ASCII digits (0x30 to 0x39).
-   *   The comparison starts from tbe beginning of the string and ends with the first non-digit or the
-   *   end of string.
-   **/
-
-  function SieveComparator(docshell, id) {
-    SieveAbstractElement.call(this, docshell, id);
-    this.whiteSpace = this._createByName("whitespace", " ");
-    this._comparator = this._createByName("string/quoted", "\"i;ascii-casemap\"");
-    this.optional = true;
-  }
-
-  SieveComparator.prototype = Object.create(SieveAbstractElement.prototype);
-  SieveComparator.prototype.constructor = SieveComparator;
-
-  SieveComparator.isElement
-    = function (parser, lexer) {
-      return (parser.startsWith(":comparator"));
-    };
-
-  SieveComparator.nodeName = function () {
-    return "comparator";
-  };
-
-  SieveComparator.nodeType = function () {
-    return "comparison";
-  };
-
-  SieveComparator.prototype.init
-    = function (parser) {
-      // Syntax :
-      // <":comparator"> <comparator-name: string>
-      parser.extract(":comparator");
-
-      this.whiteSpace.init(parser);
-
-      this._comparator.init(parser);
-
-      this.optional = false;
-
-      return this;
-    };
-
-  SieveComparator.prototype.isOptional
-    = function (value) {
-      if (typeof (value) === "undefined")
-        return ((this.optional) && (this._comparator.value() === "i;ascii-casemap"));
-
-      this.optional = value;
-    };
-
-  SieveComparator.prototype.comparator
-    = function (value) {
-      if (typeof (value) === "undefined")
-        return this._comparator.value();
-
-      this._comparator.value(value);
-
-      return this;
-    };
-
-  SieveComparator.prototype.toScript
-    = function () {
-      if (this.isOptional())
-        return "";
-
-      return ":comparator"
-        + this.whiteSpace.toScript()
-        + this._comparator.toScript();
-    };
-
-  if (!SieveLexer)
-    throw new Error("Could not register Strings Elements");
-
-  SieveLexer.register(SieveStringList);
-  SieveLexer.register(SieveString);
-  SieveLexer.register(SieveQuotedString);
-  SieveLexer.register(SieveMultiLineString);
-  SieveLexer.register(SieveComparator);
-
-})(window);
->>>>>>> 4e0478c4
+})( window );