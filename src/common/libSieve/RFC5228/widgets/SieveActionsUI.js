/*
 * The contents of this file are licensed. You may obtain a copy of
 * the license at https://github.com/thsmi/sieve/ or request it via
 * email from the author.
 *
 * Do not remove or change this comment.
 *
 * The initial author of the code is:
 *   Thomas Schmid <schmid-thomas@gmx.net>
 *
 */

(function () {

  "use strict";

  /* global SieveDesigner */
  /* global SieveActionDialogBoxUI */
  /* global SieveOverlayWidget */
  /* global SieveTemplate */

  /**
   * Provides a UI for the stop action
   */
  class SieveStopUI extends SieveActionDialogBoxUI {

    /**
     * @inheritdoc
     */
    getTemplate() {
      return "./RFC5228/templates/SieveStopActionUI.html";
    }

    /**
     * @inheritdoc
     */
    getSummary() {
      const FRAGMENT =
        `<div><span data-i18n="stop.summary"></span></div>`;

      return (new SieveTemplate()).convert(FRAGMENT);
    }
  }

  /**
   * Provides a UI for the discard action
   */
  class SieveDiscardUI extends SieveActionDialogBoxUI {

    /**
     * @inheritdoc
     */
    getTemplate() {
      return "./RFC5228/templates/SieveDiscardActionUI.html";
    }

    /**
     * @inheritdoc
     */
    getSummary() {
      const FRAGMENT =
        `<div><span data-i18n="discard.summary"></span></div>`;

      return (new SieveTemplate()).convert(FRAGMENT);
    }
  }

  /**
   * Provides a UI for the keep action
   */
  class SieveKeepUI extends SieveActionDialogBoxUI {

    /**
     * @inheritdoc
     */
    getTemplate() {
      return "./RFC5228/templates/SieveKeepActionUI.html";
    }

    /**
     * @inheritdoc
     */
    getSummary() {
      const FRAGMENT =
        `<div><span data-i18n="keep.summary"></span></div>`;

      return (new SieveTemplate()).convert(FRAGMENT);
    }
  }


  /**
   * Provides an UI for the redirect action
   */
  class SieveRedirectUI extends SieveActionDialogBoxUI {

    /**
     *  Gets and/or sets the redirect address
     *
     *  @param  {string} [address]
     *    optional the new address which should be set.
     *
     *  @returns {string} the current address
     */
    address(address) {
      return this.getSieve().getElement("address").value(address);
    }

    /**
     * @inheritdoc
     */
    getTemplate() {
      return "./RFC5228/templates/SieveRedirectActionUI.html";
    }

    /**
     * @inheritdoc
     */
    onSave() {

      const address = document.querySelector("#sivRedirectAddress");

<<<<<<< HEAD
      if (address.checkValidity() === false)
=======
      if (!address.checkValidity())
>>>>>>> a79b600c
        return false;

      (new SieveOverlayWidget("action/redirect/", "#sivRedirectOverlay"))
        .save(this.getSieve());

      this.address(address.value);
      return true;
    }

    /**
     * @inheritdoc
     */
    onLoad() {
      document.querySelector("#sivRedirectAddress").value = this.address();

      (new SieveOverlayWidget("action/redirect/", "#sivRedirectOverlay"))
        .init(this.getSieve());
    }

    /**
     * @inheritdoc
     */
    getSummary() {
      const FRAGMENT =
        `<div>
          <span data-i18n="redirect.summary"></span>
          <em class="sivRedirectAddress"></em>
         </div>`;

      const elm = (new SieveTemplate()).convert(FRAGMENT);
      elm.querySelector(".sivRedirectAddress").textContent = this.address();
      return elm;
    }
  }

  /**
   * A UI for the fileinto action
   */
  class SieveFileIntoUI extends SieveActionDialogBoxUI {

    /**
     *  Gets and/or Sets the FileInto's paths
     *
     *  @param  {string} [value]
     *    optional the new path which should be set.
     *
     *  @returns {string} the current file into path
     */
    path(value) {
      return this.getSieve().getElement("path").value(value);
    }

    /**
     * @inheritdoc
     */
    getTemplate() {
      return "./RFC5228/templates/SieveFileIntoActionUI.html";
    }

    /**
     * @inheritdoc
     */
    onSave() {

      const path = document.querySelector("#sivFileIntoPath");

<<<<<<< HEAD
      const value = path.value;
      if (value.trim() === "") {
        path.classList.add("is-invalid");
=======
      if (!path.checkValidity())
>>>>>>> a79b600c
        return false;

      (new SieveOverlayWidget("action/fileinto/", "#sivFileIntoOverlay"))
        .save(this.getSieve());

      this.path(path.value);
      return true;
    }

    /**
     * @inheritdoc
     */
    onLoad() {
      document.querySelector("#sivFileIntoPath").value = this.path();

      (new SieveOverlayWidget("action/fileinto/", "#sivFileIntoOverlay"))
        .init(this.getSieve());
    }

    /**
     * @inheritdoc
     */
    getSummary() {

      const FRAGMENT =
        `<div>
          <div data-i18n="fileinto.summary"></div>
          <div><em class="sivFileintoPath"></em></div>
         </div>`;

      const elm = (new SieveTemplate()).convert(FRAGMENT);
      elm.querySelector(".sivFileintoPath").textContent = this.path();
      return elm;
    }
  }

  if (!SieveDesigner)
    throw new Error("Could not register Action Widgets");


  SieveDesigner.register("action/discard", SieveDiscardUI);
  SieveDesigner.register("action/keep", SieveKeepUI);
  SieveDesigner.register("action/stop", SieveStopUI);

  SieveDesigner.register("action/fileinto", SieveFileIntoUI);
  SieveDesigner.register("action/redirect", SieveRedirectUI);

})(window);<|MERGE_RESOLUTION|>--- conflicted
+++ resolved
@@ -120,11 +120,7 @@
 
       const address = document.querySelector("#sivRedirectAddress");
 
-<<<<<<< HEAD
-      if (address.checkValidity() === false)
-=======
       if (!address.checkValidity())
->>>>>>> a79b600c
         return false;
 
       (new SieveOverlayWidget("action/redirect/", "#sivRedirectOverlay"))
@@ -191,13 +187,7 @@
 
       const path = document.querySelector("#sivFileIntoPath");
 
-<<<<<<< HEAD
-      const value = path.value;
-      if (value.trim() === "") {
-        path.classList.add("is-invalid");
-=======
       if (!path.checkValidity())
->>>>>>> a79b600c
         return false;
 
       (new SieveOverlayWidget("action/fileinto/", "#sivFileIntoOverlay"))
