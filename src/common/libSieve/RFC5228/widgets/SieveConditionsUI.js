<<<<<<< HEAD
/*
 * The contents of this file are licenced. You may obtain a copy of 
 * the license at https://github.com/thsmi/sieve/ or request it via 
 * email from the author.
 *
 * Do not remove or change this comment.
 * 
 * The initial author of the code is:
 *   Thomas Schmid <schmid-thomas@gmx.net>
 *      
 */

/* global window */

( function (/*exports*/ ) {

  "use strict";

  /* global $: false */
  /* global SieveDesigner */
  /* global SieveBlockUI */
  /* global SieveAbstractBoxUI */
  /* global SieveMoveDragHandler */
  /* global SieveDropBoxUI */
  /* global SieveConditionDropHandler */

  function SieveIfUI( elm ) {
    SieveBlockUI.call( this, elm );
  }

  SieveIfUI.prototype = Object.create( SieveBlockUI.prototype );
  SieveIfUI.prototype.constructor = SieveIfUI;

  SieveIfUI.prototype.createHtml
    = function ( parent ) {
      return $( "<div/>" )
        .attr( "id", "sivElm" + this.id() )
        .addClass( "sivConditional" )
        .append(
        $( "<div/>" ).append( this.getSieve().test().html() )
          .addClass( "sivConditionalChild" ) )
        .append(
        SieveBlockUI.prototype.createHtml.call( this, parent ) );
    };


  function SieveElseUI( elm ) {
    SieveBlockUI.call( this, elm );
  }

  SieveElseUI.prototype = Object.create( SieveBlockUI.prototype );
  SieveElseUI.prototype.constructor = SieveElseUI;

  SieveElseUI.prototype.createHtml
    = function ( parent ) {
      return $( "<div/>" )
        .attr( "id", "sivElm" + this.id() )
        .addClass( "sivConditional" )
        .append(
        SieveBlockUI.prototype.createHtml.call( this, parent ) );

    };


  function SieveConditionUI( elm ) {
    SieveAbstractBoxUI.call( this, elm );
    this.drag( new SieveMoveDragHandler() );
  }

  SieveConditionUI.prototype = Object.create( SieveAbstractBoxUI.prototype );
  SieveConditionUI.prototype.constructor = SieveConditionUI;

  SieveConditionUI.prototype.createHtml
    = function ( parent ) {
      var elm = $( "<div/>" )
        .attr( "id", "sivElm" + this.id() )
        .addClass( "sivCondition" );

      var children = this.getSieve().children();

      for ( var i = 0; i < children.length; i++ ) {
        elm
          .append(( new SieveDropBoxUI( this ) )
            .drop( new SieveConditionDropHandler(), children[i] )
            .html()
            .addClass( "sivConditionSpacer" ) );

        if ( i === 0 )
          elm.append( $( "<div/>" ).text( "IF" ).addClass( "sivConditionText" ) );
        else if ( children[i].test )
          elm.append( $( "<div/>" ).text( "ELSE IF" ).addClass( "sivConditionText" ) );
        else
          elm.append( $( "<div/>" ).text( "ELSE" ).addClass( "sivConditionText" ) );


        elm.append(
          $( "<div/>" ).append( children[i].html() )
            .addClass( "sivConditionChild" ) );
      }

      elm
        .append(( new SieveDropBoxUI( this ) )
          .drop( new SieveConditionDropHandler() )
          .html()
          .addClass( "sivConditionSpacer" ) );

      return elm;
    };

  if ( !SieveDesigner )
    throw new Error("Could not register Conditional Widgets");

  SieveDesigner.register( "condition/if", SieveIfUI );
  SieveDesigner.register( "condition/else", SieveElseUI );
  SieveDesigner.register( "condition", SieveConditionUI );

})( window );
=======
/*
 * The contents of this file are licensed. You may obtain a copy of
 * the license at https://github.com/thsmi/sieve/ or request it via
 * email from the author.
 *
 * Do not remove or change this comment.
 *
 * The initial author of the code is:
 *   Thomas Schmid <schmid-thomas@gmx.net>
 *
 */

/* global window */

"use strict";

(function (exports) {

  /* global $: false */
  /* global SieveDesigner */
  /* global SieveBlockUI */
  /* global SieveAbstractBoxUI */
  /* global SieveMoveDragHandler */
  /* global SieveDropBoxUI */
  /* global SieveConditionDropHandler */

  function SieveIfUI(elm) {
    SieveBlockUI.call(this, elm);
  }

  SieveIfUI.prototype = Object.create(SieveBlockUI.prototype);
  SieveIfUI.prototype.constructor = SieveIfUI;

  SieveIfUI.prototype.createHtml
    = function (parent) {
      return $("<div/>")
        .attr("id", "sivElm" + this.id())
        .addClass("sivConditional")
        .append(
          $("<div/>").append(this.getSieve().test().html())
            .addClass("sivConditionalChild"))
        .append(
          SieveBlockUI.prototype.createHtml.call(this, parent));
    };


  function SieveElseUI(elm) {
    SieveBlockUI.call(this, elm);
  }

  SieveElseUI.prototype = Object.create(SieveBlockUI.prototype);
  SieveElseUI.prototype.constructor = SieveElseUI;

  SieveElseUI.prototype.createHtml
    = function (parent) {
      return $("<div/>")
        .attr("id", "sivElm" + this.id())
        .addClass("sivConditional")
        .append(
          SieveBlockUI.prototype.createHtml.call(this, parent));

    };


  function SieveConditionUI(elm) {
    SieveAbstractBoxUI.call(this, elm);
    this.drag(new SieveMoveDragHandler());
  }

  SieveConditionUI.prototype = Object.create(SieveAbstractBoxUI.prototype);
  SieveConditionUI.prototype.constructor = SieveConditionUI;

  SieveConditionUI.prototype.createHtml
    = function (parent) {
      let elm = $("<div/>")
        .attr("id", "sivElm" + this.id())
        .addClass("sivCondition");

      let children = this.getSieve().children();

      for (let i = 0; i < children.length; i++) {
        elm
          .append((new SieveDropBoxUI(this))
            .drop(new SieveConditionDropHandler(), children[i])
            .html()
            .addClass("sivConditionSpacer"));

        if (i === 0)
          elm.append($("<div/>").text("IF").addClass("sivConditionText"));
        else if (children[i].test)
          elm.append($("<div/>").text("ELSE IF").addClass("sivConditionText"));
        else
          elm.append($("<div/>").text("ELSE").addClass("sivConditionText"));


        elm.append(
          $("<div/>").append(children[i].html())
            .addClass("sivConditionChild"));
      }

      elm
        .append((new SieveDropBoxUI(this))
          .drop(new SieveConditionDropHandler())
          .html()
          .addClass("sivConditionSpacer"));

      return elm;
    };

  if (!SieveDesigner)
    throw new Error("Could not register Conditional Widgets");

  SieveDesigner.register("condition/if", SieveIfUI);
  SieveDesigner.register("condition/else", SieveElseUI);
  SieveDesigner.register("condition", SieveConditionUI);

})(window);
>>>>>>> 4e0478c4
<|MERGE_RESOLUTION|>--- conflicted
+++ resolved
@@ -1,6 +1,5 @@
-<<<<<<< HEAD
 /*
- * The contents of this file are licenced. You may obtain a copy of 
+ * The contents of this file are licensed. You may obtain a copy of
  * the license at https://github.com/thsmi/sieve/ or request it via 
  * email from the author.
  *
@@ -73,13 +72,13 @@
 
   SieveConditionUI.prototype.createHtml
     = function ( parent ) {
-      var elm = $( "<div/>" )
+      let elm = $("<div/>")
         .attr( "id", "sivElm" + this.id() )
         .addClass( "sivCondition" );
 
-      var children = this.getSieve().children();
+      let children = this.getSieve().children();
 
-      for ( var i = 0; i < children.length; i++ ) {
+      for (let i = 0; i < children.length; i++) {
         elm
           .append(( new SieveDropBoxUI( this ) )
             .drop( new SieveConditionDropHandler(), children[i] )
@@ -115,123 +114,4 @@
   SieveDesigner.register( "condition/else", SieveElseUI );
   SieveDesigner.register( "condition", SieveConditionUI );
 
-})( window );
-=======
-/*
- * The contents of this file are licensed. You may obtain a copy of
- * the license at https://github.com/thsmi/sieve/ or request it via
- * email from the author.
- *
- * Do not remove or change this comment.
- *
- * The initial author of the code is:
- *   Thomas Schmid <schmid-thomas@gmx.net>
- *
- */
-
-/* global window */
-
-"use strict";
-
-(function (exports) {
-
-  /* global $: false */
-  /* global SieveDesigner */
-  /* global SieveBlockUI */
-  /* global SieveAbstractBoxUI */
-  /* global SieveMoveDragHandler */
-  /* global SieveDropBoxUI */
-  /* global SieveConditionDropHandler */
-
-  function SieveIfUI(elm) {
-    SieveBlockUI.call(this, elm);
-  }
-
-  SieveIfUI.prototype = Object.create(SieveBlockUI.prototype);
-  SieveIfUI.prototype.constructor = SieveIfUI;
-
-  SieveIfUI.prototype.createHtml
-    = function (parent) {
-      return $("<div/>")
-        .attr("id", "sivElm" + this.id())
-        .addClass("sivConditional")
-        .append(
-          $("<div/>").append(this.getSieve().test().html())
-            .addClass("sivConditionalChild"))
-        .append(
-          SieveBlockUI.prototype.createHtml.call(this, parent));
-    };
-
-
-  function SieveElseUI(elm) {
-    SieveBlockUI.call(this, elm);
-  }
-
-  SieveElseUI.prototype = Object.create(SieveBlockUI.prototype);
-  SieveElseUI.prototype.constructor = SieveElseUI;
-
-  SieveElseUI.prototype.createHtml
-    = function (parent) {
-      return $("<div/>")
-        .attr("id", "sivElm" + this.id())
-        .addClass("sivConditional")
-        .append(
-          SieveBlockUI.prototype.createHtml.call(this, parent));
-
-    };
-
-
-  function SieveConditionUI(elm) {
-    SieveAbstractBoxUI.call(this, elm);
-    this.drag(new SieveMoveDragHandler());
-  }
-
-  SieveConditionUI.prototype = Object.create(SieveAbstractBoxUI.prototype);
-  SieveConditionUI.prototype.constructor = SieveConditionUI;
-
-  SieveConditionUI.prototype.createHtml
-    = function (parent) {
-      let elm = $("<div/>")
-        .attr("id", "sivElm" + this.id())
-        .addClass("sivCondition");
-
-      let children = this.getSieve().children();
-
-      for (let i = 0; i < children.length; i++) {
-        elm
-          .append((new SieveDropBoxUI(this))
-            .drop(new SieveConditionDropHandler(), children[i])
-            .html()
-            .addClass("sivConditionSpacer"));
-
-        if (i === 0)
-          elm.append($("<div/>").text("IF").addClass("sivConditionText"));
-        else if (children[i].test)
-          elm.append($("<div/>").text("ELSE IF").addClass("sivConditionText"));
-        else
-          elm.append($("<div/>").text("ELSE").addClass("sivConditionText"));
-
-
-        elm.append(
-          $("<div/>").append(children[i].html())
-            .addClass("sivConditionChild"));
-      }
-
-      elm
-        .append((new SieveDropBoxUI(this))
-          .drop(new SieveConditionDropHandler())
-          .html()
-          .addClass("sivConditionSpacer"));
-
-      return elm;
-    };
-
-  if (!SieveDesigner)
-    throw new Error("Could not register Conditional Widgets");
-
-  SieveDesigner.register("condition/if", SieveIfUI);
-  SieveDesigner.register("condition/else", SieveElseUI);
-  SieveDesigner.register("condition", SieveConditionUI);
-
-})(window);
->>>>>>> 4e0478c4
+})( window );