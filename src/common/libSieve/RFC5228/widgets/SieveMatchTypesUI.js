--- conflicted
+++ resolved
@@ -1,6 +1,5 @@
-<<<<<<< HEAD
 /*
- * The contents of this file are licenced. You may obtain a copy of 
+ * The contents of this file are licensed. You may obtain a copy of
  * the license at https://github.com/thsmi/sieve/ or request it via 
  * email from the author.
  *
@@ -39,7 +38,7 @@
 
   SieveMatchTypeUI.prototype.onSelect
     = function () {
-      var value = $( "input[name='rgMatchType" + this.id() + "']:checked" ).val();
+      let value = $( "input[name='rgMatchType" + this.id() + "']:checked" ).val();
       this.getSieve().setValue( value );
     };
 
@@ -103,7 +102,7 @@
     return "match-type/";
   };
 
-  SieveContainsMatchUI.isCapable = function ( /*capabilities*/ ) {
+  SieveContainsMatchUI.isCapable = function (capabilities) {
     return true;
   };
 
@@ -191,193 +190,4 @@
   exports.SieveAbstractMatchUI = SieveAbstractMatchUI;
   exports.SieveMatchTypeUI = SieveMatchTypeUI;
 
-})( window );
-=======
-/*
- * The contents of this file are licensed. You may obtain a copy of
- * the license at https://github.com/thsmi/sieve/ or request it via
- * email from the author.
- *
- * Do not remove or change this comment.
- *
- * The initial author of the code is:
- *   Thomas Schmid <schmid-thomas@gmx.net>
- *
- */
-
-/* global window */
-
-"use strict";
-
-(function (exports) {
-
-  /* global $: false */
-  /* global SieveDesigner */
-  /* global SieveAbstractBoxUI */
-
-  function SieveMatchTypeUI(elm) {
-    SieveAbstractBoxUI.call(this, elm);
-  }
-
-  SieveMatchTypeUI.prototype = Object.create(SieveAbstractBoxUI.prototype);
-  SieveMatchTypeUI.prototype.constructor = SieveMatchTypeUI;
-
-  SieveMatchTypeUI.nodeName = function () {
-    return "match-type";
-  };
-
-  SieveMatchTypeUI.nodeType = function () {
-    return "comparison";
-  };
-
-  SieveMatchTypeUI.prototype.onSelect
-    = function () {
-      let value = $("input[name='rgMatchType" + this.id() + "']:checked").val();
-      this.getSieve().matchType(value);
-    };
-
-  SieveMatchTypeUI.prototype.createHtml
-    = function () {
-      let value = this.getSieve().matchType();
-
-      let widgets = SieveDesigner.getWidgetsByClass("match-type/", this.id());
-
-      let item = $("<div/>").addClass("sivMatchType");
-      let that = this;
-
-      widgets.forEach(function (element) {
-        item.append(element.html(function () { that.onSelect(); }));
-      });
-
-      item.find("input[name='rgMatchType" + this.id() + "'][value='" + value + "']")
-        .attr("checked", "checked");
-
-      return item;
-    };
-
-  // ************************************************************************************
-
-  function SieveAbstractMatchUI(id) {
-    this.id = id;
-  }
-
-  SieveAbstractMatchUI.prototype.html
-    = function (value, header, description, callback) {
-      return $("<div/>")
-        .css("overflow", "auto")
-        .append($("<input/>")
-          .attr("type", "radio")
-          .attr("name", "rgMatchType" + this.id)
-          .css("float", "left")
-          .attr("value", value)
-          .change(callback))
-        .append($("<div/>")
-          .css("float", "left")
-          .append($("<h1/>").text(header))
-          .append($("<span/>").html(description)));
-    };
-
-  // ************************************************************************************
-
-  function SieveContainsMatchUI(id) {
-    SieveAbstractMatchUI.call(this, id);
-  }
-
-  SieveContainsMatchUI.prototype = Object.create(SieveAbstractMatchUI.prototype);
-  SieveContainsMatchUI.prototype.constructor = SieveContainsMatchUI;
-
-  SieveContainsMatchUI.nodeName = function () {
-    return "match-type/contains";
-  };
-
-  SieveContainsMatchUI.nodeType = function () {
-    return "match-type/";
-  };
-
-  SieveContainsMatchUI.isCapable = function (capabilities) {
-    return true;
-  };
-
-  SieveContainsMatchUI.prototype.html
-    = function (callback) {
-
-      return SieveAbstractMatchUI.prototype.html.call(
-        this, ":contains", "... contains ...",
-        '"frobnitzm" contains "frob" and "nit", but not "fbm"', callback);
-    };
-
-  // ************************************************************************************
-
-  function SieveIsMatchUI(id) {
-    SieveAbstractMatchUI.call(this, id);
-  }
-
-  SieveIsMatchUI.prototype = Object.create(SieveAbstractMatchUI.prototype);
-  SieveIsMatchUI.prototype.constructor = SieveIsMatchUI;
-
-  SieveIsMatchUI.nodeName = function () {
-    return "match-type/is";
-  };
-
-  SieveIsMatchUI.nodeType = function () {
-    return "match-type/";
-  };
-
-  SieveIsMatchUI.isCapable = function (capabilities) {
-    return true;
-  };
-
-  SieveIsMatchUI.prototype.html
-    = function (callback) {
-
-      return SieveAbstractMatchUI.prototype.html.call(
-        this, ":is", "... is ...", 'Only "frobnitzm" is "frobnitzm"', callback);
-    };
-
-
-  // ************************************************************************************
-
-  function SieveMatchesMatchUI(id) {
-    SieveAbstractMatchUI.call(this, id);
-  }
-
-  SieveMatchesMatchUI.prototype = Object.create(SieveAbstractMatchUI.prototype);
-  SieveMatchesMatchUI.prototype.constructor = SieveMatchesMatchUI;
-
-  SieveMatchesMatchUI.nodeName = function () {
-    return "match-type/matches";
-  };
-
-  SieveMatchesMatchUI.nodeType = function () {
-    return "match-type/";
-  };
-
-  SieveMatchesMatchUI.isCapable = function (capabilities) {
-    return true;
-  };
-
-  SieveMatchesMatchUI.prototype.html
-    = function (callback) {
-
-      return SieveAbstractMatchUI.prototype.html.call(
-        this, ":matches", "... matches ...",
-        '"*" matches zero or more characters, and "?" matches a single character <br>'
-        + '"frobnitzm" matches "frob*zm" or "frobnit?m" but not frob?m', callback);
-    };
-
-
-  // ************************************************************************************
-
-  if (!SieveDesigner)
-    throw new Error("Could not register String Widgets");
-
-  SieveDesigner.register("match-type", "comparison", SieveMatchTypeUI);
-  SieveDesigner.register2(SieveIsMatchUI);
-  SieveDesigner.register2(SieveContainsMatchUI);
-  SieveDesigner.register2(SieveMatchesMatchUI);
-
-  exports.SieveAbstractMatchUI = SieveAbstractMatchUI;
-  exports.SieveMatchTypeUI = SieveMatchTypeUI;
-
-})(window);
->>>>>>> 4e0478c4
+})( window );