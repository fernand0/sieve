<<<<<<< HEAD
/*
 * The contents of this file are licenced. You may obtain a copy of 
 * the license at https://github.com/thsmi/sieve/ or request it via 
 * email from the author.
 *
 * Do not remove or change this comment.
 * 
 * The initial author of the code is:
 *   Thomas Schmid <schmid-thomas@gmx.net>
 *      
 */

/* global window */
 
"use strict";
 
( function ( exports ) {

  /* global $: false */
  /* global SieveDesigner */
	/* global SieveLexer */
	/* global SieveAbstractBoxUI */
	/* global SieveRootNode */
	
  function SieveRichList(elms)
  {
    this._items = [];
    this._selectedIndex = 0;
    
    // We need to refactor our elements, as sieve does not align perfectly fine
    // with our user interface, so we do not care about comments, whitespace etc.
    // and rip the script appart. On save we have to do the opposit...
      
    var actions = null;
    
    while ( elms.length ) {
     
      if (elms[0].nodeType() == "action")
      {
        if (!actions)
          actions = [];
        
        actions.push(elms[0]); 
        
        elms[0].remove(true);
        
        continue;
      }
      
      if (elms[0].nodeType() == "condition")
      {
        if (actions)
          this.append(new SieveRichListItem(this,actions));
          
        if (elms[0].children().length > 1)
          throw " Script too complex, elsif or else not supported"; 
          
        // extract all actions...
        actions = [];
        var children = elms[0].children(0).children(); 
         
        while (children.length)
        {       
          if (children[0].nodeType() == "condition")
            throw "Script to complex nested if statement not supported";
          
          if (children[0].nodeType() == "action")
            actions.push(children[0]);
            
            
          children[0].remove(true);
        }
        
        // then all tests...
        var test = elms[0].children(0).test();      
        
        this.append(new SieveRichListItem(this, actions, test));
        
        test.remove(true);
        
        actions = null;
        
        continue;
      }
  
      // Safe to Skip should be whitespaces and similar stuff...    
      elms[0].remove(true);    
    }
      
    if (actions) 
      this.append(new SieveRichListItem(this,actions));
  
    // as we ripped the elements out of the sieve script we should remove them...    
    // ... so that our document contains just our actions and conditions plus...
    // ... the root node.
    var whitelist = [];
    for (var i=0; i<this._items.length; i++)
    {
      whitelist = whitelist.concat(this._items[i]._actions); 
      if (this._items[i]._condition)
        whitelist = whitelist.concat(this._items[i]._condition);
    }
     
    if (whitelist.length)
      whitelist[0].document().compact(whitelist);
           
  }
  
  SieveRichList.prototype.item
    = function (pos)
  {
    if (typeof(pos) === "undefined")
      return (this._items[this._items.length-1]);
      
    return this._items[pos];
  };
  
  SieveRichList.prototype.append
    = function (item)
  {  
    this._items.push(item);  
    return this;
  };
  
  SieveRichList.prototype.selectedIndex
    = function (idx)
  {
    if (typeof(idx) === "undefined")
      return this._selectedIndex;
      
    if (this._selectedIndex == idx)
      return this._selectedIndex;
    
    // we can move the only to the next item when the element validates
    if (!this._items[this._selectedIndex].validate())
      return this._selectedIndex;
      
    // ... disable and deselect it
    this._items[this._selectedIndex].editable(false);    
    
    this._selectedIndex = idx;
    
    // ... and move to the new element.
    this._items[idx].editable(true);
    
    return this._selectedIndex;  
  };
  
  SieveRichList.prototype.selectedItem
    = function (item)
  { 
    if (typeof(item) === "undefined")
      return this._items[this.selectedIndex()]; 
      
    var idx = this._items.indexOf(item);
    
    // in case we can not find the item, we return null...
    if (idx == -1)
      return null;
    
    // ... we do the same in case we can not select the item.
    if (idx != this.selectedIndex(idx))
      return null;
      
    return this._items[idx];  
  };
  
  SieveRichList.prototype.html
    = function ()
  {
    var elm = $("<div/>");
    
    if (this.selectedItem())
      this.selectedItem().editable(true);    
    
    for (var i=0; i<this._items.length; i++)
      elm.append(this._items[i].html());
    
    elm.addClass("sivRichList");
    
    return elm;
  };
  
  // Selected element is always editable...
  // Wenn switching to an other editable element then then call on editable..
  
  /******************************************************************************/
  
  /**
   * 
   * @param {} item
   */
  function SieveRichListItem(parent, actions, condition)
  {    
    this._isEditable = false;
    this._parent = parent;
    
    this._actions = actions;
    this._condition = condition;
  }
  
  /*SieveRichListItem.prototype.relax
    = function () 
  {
    for (var i=0; i<this._actions.length; i++)
      this._actions.remove(true);
      
    if (this._condition) 
      for (var i=0; i<this._condition.length; i++)
        this._condition.remove(true);    
  }*/
  
  SieveRichListItem.prototype.validate
    = function ()
  {
    return true;    
  };
  
  SieveRichListItem.prototype.htmlConditional
     = function (html,type,tests)
  {
    var elm = $("<div/>");
    
    if (html)
      elm = html;
      
    if (!this.editable())
    {    
      if (type == 2)
        elm.append($("<div/>").text("Match any of the following"));
      else if (type == 1)
        elm.append($("<div/>").text("Match all of the following"));
      else
        elm.append($("<div/>").text("Match all Messages"));
        
     // test [0,test,0]
     // test [[0,test,0],[0,test,0],[0,test,0]]
      if (tests && tests.length)
      {
        for (var i=0; i<tests.length; i++)
        {
          if (tests[i][1].nodeType() != "test")
            throw "Script to compex, nested Tests...";
            
          elm.append($("<div/>").text(tests[i][1].toScript()));
        }
      }
        
      return elm;
    }
        
   // If editable: 
     elm.append($("<div/>").text("Match"))
        .append($("<div/>")
          .append($("<input type='radio'/>"))
          .append($("<span/>").text("all of the following")) 
          .append($("<input type='radio'/>"))
          .append($("<span/>").text("any of the following"))
          .append($("<input type='radio'/>"))
          .append($("<span/>").text("all Messages")));
  
      if (tests && tests.length)
      {
        for (var i=0; i<tests.length; i++)
        {
          if (tests[i][1].nodeType() != "test")
            throw "Script to compex, nested Tests...";
        
          if (tests[i][1].widget())
            elm.append(tests[i][1].widget().html(true));
          else
            elm.append($("<div/>").text(tests[i][1].toScript()));
        }
      }
       
     
     var elm2 = $("<select/>");
     
     elm2.append($("<option/>").text("..."));
     
     for (var key in SieveLexer.types["test"])
       if (key != "test/boolean")
         if (SieveLexer.types["test"][key].onCapable(SieveLexer.capabilities()))
           elm2.append($("<option/>").text(key));        
        
     return elm.append($("<div/>").append(elm2));
  };
  
  SieveRichListItem.prototype.htmlConditions
      = function ()
  { 
    var elm = $("<div/>").addClass("sivCondition");
    
    var item = this._condition;
    
    if (!item)
      return this.htmlConditional(elm,0);
    
    if (item.nodeType() == "test")
      return this.htmlConditional(elm,1,[[null,item,null]]);
   
    if (item.nodeName() == "operator/anyof")
    {
      if (item.isAllOf)
        return this.htmlConditional(elm,1,item.tests);
      
      return this.htmlConditional(elm,2,item.tests);
    }
    
    throw "Script too complext, unsupported operator"+item.nodeType();
  };
  
  
  SieveRichListItem.prototype.htmlActions
    = function  ()
  {
    
    var elm = $("<div/>")
      .append($("<div/>").text("Peform these Actions"))
      .addClass("sivAction");
    
    var actions = this._actions;
      
    for (var i=0; i<this._actions.length; i++)
    {
      if (actions[i].nodeType() == "whitespace")
        continue;
        
      if (actions[i].nodeType() == "action")
      {      
        elm.append($("<div/>").text(actions[i].toScript()));
        continue;
      }
      
      throw "Script to complex [Ax12], test expected"+actions[i].nodeType();
    }
    
    if (this.editable())
    {
      var elm2 = $("<select/>");
      
      elm2.append($("<option/>").text("..."));
      
      for (var key in SieveLexer.types["action"])
        if (key != "test/boolean")
          if (SieveLexer.types["action"][key].onCapable(SieveLexer.capabilities()))
            elm2.append($("<option/>").text(key));
            
      elm.append($("<div/>").append(elm2));
    }         
    
    return elm;  
  };
  
  SieveRichListItem.prototype.editable
      = function (isEditable)
  {
    if (typeof(isEditable) === "undefined")
      return this._isEditable;
  
    if (this._isEditable ==  isEditable)
      return this;
      
    this._isEditable = isEditable;
      
    // update the inner HTML
    this.reflowInner();
  };
  
  SieveRichListItem.prototype.reflowInner
    = function ()
  {
    // we can skip if the element is not bound to a DOM
    if (!this._html)
      return;
      
    // remove old content
    this._html.children().remove();
    
    this._html
      .append(this.htmlConditions())
      .append(this.htmlActions());
    
    var that = this;
    
    if (this.editable())
    {
      this._html.attr("sivEditable","true");
      return;
    }
      
    this._html.removeAttr("sivEditable");
    
    this._html.click(function(e) 
    { 
      if (that._parent.selectedItem(that) == null)
        return false;
          
      $(this).unbind('click'); 
      e.preventDefault(); 
      return true; 
    } );
  };
  
  
  SieveRichListItem.prototype.html
    = function ()
  {
    if (this._html)
      return this._html;
      
    this._html =  $("<div/>");
    
    this.reflowInner();      
    
    this._html.addClass("sivRichListItem");
    
    return this._html;
  };
  
  
  function SieveRootNodeUI(elm)
  {
    SieveAbstractBoxUI.call(this,elm);  
    this.richlist = new SieveRichList(elm.children(1).children());
  }
  
  SieveRootNodeUI.prototype = Object.create(SieveAbstractBoxUI.prototype);
  SieveRootNodeUI.prototype.constructor = SieveRootNodeUI;
  
  
  SieveRootNodeUI.prototype.createHtml
      = function (parent)
  {
    var elm = $("<div/>")
                .addClass("sivBlock");
    
    var item = null;
    var blockElms = this.getSieve();  
       
    return parent.append(this.richlist.html());
  };
  
  
  if (!SieveDesigner)
    throw "Could not register Block Widgets";
  
  SieveDesigner.register(SieveRootNode, SieveRootNodeUI);
  
=======
/*
 * The content of this file is licensed. You may obtain a copy of
 * the license at https://github.com/thsmi/sieve/ or request it via
 * email from the author.
 *
 * Do not remove or change this comment.
 *
 * The initial author of the code is:
 *   Thomas Schmid <schmid-thomas@gmx.net>
 */

/* global window */

"use strict";

(function (exports) {

  /* global $: false */
  /* global SieveDesigner */
  /* global SieveLexer */
  /* global SieveAbstractBoxUI */
  /* global SieveRootNode */

  function SieveRichList(elms) {
    this._items = [];
    this._selectedIndex = 0;

    // We need to refactor our elements, as sieve does not align perfectly fine
    // with our user interface, so we do not care about comments, whitespace etc.
    // and rip the script appart. On save we have to do the opposit...

    let actions = null;

    while (elms.length) {

      if (elms[0].nodeType() === "action") {
        if (!actions)
          actions = [];

        actions.push(elms[0]);

        elms[0].remove(true);

        continue;
      }

      if (elms[0].nodeType() === "condition") {
        if (actions)
          this.append(new SieveRichListItem(this, actions));

        if (elms[0].children().length > 1)
          throw new Error("Script too complex, elsif or else not supported");

        // extract all actions...
        actions = [];
        let children = elms[0].children(0).children();

        while (children.length) {
          if (children[0].nodeType() === "condition")
            throw new Error("Script to complex nested if statement not supported");

          if (children[0].nodeType() === "action")
            actions.push(children[0]);


          children[0].remove(true);
        }

        // then all tests...
        let test = elms[0].children(0).test();

        this.append(new SieveRichListItem(this, actions, test));

        test.remove(true);

        actions = null;

        continue;
      }

      // Safe to Skip should be whitespaces and similar stuff...
      elms[0].remove(true);
    }

    if (actions)
      this.append(new SieveRichListItem(this, actions));

    // as we ripped the elements out of the sieve script we should remove them...
    // ... so that our document contains just our actions and conditions plus...
    // ... the root node.
    let whitelist = [];
    for (let i = 0; i < this._items.length; i++) {
      whitelist = whitelist.concat(this._items[i]._actions);
      if (this._items[i]._condition)
        whitelist = whitelist.concat(this._items[i]._condition);
    }

    if (whitelist.length)
      whitelist[0].document().compact(whitelist);

  }

  SieveRichList.prototype.item
    = function (pos) {
      if (typeof (pos) === "undefined")
        return (this._items[this._items.length - 1]);

      return this._items[pos];
    };

  SieveRichList.prototype.append
    = function (item) {
      this._items.push(item);
      return this;
    };

  SieveRichList.prototype.selectedIndex
    = function (idx) {
      if (typeof (idx) === "undefined")
        return this._selectedIndex;

      if (this._selectedIndex === idx)
        return this._selectedIndex;

      // we can move the only to the next item when the element validates
      if (!this._items[this._selectedIndex].validate())
        return this._selectedIndex;

      // ... disable and deselect it
      this._items[this._selectedIndex].editable(false);

      this._selectedIndex = idx;

      // ... and move to the new element.
      this._items[idx].editable(true);

      return this._selectedIndex;
    };

  SieveRichList.prototype.selectedItem
    = function (item) {
      if (typeof (item) === "undefined")
        return this._items[this.selectedIndex()];

      let idx = this._items.indexOf(item);

      // in case we can not find the item, we return null...
      if (idx === -1)
        return null;

      // ... we do the same in case we can not select the item.
      if (idx !== this.selectedIndex(idx))
        return null;

      return this._items[idx];
    };

  SieveRichList.prototype.html
    = function () {
      let elm = $("<div/>");

      if (this.selectedItem())
        this.selectedItem().editable(true);

      for (let i = 0; i < this._items.length; i++)
        elm.append(this._items[i].html());

      elm.addClass("sivRichList");

      return elm;
    };

  // Selected element is always editable...
  // Wenn switching to an other editable element then then call on editable..

  /**
   *
   * @param {} item
   * @constructor
   */
  function SieveRichListItem(parent, actions, condition) {
    this._isEditable = false;
    this._parent = parent;

    this._actions = actions;
    this._condition = condition;
  }

  /* SieveRichListItem.prototype.relax
    = function ()
  {
    for (var i=0; i<this._actions.length; i++)
      this._actions.remove(true);

    if (this._condition)
      for (var i=0; i<this._condition.length; i++)
        this._condition.remove(true);
  }*/

  SieveRichListItem.prototype.validate
    = function () {
      return true;
    };

  SieveRichListItem.prototype.htmlConditional
    = function (html, type, tests) {
      let elm = $("<div/>");

      if (html)
        elm = html;

      if (!this.editable()) {
        if (type === 2)
          elm.append($("<div/>").text("Match any of the following"));
        else if (type === 1)
          elm.append($("<div/>").text("Match all of the following"));
        else
          elm.append($("<div/>").text("Match all Messages"));

        // test [0,test,0]
        // test [[0,test,0],[0,test,0],[0,test,0]]
        if (tests && tests.length) {
          for (let i = 0; i < tests.length; i++) {
            if (tests[i][1].nodeType() !== "test")
              throw new Error("Script to compex, nested Tests...");

            elm.append($("<div/>").text(tests[i][1].toScript()));
          }
        }

        return elm;
      }

      // If editable:
      elm.append($("<div/>").text("Match"))
        .append($("<div/>")
          .append($("<input type='radio'/>"))
          .append($("<span/>").text("all of the following"))
          .append($("<input type='radio'/>"))
          .append($("<span/>").text("any of the following"))
          .append($("<input type='radio'/>"))
          .append($("<span/>").text("all Messages")));

      if (tests && tests.length) {
        for (let i = 0; i < tests.length; i++) {
          if (tests[i][1].nodeType() !== "test")
            throw new Error("Script to compex, nested Tests...");

          if (tests[i][1].widget())
            elm.append(tests[i][1].widget().html(true));
          else
            elm.append($("<div/>").text(tests[i][1].toScript()));
        }
      }


      let elm2 = $("<select/>");

      elm2.append($("<option/>").text("..."));

      for (let key in SieveLexer.types["test"])
        if (key !== "test/boolean")
          if (SieveLexer.types["test"][key].onCapable(SieveLexer.capabilities()))
            elm2.append($("<option/>").text(key));

      return elm.append($("<div/>").append(elm2));
    };

  SieveRichListItem.prototype.htmlConditions
    = function () {
      let elm = $("<div/>").addClass("sivCondition");

      let item = this._condition;

      if (!item)
        return this.htmlConditional(elm, 0);

      if (item.nodeType() === "test")
        return this.htmlConditional(elm, 1, [[null, item, null]]);

      if (item.nodeName() === "operator/anyof") {
        if (item.isAllOf)
          return this.htmlConditional(elm, 1, item.tests);

        return this.htmlConditional(elm, 2, item.tests);
      }

      throw new Error("Script too complext, unsupported operator" + item.nodeType());
    };


  SieveRichListItem.prototype.htmlActions
    = function () {

      let elm = $("<div/>")
        .append($("<div/>").text("Peform these Actions"))
        .addClass("sivAction");

      let actions = this._actions;

      for (let i = 0; i < this._actions.length; i++) {
        if (actions[i].nodeType() === "whitespace")
          continue;

        if (actions[i].nodeType() === "action") {
          elm.append($("<div/>").text(actions[i].toScript()));
          continue;
        }

        throw new Error("Script to complex [Ax12], test expected" + actions[i].nodeType());
      }

      if (this.editable()) {
        let elm2 = $("<select/>");

        elm2.append($("<option/>").text("..."));

        for (let key in SieveLexer.types["action"])
          if (key !== "test/boolean")
            if (SieveLexer.types["action"][key].onCapable(SieveLexer.capabilities()))
              elm2.append($("<option/>").text(key));

        elm.append($("<div/>").append(elm2));
      }

      return elm;
    };

  SieveRichListItem.prototype.editable
    = function (isEditable) {
      if (typeof (isEditable) === "undefined")
        return this._isEditable;

      if (this._isEditable === isEditable)
        return this;

      this._isEditable = isEditable;

      // update the inner HTML
      this.reflowInner();
      return this;
    };

  SieveRichListItem.prototype.reflowInner
    = function () {
      // we can skip if the element is not bound to a DOM
      if (!this._html)
        return;

      // remove old content
      this._html.children().remove();

      this._html
        .append(this.htmlConditions())
        .append(this.htmlActions());

      let that = this;

      if (this.editable()) {
        this._html.attr("sivEditable", "true");
        return;
      }

      this._html.removeAttr("sivEditable");

      this._html.click(function (e) {
        if (that._parent.selectedItem(that) === null)
          return false;

        $(this).unbind('click');
        e.preventDefault();
        return true;
      });
    };


  SieveRichListItem.prototype.html
    = function () {
      if (this._html)
        return this._html;

      this._html = $("<div/>");

      this.reflowInner();

      this._html.addClass("sivRichListItem");

      return this._html;
    };


  function SieveRootNodeUI(elm) {
    SieveAbstractBoxUI.call(this, elm);
    this.richlist = new SieveRichList(elm.children(1).children());
  }

  SieveRootNodeUI.prototype = Object.create(SieveAbstractBoxUI.prototype);
  SieveRootNodeUI.prototype.constructor = SieveRootNodeUI;


  SieveRootNodeUI.prototype.createHtml
    = function (parent) {
      let elm = $("<div/>")
        .addClass("sivBlock");

      let item = null;
      let blockElms = this.getSieve();

      return parent.append(this.richlist.html());
    };


  if (!SieveDesigner)
    throw new Error("Could not register Block Widgets");

  SieveDesigner.register(SieveRootNode, SieveRootNodeUI);

>>>>>>> 4e0478c4
})(window);<|MERGE_RESOLUTION|>--- conflicted
+++ resolved
@@ -1,6 +1,5 @@
-<<<<<<< HEAD
 /*
- * The contents of this file are licenced. You may obtain a copy of 
+ * The content of this file is licensed. You may obtain a copy of
  * the license at https://github.com/thsmi/sieve/ or request it via 
  * email from the author.
  *
@@ -8,7 +7,6 @@
  * 
  * The initial author of the code is:
  *   Thomas Schmid <schmid-thomas@gmx.net>
- *      
  */
 
 /* global window */
@@ -23,8 +21,7 @@
 	/* global SieveAbstractBoxUI */
 	/* global SieveRootNode */
 	
-  function SieveRichList(elms)
-  {
+  function SieveRichList(elms) {
     this._items = [];
     this._selectedIndex = 0;
     
@@ -32,12 +29,11 @@
     // with our user interface, so we do not care about comments, whitespace etc.
     // and rip the script appart. On save we have to do the opposit...
       
-    var actions = null;
+    let actions = null;
     
     while ( elms.length ) {
      
-      if (elms[0].nodeType() == "action")
-      {
+      if (elms[0].nodeType() === "action") {
         if (!actions)
           actions = [];
         
@@ -48,24 +44,22 @@
         continue;
       }
       
-      if (elms[0].nodeType() == "condition")
-      {
+      if (elms[0].nodeType() === "condition") {
         if (actions)
           this.append(new SieveRichListItem(this,actions));
           
         if (elms[0].children().length > 1)
-          throw " Script too complex, elsif or else not supported"; 
+          throw new Error("Script too complex, elsif or else not supported");
           
         // extract all actions...
         actions = [];
-        var children = elms[0].children(0).children(); 
+        let children = elms[0].children(0).children();
          
-        while (children.length)
-        {       
-          if (children[0].nodeType() == "condition")
-            throw "Script to complex nested if statement not supported";
+        while (children.length) {
+          if (children[0].nodeType() === "condition")
+            throw new Error("Script to complex nested if statement not supported");
           
-          if (children[0].nodeType() == "action")
+          if (children[0].nodeType() === "action")
             actions.push(children[0]);
             
             
@@ -73,7 +67,7 @@
         }
         
         // then all tests...
-        var test = elms[0].children(0).test();      
+        let test = elms[0].children(0).test();
         
         this.append(new SieveRichListItem(this, actions, test));
         
@@ -94,9 +88,8 @@
     // as we ripped the elements out of the sieve script we should remove them...    
     // ... so that our document contains just our actions and conditions plus...
     // ... the root node.
-    var whitelist = [];
-    for (var i=0; i<this._items.length; i++)
-    {
+    let whitelist = [];
+    for (let i = 0; i < this._items.length; i++) {
       whitelist = whitelist.concat(this._items[i]._actions); 
       if (this._items[i]._condition)
         whitelist = whitelist.concat(this._items[i]._condition);
@@ -108,8 +101,7 @@
   }
   
   SieveRichList.prototype.item
-    = function (pos)
-  {
+    = function (pos) {
     if (typeof(pos) === "undefined")
       return (this._items[this._items.length-1]);
       
@@ -117,19 +109,17 @@
   };
   
   SieveRichList.prototype.append
-    = function (item)
-  {  
+    = function (item) {
     this._items.push(item);  
     return this;
   };
   
   SieveRichList.prototype.selectedIndex
-    = function (idx)
-  {
+    = function (idx) {
     if (typeof(idx) === "undefined")
       return this._selectedIndex;
       
-    if (this._selectedIndex == idx)
+      if (this._selectedIndex === idx)
       return this._selectedIndex;
     
     // we can move the only to the next item when the element validates
@@ -148,33 +138,31 @@
   };
   
   SieveRichList.prototype.selectedItem
-    = function (item)
-  { 
+    = function (item) {
     if (typeof(item) === "undefined")
       return this._items[this.selectedIndex()]; 
       
-    var idx = this._items.indexOf(item);
+      let idx = this._items.indexOf(item);
     
     // in case we can not find the item, we return null...
-    if (idx == -1)
+      if (idx === -1)
       return null;
     
     // ... we do the same in case we can not select the item.
-    if (idx != this.selectedIndex(idx))
+      if (idx !== this.selectedIndex(idx))
       return null;
       
     return this._items[idx];  
   };
   
   SieveRichList.prototype.html
-    = function ()
-  {
-    var elm = $("<div/>");
+    = function () {
+      let elm = $("<div/>");
     
     if (this.selectedItem())
       this.selectedItem().editable(true);    
     
-    for (var i=0; i<this._items.length; i++)
+      for (let i = 0; i < this._items.length; i++)
       elm.append(this._items[i].html());
     
     elm.addClass("sivRichList");
@@ -184,15 +172,13 @@
   
   // Selected element is always editable...
   // Wenn switching to an other editable element then then call on editable..
-  
-  /******************************************************************************/
   
   /**
    * 
    * @param {} item
+   * @constructor
    */
-  function SieveRichListItem(parent, actions, condition)
-  {    
+  function SieveRichListItem(parent, actions, condition) {
     this._isEditable = false;
     this._parent = parent;
     
@@ -212,36 +198,31 @@
   }*/
   
   SieveRichListItem.prototype.validate
-    = function ()
-  {
+    = function () {
     return true;    
   };
   
   SieveRichListItem.prototype.htmlConditional
-     = function (html,type,tests)
-  {
-    var elm = $("<div/>");
+    = function (html, type, tests) {
+      let elm = $("<div/>");
     
     if (html)
       elm = html;
       
-    if (!this.editable())
-    {    
-      if (type == 2)
+      if (!this.editable()) {
+        if (type === 2)
         elm.append($("<div/>").text("Match any of the following"));
-      else if (type == 1)
+        else if (type === 1)
         elm.append($("<div/>").text("Match all of the following"));
       else
         elm.append($("<div/>").text("Match all Messages"));
         
      // test [0,test,0]
      // test [[0,test,0],[0,test,0],[0,test,0]]
-      if (tests && tests.length)
-      {
-        for (var i=0; i<tests.length; i++)
-        {
-          if (tests[i][1].nodeType() != "test")
-            throw "Script to compex, nested Tests...";
+        if (tests && tests.length) {
+          for (let i = 0; i < tests.length; i++) {
+            if (tests[i][1].nodeType() !== "test")
+              throw new Error("Script to compex, nested Tests...");
             
           elm.append($("<div/>").text(tests[i][1].toScript()));
         }
@@ -260,12 +241,10 @@
           .append($("<input type='radio'/>"))
           .append($("<span/>").text("all Messages")));
   
-      if (tests && tests.length)
-      {
-        for (var i=0; i<tests.length; i++)
-        {
-          if (tests[i][1].nodeType() != "test")
-            throw "Script to compex, nested Tests...";
+      if (tests && tests.length) {
+        for (let i = 0; i < tests.length; i++) {
+          if (tests[i][1].nodeType() !== "test")
+            throw new Error("Script to compex, nested Tests...");
         
           if (tests[i][1].widget())
             elm.append(tests[i][1].widget().html(true));
@@ -275,12 +254,12 @@
       }
        
      
-     var elm2 = $("<select/>");
+      let elm2 = $("<select/>");
      
      elm2.append($("<option/>").text("..."));
      
-     for (var key in SieveLexer.types["test"])
-       if (key != "test/boolean")
+      for (let key in SieveLexer.types["test"])
+        if (key !== "test/boolean")
          if (SieveLexer.types["test"][key].onCapable(SieveLexer.capabilities()))
            elm2.append($("<option/>").text(key));        
         
@@ -288,62 +267,56 @@
   };
   
   SieveRichListItem.prototype.htmlConditions
-      = function ()
-  { 
-    var elm = $("<div/>").addClass("sivCondition");
-    
-    var item = this._condition;
+    = function () {
+      let elm = $("<div/>").addClass("sivCondition");
+    
+      let item = this._condition;
     
     if (!item)
       return this.htmlConditional(elm,0);
     
-    if (item.nodeType() == "test")
+      if (item.nodeType() === "test")
       return this.htmlConditional(elm,1,[[null,item,null]]);
    
-    if (item.nodeName() == "operator/anyof")
-    {
+      if (item.nodeName() === "operator/anyof") {
       if (item.isAllOf)
         return this.htmlConditional(elm,1,item.tests);
       
       return this.htmlConditional(elm,2,item.tests);
     }
     
-    throw "Script too complext, unsupported operator"+item.nodeType();
+      throw new Error("Script too complext, unsupported operator" + item.nodeType());
   };
   
   
   SieveRichListItem.prototype.htmlActions
-    = function  ()
-  {
-    
-    var elm = $("<div/>")
+    = function () {
+    
+      let elm = $("<div/>")
       .append($("<div/>").text("Peform these Actions"))
       .addClass("sivAction");
     
-    var actions = this._actions;
-      
-    for (var i=0; i<this._actions.length; i++)
-    {
-      if (actions[i].nodeType() == "whitespace")
+      let actions = this._actions;
+      
+      for (let i = 0; i < this._actions.length; i++) {
+        if (actions[i].nodeType() === "whitespace")
         continue;
         
-      if (actions[i].nodeType() == "action")
-      {      
+        if (actions[i].nodeType() === "action") {
         elm.append($("<div/>").text(actions[i].toScript()));
         continue;
       }
       
-      throw "Script to complex [Ax12], test expected"+actions[i].nodeType();
-    }
-    
-    if (this.editable())
-    {
-      var elm2 = $("<select/>");
+        throw new Error("Script to complex [Ax12], test expected" + actions[i].nodeType());
+    }
+    
+      if (this.editable()) {
+        let elm2 = $("<select/>");
       
       elm2.append($("<option/>").text("..."));
       
-      for (var key in SieveLexer.types["action"])
-        if (key != "test/boolean")
+        for (let key in SieveLexer.types["action"])
+          if (key !== "test/boolean")
           if (SieveLexer.types["action"][key].onCapable(SieveLexer.capabilities()))
             elm2.append($("<option/>").text(key));
             
@@ -354,23 +327,22 @@
   };
   
   SieveRichListItem.prototype.editable
-      = function (isEditable)
-  {
+    = function (isEditable) {
     if (typeof(isEditable) === "undefined")
       return this._isEditable;
   
-    if (this._isEditable ==  isEditable)
+      if (this._isEditable === isEditable)
       return this;
       
     this._isEditable = isEditable;
       
     // update the inner HTML
     this.reflowInner();
+      return this;
   };
   
   SieveRichListItem.prototype.reflowInner
-    = function ()
-  {
+    = function () {
     // we can skip if the element is not bound to a DOM
     if (!this._html)
       return;
@@ -382,19 +354,17 @@
       .append(this.htmlConditions())
       .append(this.htmlActions());
     
-    var that = this;
-    
-    if (this.editable())
-    {
+      let that = this;
+    
+      if (this.editable()) {
       this._html.attr("sivEditable","true");
       return;
     }
       
     this._html.removeAttr("sivEditable");
     
-    this._html.click(function(e) 
-    { 
-      if (that._parent.selectedItem(that) == null)
+      this._html.click(function (e) {
+        if (that._parent.selectedItem(that) === null)
         return false;
           
       $(this).unbind('click'); 
@@ -405,8 +375,7 @@
   
   
   SieveRichListItem.prototype.html
-    = function ()
-  {
+    = function () {
     if (this._html)
       return this._html;
       
@@ -420,8 +389,7 @@
   };
   
   
-  function SieveRootNodeUI(elm)
-  {
+  function SieveRootNodeUI(elm) {
     SieveAbstractBoxUI.call(this,elm);  
     this.richlist = new SieveRichList(elm.children(1).children());
   }
@@ -431,440 +399,20 @@
   
   
   SieveRootNodeUI.prototype.createHtml
-      = function (parent)
-  {
-    var elm = $("<div/>")
+    = function (parent) {
+      let elm = $("<div/>")
                 .addClass("sivBlock");
     
-    var item = null;
-    var blockElms = this.getSieve();  
+      let item = null;
+      let blockElms = this.getSieve();
        
     return parent.append(this.richlist.html());
   };
   
   
   if (!SieveDesigner)
-    throw "Could not register Block Widgets";
+    throw new Error("Could not register Block Widgets");
   
   SieveDesigner.register(SieveRootNode, SieveRootNodeUI);
   
-=======
-/*
- * The content of this file is licensed. You may obtain a copy of
- * the license at https://github.com/thsmi/sieve/ or request it via
- * email from the author.
- *
- * Do not remove or change this comment.
- *
- * The initial author of the code is:
- *   Thomas Schmid <schmid-thomas@gmx.net>
- */
-
-/* global window */
-
-"use strict";
-
-(function (exports) {
-
-  /* global $: false */
-  /* global SieveDesigner */
-  /* global SieveLexer */
-  /* global SieveAbstractBoxUI */
-  /* global SieveRootNode */
-
-  function SieveRichList(elms) {
-    this._items = [];
-    this._selectedIndex = 0;
-
-    // We need to refactor our elements, as sieve does not align perfectly fine
-    // with our user interface, so we do not care about comments, whitespace etc.
-    // and rip the script appart. On save we have to do the opposit...
-
-    let actions = null;
-
-    while (elms.length) {
-
-      if (elms[0].nodeType() === "action") {
-        if (!actions)
-          actions = [];
-
-        actions.push(elms[0]);
-
-        elms[0].remove(true);
-
-        continue;
-      }
-
-      if (elms[0].nodeType() === "condition") {
-        if (actions)
-          this.append(new SieveRichListItem(this, actions));
-
-        if (elms[0].children().length > 1)
-          throw new Error("Script too complex, elsif or else not supported");
-
-        // extract all actions...
-        actions = [];
-        let children = elms[0].children(0).children();
-
-        while (children.length) {
-          if (children[0].nodeType() === "condition")
-            throw new Error("Script to complex nested if statement not supported");
-
-          if (children[0].nodeType() === "action")
-            actions.push(children[0]);
-
-
-          children[0].remove(true);
-        }
-
-        // then all tests...
-        let test = elms[0].children(0).test();
-
-        this.append(new SieveRichListItem(this, actions, test));
-
-        test.remove(true);
-
-        actions = null;
-
-        continue;
-      }
-
-      // Safe to Skip should be whitespaces and similar stuff...
-      elms[0].remove(true);
-    }
-
-    if (actions)
-      this.append(new SieveRichListItem(this, actions));
-
-    // as we ripped the elements out of the sieve script we should remove them...
-    // ... so that our document contains just our actions and conditions plus...
-    // ... the root node.
-    let whitelist = [];
-    for (let i = 0; i < this._items.length; i++) {
-      whitelist = whitelist.concat(this._items[i]._actions);
-      if (this._items[i]._condition)
-        whitelist = whitelist.concat(this._items[i]._condition);
-    }
-
-    if (whitelist.length)
-      whitelist[0].document().compact(whitelist);
-
-  }
-
-  SieveRichList.prototype.item
-    = function (pos) {
-      if (typeof (pos) === "undefined")
-        return (this._items[this._items.length - 1]);
-
-      return this._items[pos];
-    };
-
-  SieveRichList.prototype.append
-    = function (item) {
-      this._items.push(item);
-      return this;
-    };
-
-  SieveRichList.prototype.selectedIndex
-    = function (idx) {
-      if (typeof (idx) === "undefined")
-        return this._selectedIndex;
-
-      if (this._selectedIndex === idx)
-        return this._selectedIndex;
-
-      // we can move the only to the next item when the element validates
-      if (!this._items[this._selectedIndex].validate())
-        return this._selectedIndex;
-
-      // ... disable and deselect it
-      this._items[this._selectedIndex].editable(false);
-
-      this._selectedIndex = idx;
-
-      // ... and move to the new element.
-      this._items[idx].editable(true);
-
-      return this._selectedIndex;
-    };
-
-  SieveRichList.prototype.selectedItem
-    = function (item) {
-      if (typeof (item) === "undefined")
-        return this._items[this.selectedIndex()];
-
-      let idx = this._items.indexOf(item);
-
-      // in case we can not find the item, we return null...
-      if (idx === -1)
-        return null;
-
-      // ... we do the same in case we can not select the item.
-      if (idx !== this.selectedIndex(idx))
-        return null;
-
-      return this._items[idx];
-    };
-
-  SieveRichList.prototype.html
-    = function () {
-      let elm = $("<div/>");
-
-      if (this.selectedItem())
-        this.selectedItem().editable(true);
-
-      for (let i = 0; i < this._items.length; i++)
-        elm.append(this._items[i].html());
-
-      elm.addClass("sivRichList");
-
-      return elm;
-    };
-
-  // Selected element is always editable...
-  // Wenn switching to an other editable element then then call on editable..
-
-  /**
-   *
-   * @param {} item
-   * @constructor
-   */
-  function SieveRichListItem(parent, actions, condition) {
-    this._isEditable = false;
-    this._parent = parent;
-
-    this._actions = actions;
-    this._condition = condition;
-  }
-
-  /* SieveRichListItem.prototype.relax
-    = function ()
-  {
-    for (var i=0; i<this._actions.length; i++)
-      this._actions.remove(true);
-
-    if (this._condition)
-      for (var i=0; i<this._condition.length; i++)
-        this._condition.remove(true);
-  }*/
-
-  SieveRichListItem.prototype.validate
-    = function () {
-      return true;
-    };
-
-  SieveRichListItem.prototype.htmlConditional
-    = function (html, type, tests) {
-      let elm = $("<div/>");
-
-      if (html)
-        elm = html;
-
-      if (!this.editable()) {
-        if (type === 2)
-          elm.append($("<div/>").text("Match any of the following"));
-        else if (type === 1)
-          elm.append($("<div/>").text("Match all of the following"));
-        else
-          elm.append($("<div/>").text("Match all Messages"));
-
-        // test [0,test,0]
-        // test [[0,test,0],[0,test,0],[0,test,0]]
-        if (tests && tests.length) {
-          for (let i = 0; i < tests.length; i++) {
-            if (tests[i][1].nodeType() !== "test")
-              throw new Error("Script to compex, nested Tests...");
-
-            elm.append($("<div/>").text(tests[i][1].toScript()));
-          }
-        }
-
-        return elm;
-      }
-
-      // If editable:
-      elm.append($("<div/>").text("Match"))
-        .append($("<div/>")
-          .append($("<input type='radio'/>"))
-          .append($("<span/>").text("all of the following"))
-          .append($("<input type='radio'/>"))
-          .append($("<span/>").text("any of the following"))
-          .append($("<input type='radio'/>"))
-          .append($("<span/>").text("all Messages")));
-
-      if (tests && tests.length) {
-        for (let i = 0; i < tests.length; i++) {
-          if (tests[i][1].nodeType() !== "test")
-            throw new Error("Script to compex, nested Tests...");
-
-          if (tests[i][1].widget())
-            elm.append(tests[i][1].widget().html(true));
-          else
-            elm.append($("<div/>").text(tests[i][1].toScript()));
-        }
-      }
-
-
-      let elm2 = $("<select/>");
-
-      elm2.append($("<option/>").text("..."));
-
-      for (let key in SieveLexer.types["test"])
-        if (key !== "test/boolean")
-          if (SieveLexer.types["test"][key].onCapable(SieveLexer.capabilities()))
-            elm2.append($("<option/>").text(key));
-
-      return elm.append($("<div/>").append(elm2));
-    };
-
-  SieveRichListItem.prototype.htmlConditions
-    = function () {
-      let elm = $("<div/>").addClass("sivCondition");
-
-      let item = this._condition;
-
-      if (!item)
-        return this.htmlConditional(elm, 0);
-
-      if (item.nodeType() === "test")
-        return this.htmlConditional(elm, 1, [[null, item, null]]);
-
-      if (item.nodeName() === "operator/anyof") {
-        if (item.isAllOf)
-          return this.htmlConditional(elm, 1, item.tests);
-
-        return this.htmlConditional(elm, 2, item.tests);
-      }
-
-      throw new Error("Script too complext, unsupported operator" + item.nodeType());
-    };
-
-
-  SieveRichListItem.prototype.htmlActions
-    = function () {
-
-      let elm = $("<div/>")
-        .append($("<div/>").text("Peform these Actions"))
-        .addClass("sivAction");
-
-      let actions = this._actions;
-
-      for (let i = 0; i < this._actions.length; i++) {
-        if (actions[i].nodeType() === "whitespace")
-          continue;
-
-        if (actions[i].nodeType() === "action") {
-          elm.append($("<div/>").text(actions[i].toScript()));
-          continue;
-        }
-
-        throw new Error("Script to complex [Ax12], test expected" + actions[i].nodeType());
-      }
-
-      if (this.editable()) {
-        let elm2 = $("<select/>");
-
-        elm2.append($("<option/>").text("..."));
-
-        for (let key in SieveLexer.types["action"])
-          if (key !== "test/boolean")
-            if (SieveLexer.types["action"][key].onCapable(SieveLexer.capabilities()))
-              elm2.append($("<option/>").text(key));
-
-        elm.append($("<div/>").append(elm2));
-      }
-
-      return elm;
-    };
-
-  SieveRichListItem.prototype.editable
-    = function (isEditable) {
-      if (typeof (isEditable) === "undefined")
-        return this._isEditable;
-
-      if (this._isEditable === isEditable)
-        return this;
-
-      this._isEditable = isEditable;
-
-      // update the inner HTML
-      this.reflowInner();
-      return this;
-    };
-
-  SieveRichListItem.prototype.reflowInner
-    = function () {
-      // we can skip if the element is not bound to a DOM
-      if (!this._html)
-        return;
-
-      // remove old content
-      this._html.children().remove();
-
-      this._html
-        .append(this.htmlConditions())
-        .append(this.htmlActions());
-
-      let that = this;
-
-      if (this.editable()) {
-        this._html.attr("sivEditable", "true");
-        return;
-      }
-
-      this._html.removeAttr("sivEditable");
-
-      this._html.click(function (e) {
-        if (that._parent.selectedItem(that) === null)
-          return false;
-
-        $(this).unbind('click');
-        e.preventDefault();
-        return true;
-      });
-    };
-
-
-  SieveRichListItem.prototype.html
-    = function () {
-      if (this._html)
-        return this._html;
-
-      this._html = $("<div/>");
-
-      this.reflowInner();
-
-      this._html.addClass("sivRichListItem");
-
-      return this._html;
-    };
-
-
-  function SieveRootNodeUI(elm) {
-    SieveAbstractBoxUI.call(this, elm);
-    this.richlist = new SieveRichList(elm.children(1).children());
-  }
-
-  SieveRootNodeUI.prototype = Object.create(SieveAbstractBoxUI.prototype);
-  SieveRootNodeUI.prototype.constructor = SieveRootNodeUI;
-
-
-  SieveRootNodeUI.prototype.createHtml
-    = function (parent) {
-      let elm = $("<div/>")
-        .addClass("sivBlock");
-
-      let item = null;
-      let blockElms = this.getSieve();
-
-      return parent.append(this.richlist.html());
-    };
-
-
-  if (!SieveDesigner)
-    throw new Error("Could not register Block Widgets");
-
-  SieveDesigner.register(SieveRootNode, SieveRootNodeUI);
-
->>>>>>> 4e0478c4
 })(window);