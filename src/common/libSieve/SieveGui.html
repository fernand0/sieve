--- conflicted
+++ resolved
@@ -1,4 +1,3 @@
-<<<<<<< HEAD
 <!DOCTYPE html>
 <html>
 <head>
@@ -220,210 +219,4 @@
   <script type="application/javascript" src="SieveGui.js"></script>
 </div>
 </body>
-</html>
-=======
-<!DOCTYPE html>
-<html>
-<head>
-  <title>Sieve DOM</title>
-  <meta http-equiv="Content-Type" content="text/html;charset=utf-8">
-  <link rel="stylesheet" href="toolkit/style/layout.css" type="text/css" />
-  <link rel="stylesheet" href="toolkit/style/style.css" type="text/css" />
-
-  <!-- Global Imports -->
-  <script type="application/javascript" src="./../jQuery/jquery.min.js"></script>
-
-  <!-- Basic Sieve Elements -->
-  <script type="application/javascript" src="toolkit/SieveParser.js"></script>
-  <script type="application/javascript" src="toolkit/SieveLexer.js"></script>
-  <script type="application/javascript" src="toolkit/SieveDesigner.js"></script>
-
-  <script type="application/javascript" src="toolkit/SieveScriptDOM.js"></script>
-  <script type="application/javascript" src="toolkit/logic/Elements.js"></script>
-  <script type="application/javascript" src="toolkit/widgets/Boxes.js"></script>
-  <script type="application/javascript" src="toolkit/widgets/Widgets.js"></script>
-
-  <script type="application/javascript" src="toolkit/events/DataTransfer.js"></script>
-  <script type="application/javascript" src="toolkit/events/DropHandler.js"></script>
-  <script type="application/javascript" src="toolkit/events/DragHandler.js"></script>
-
-
-  <!-- logic related Imports -->
-  <!-- RFC 5228 - Sieve -->
-  <script type="application/javascript" src="RFC5228/logic/SieveWhiteSpaces.js" ></script>
-  <script type="application/javascript" src="RFC5228/logic/SieveStrings.js" ></script>
-  <script type="application/javascript" src="RFC5228/logic/SieveNumbers.js" ></script>
-  <script type="application/javascript" src="RFC5228/logic/SieveMatchTypes.js" ></script>
-  <script type="application/javascript" src="RFC5228/logic/SieveAddressParts.js" ></script>
-  <script type="application/javascript" src="RFC5228/logic/SieveBlocks.js"></script>
-  <script type="application/javascript" src="RFC5228/logic/SieveTests.js"></script>
-  <script type="application/javascript" src="RFC5228/logic/SieveOperators.js"></script>
-  <script type="application/javascript" src="RFC5228/logic/SieveConditions.js"></script>
-
-  <script type="application/javascript" src="RFC5228/logic/SieveActions.js"></script>
-  <script type="application/javascript" src="RFC5228/logic/SieveImports.js"></script>
-
-  <!-- RFC 5232 - ImapFlags-->
-  <script type="application/javascript" src="RFC5232/logic/SieveImapFlags.js"></script>
-
-    <!-- UI related Imports -->
-  <!-- RFC 5228 - Sieve -->
-  <script type="application/javascript" src="RFC5228/widgets/SieveStringsUI.js" ></script>
-  <script type="application/javascript" src="RFC5228/widgets/SieveNumbersUI.js" ></script>
-  <script type="application/javascript" src="RFC5228/widgets/SieveBlocksUI.js"></script>
-  <script type="application/javascript" src="RFC5228/widgets/SieveMatchTypesUI.js" ></script>
-  <script type="application/javascript" src="RFC5228/widgets/SieveAddressPartUI.js" ></script>
-  <script type="application/javascript" src="RFC5228/widgets/SieveTestsUI.js" ></script>
-  <script type="application/javascript" src="RFC5228/widgets/SieveOperatorsUI.js"></script>
-  <script type="application/javascript" src="RFC5228/widgets/SieveConditionsUI.js"></script>
-  <script type="application/javascript" src="RFC5228/widgets/SieveActionsUI.js"></script>
-
-  <!-- RFC 5429 - Reject -->
-  <script type="application/javascript" src="reject/widgets/SieveRejectUI.js"></script>
-  <script type="application/javascript" src="reject/logic/SieveReject.js"></script>
-
-  <!-- RFC 5232 - ImapFlags-->
-  <script type="application/javascript" src="RFC5232/widgets/SieveImapFlagsUI.js"></script>
-
-  <!-- RFC Draft for RegEx-->
-  <script type="application/javascript" src="regex/logic/SieveRegularExpression.js" ></script>
-  <script type="application/javascript" src="regex/widgets/SieveRegularExpressionUI.js" ></script>
-
-  <!-- RFC5173 - Body -->
-  <script type="application/javascript" src="body/logic/SieveBody.js" ></script>
-  <script type="application/javascript" src="body/widgets/SieveBodyUI.js" ></script>
-
-  <!-- RFC5230 - Vacation -->
-  <script type="application/javascript" src="vacation/logic/SieveVacation.js" ></script>
-  <script type="application/javascript" src="vacation/widgets/SieveVacationUI.js" ></script>
-
-  <!-- RFC5229 - Variables -->
-  <script type="application/javascript" src="variables/logic/SieveVariables.js" ></script>
-  <script type="application/javascript" src="variables/widgets/SieveVariablesUI.js" ></script>
-
-  <!-- RFC6609 - Include -->
-  <script type="application/javascript" src="include/logic/SieveInclude.js" ></script>
-  <script type="application/javascript" src="include/widget/SieveIncludeUI.js" ></script>
-
-  <!-- RFC5233 - Subaddress -->
-  <script type="application/javascript" src="subaddress/logic/SieveSubaddress.js" ></script>
-  <script type="application/javascript" src="subaddress/widgets/SieveSubaddressUI.js" ></script>
-
-  <!-- RFC5490 - Mailbox -->
-  <script type="application/javascript" src="mailbox/logic/SieveMailbox.js" ></script>
-  <script type="application/javascript" src="mailbox/widgets/SieveMailboxUI.js" ></script>
-
-</head>
-<body>
-
-  <!-- the toolvar -->
-  <div  id="toolbar" >
-    <div id="sivActions"></div>
-  </div>
-
-  <div id="content">
-
-    <!-- Infobar -->
-    <div id="infobar">
-      <div id="infobarsubject"  >
-         <span>
-           Message Text
-	     </span>
-	     <button onclick='$("#infobar").toggle();'>Dismiss</button>
-      </div>
-    </div>
-
-<div id="sivDialog" style="display: none;" >
-  <div id="sivDialogOverlay"></div>
-  <div id="sivDialogContent">
-    <div style="text-align:right; background-color: #455A64; height:24px;color: rgba(255,255,255,0.7)">
-      <div id="sivDialogClose" style="display: inline-block; line-height: 24px; margin-right:15px; font-size:12px; font-weight:900; ">X</div>
-    </div>
-    <div id="sivDialogBody">
-    </div>
-  </div>
-</div>
-
-<!--<div id="debug2" style="display:none">-->
-<div id="debug2">
-<div>
-   <div id="boxScript" style="display:none;overflow: hidden;width: 100%; ">
-     <div style="float:left; padding:5px;">
-        <div>Input:</div>
-        <textarea id="txtScript" cols="50" rows="10" wrap="off">
-        </textarea>
-      </div>
-      <div style="float:left; padding:5px;">
-        <div>Result:</div>
-        <textarea id="txtOutput" cols="50" rows="10" readonly="readonly" wrap="off"></textarea>
-      </div>
-    </div>
-</div >
-
-
-<div id="Capabilities" style="display: none;">
-
-  <div id="CapabilityOverlay"></div>
-
-  <div id="CapabilitiesDialog">
-    <div><input type="checkbox" name="capabilities" value="imap4flags" checked>imap4flags</div>
-
-    <div><input type="checkbox" name="capabilities" value="fileinto" checked>fileinto</div>
-
-    <div><input type="checkbox" name="capabilities" value="reject" checked>reject (RFC5429)</div>
-    <div><input type="checkbox" name="capabilities" value="ereject" checked>ereject (RFC5429)</div>
-
-    <div><input type="checkbox" name="capabilities" value="envelope" checked>envelope</div>
-    <div><input type="checkbox" name="capabilities" value="regex" checked>regex</div>
-
-  	<div><input type="checkbox" name="capabilities" value="body" checked>body (RFC5173)</div>
-  	<div><input type="checkbox" name="capabilities" value="vacation" checked>vacation</div>
-  	<div><input type="checkbox" name="capabilities" value="variables" checked>variables (RFC5229)</div>
-  	<div><input type="checkbox" name="capabilities" value="include" checked>include (RFC6609)</div>
-
-    <div><input type="checkbox" name="capabilities" value="mailbox" checked>mailbox (RFC5490)</div>
-    <div><input type="checkbox" name="capabilities" value="mboxmetadata" checked>mboxmetadata (RFC5490)</div>
-
-    <div><input type="checkbox" name="capabilities" value="subaddress" checked>subaddress (RFC5233)</div>
-
-	  <div>
-	    <button id="CapabilitiesApply">Apply</button>
-	    <button id="CapabilitiesAll">Select All</button>
-	    <button id="CapabilitiesHide">Cancel</button>
-	  </div>
-  </div>
-</div>
-
-<div>
-  <button id="DebugParse">
-	   Parse Sieve Script
-	 </button>
-  <button id="DebugStringify">
-	  Update Sieve Script
-	</button>
-  <button id="DebugRequire">
-	  Collect Require
-	</button>
-  <button id="DebugCompact">
-	  Compact
-	</button>
-  <button id="DebugCapabilities"">
-	  Set Capabilities
-	</button>
-  <button id="DebugToggle">
-	  Show/Hide
-	</button>
-	<input id="draggable" />
-	<span id="DebugDropTarget">DROP TARGET</span>
-</div>
-</div>
-
-
-	<div id="divOutput">
-  </div>
-
-  <script type="application/javascript" src="SieveGui.js"></script>
-</div>
-</body>
-</html>
->>>>>>> 4e0478c4
+</html>