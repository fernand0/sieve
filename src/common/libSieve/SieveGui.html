<!DOCTYPE html>
<html>

<head>
  <title>Sieve DOM</title>
  <meta http-equiv="Content-Type" content="text/html;charset=utf-8">

  <link rel="stylesheet" href="./toolkit/style/layout.css" type="text/css" />
  <link rel="stylesheet" href="toolkit/style/style.css" type="text/css" />

  <link rel="stylesheet" href="./../bootstrap/css/bootstrap.min.css">

  <script src="./../bootstrap/js/bootstrap.bundle.min.js"></script>

  <!-- logic related Imports -->
  <script type="module" src="toolkit/logic/GenericAtoms.mjs"></script>
  <script type="module" src="toolkit/logic/GenericElements.mjs"></script>

  <!-- TODO load sieve capabilities on demand only when needed -->

  <!-- RFC 5228 - Sieve -->
  <script type="module" src="extensions/RFC5228/logic/SieveWhiteSpaces.mjs"></script>
  <script type="module" src="extensions/RFC5228/logic/SieveStrings.mjs"></script>
  <script type="module" src="extensions/RFC5228/logic/SieveNumbers.mjs"></script>
  <script type="module" src="extensions/RFC5228/logic/SieveMatchTypes.mjs"></script>
  <script type="module" src="extensions/RFC5228/logic/SieveAddressParts.mjs"></script>
  <script type="module" src="extensions/RFC5228/logic/SieveComparators.mjs"></script>

  <script type="module" src="extensions/RFC5228/logic/SieveBlocks.mjs"></script>
  <script type="module" src="extensions/RFC5228/logic/SieveTests.mjs"></script>
  <script type="module" src="extensions/RFC5228/logic/SieveOperators.mjs"></script>
  <script type="module" src="extensions/RFC5228/logic/SieveConditions.mjs"></script>

  <script type="module" src="extensions/RFC5228/logic/SieveActions.mjs"></script>
  <script type="module" src="extensions/RFC5228/logic/SieveImports.mjs"></script>


  <!-- UI related Imports -->
  <!-- RFC 5228 - Sieve -->
  <script type="module" src="extensions/RFC5228/widgets/SieveBlocksUI.mjs"></script>
  <script type="module" src="extensions/RFC5228/widgets/SieveMatchTypesUI.mjs"></script>
  <script type="module" src="extensions/RFC5228/widgets/SieveAddressPartUI.mjs"></script>
  <script type="module" src="extensions/RFC5228/widgets/SieveComparatorsUI.mjs"></script>
  <script type="module" src="extensions/RFC5228/widgets/SieveTestsUI.mjs"></script>
  <script type="module" src="extensions/RFC5228/widgets/SieveOperatorsUI.mjs"></script>
  <script type="module" src="extensions/RFC5228/widgets/SieveConditionsUI.mjs"></script>
  <script type="module" src="extensions/RFC5228/widgets/SieveActionsUI.mjs"></script>

  <!-- RFC 5232 - ImapFlags-->
  <script type="module" src="extensions/extensions.mjs"></script>

  <style>
    .sivMenuItem {
      font-size: 0.7em;
    }

    .was-validated .form-control:valid {
      border: 1px solid #ced4da
    }

    .was-validated .form-control:focus {
      border: 1px solid #28a745
    }

    button>.sivIconMore {
      display: inline-block;
      content: "";
      background-image: url('data:image/svg+xml,<svg class="bi bi-three-dots" width="1.0em" height="1.0em" viewBox="0 0 16 16" fill="rgb(108, 117, 125)" xmlns="http://www.w3.org/2000/svg"><path fill-rule="evenodd" d="M3 9.5a1.5 1.5 0 110-3 1.5 1.5 0 010 3zm5 0a1.5 1.5 0 110-3 1.5 1.5 0 010 3zm5 0a1.5 1.5 0 110-3 1.5 1.5 0 010 3z" clip-rule="evenodd"/></svg>');
      background-repeat: no-repeat;
      background-size: 1.0rem 1.0rem;
      background-position: center center;
      width: 1.5em;
      height: 1em;
    }

    button:hover>.sivIconMore {
      background-image: url('data:image/svg+xml,<svg class="bi bi-three-dots" width="1.0em" height="1.0em" viewBox="0 0 16 16" fill="white" xmlns="http://www.w3.org/2000/svg"><path fill-rule="evenodd" d="M3 9.5a1.5 1.5 0 110-3 1.5 1.5 0 010 3zm5 0a1.5 1.5 0 110-3 1.5 1.5 0 010 3zm5 0a1.5 1.5 0 110-3 1.5 1.5 0 010 3z" clip-rule="evenodd"/></svg>');
    }

    button>.sivIconDelete {
      display: inline-block;
      content: "";
      background-image: url('data:image/svg+xml,<svg class="bi bi-trash" width="1.0em" height="1.0em" viewBox="0 0 16 16" fill="rgb(108, 117, 125)" xmlns="http://www.w3.org/2000/svg"><path d="M5.5 5.5A.5.5 0 016 6v6a.5.5 0 01-1 0V6a.5.5 0 01.5-.5zm2.5 0a.5.5 0 01.5.5v6a.5.5 0 01-1 0V6a.5.5 0 01.5-.5zm3 .5a.5.5 0 00-1 0v6a.5.5 0 001 0V6z"/><path fill-rule="evenodd" d="M14.5 3a1 1 0 01-1 1H13v9a2 2 0 01-2 2H5a2 2 0 01-2-2V4h-.5a1 1 0 01-1-1V2a1 1 0 011-1H6a1 1 0 011-1h2a1 1 0 011 1h3.5a1 1 0 011 1v1zM4.118 4L4 4.059V13a1 1 0 001 1h6a1 1 0 001-1V4.059L11.882 4H4.118zM2.5 3V2h11v1h-11z" clip-rule="evenodd"/></svg>');
      background-repeat: no-repeat;
      background-size: 1.0rem 1.0rem;
      background-position: center center;
      width: 1.5em;
      height: 1em;
    }

    button:hover>.sivIconDelete {
      background-image: url('data:image/svg+xml,<svg class="bi bi-trash" width="1.0em" height="1.0em" viewBox="0 0 16 16" fill="white" xmlns="http://www.w3.org/2000/svg"><path d="M5.5 5.5A.5.5 0 016 6v6a.5.5 0 01-1 0V6a.5.5 0 01.5-.5zm2.5 0a.5.5 0 01.5.5v6a.5.5 0 01-1 0V6a.5.5 0 01.5-.5zm3 .5a.5.5 0 00-1 0v6a.5.5 0 001 0V6z"/><path fill-rule="evenodd" d="M14.5 3a1 1 0 01-1 1H13v9a2 2 0 01-2 2H5a2 2 0 01-2-2V4h-.5a1 1 0 01-1-1V2a1 1 0 011-1H6a1 1 0 011-1h2a1 1 0 011 1h3.5a1 1 0 011 1v1zM4.118 4L4 4.059V13a1 1 0 001 1h6a1 1 0 001-1V4.059L11.882 4H4.118zM2.5 3V2h11v1h-11z" clip-rule="evenodd"/></svg>');
    }

    .sivIconCode {
      display: inline-block;
      content: "";
      background-image: url('data:image/svg+xml,<svg class="bi bi-code" width="1em" height="1em" viewBox="0 0 16 16" fill="currentColor" xmlns="http://www.w3.org/2000/svg"><path fill-rule="evenodd" d="M5.854 4.146a.5.5 0 010 .708L2.707 8l3.147 3.146a.5.5 0 01-.708.708l-3.5-3.5a.5.5 0 010-.708l3.5-3.5a.5.5 0 01.708 0zm4.292 0a.5.5 0 000 .708L13.293 8l-3.147 3.146a.5.5 0 00.708.708l3.5-3.5a.5.5 0 000-.708l-3.5-3.5a.5.5 0 00-.708 0z" clip-rule="evenodd"/></svg>');
      background-repeat: no-repeat;
      background-size: 1.3rem 1.3rem;
      background-position: center center;
      width: 1.5em;
      height: 1em;
    }

    .sivIconEdit {
      display: inline-block;
      content: "";
      background-image: url('data:image/svg+xml,<svg class="bi bi-pencil" width="1em" height="1em" viewBox="0 0 16 16" fill="currentColor" xmlns="http://www.w3.org/2000/svg"><path fill-rule="evenodd" d="M11.293 1.293a1 1 0 011.414 0l2 2a1 1 0 010 1.414l-9 9a1 1 0 01-.39.242l-3 1a1 1 0 01-1.266-1.265l1-3a1 1 0 01.242-.391l9-9zM12 2l2 2-9 9-3 1 1-3 9-9z" clip-rule="evenodd"/><path fill-rule="evenodd" d="M12.146 6.354l-2.5-2.5.708-.708 2.5 2.5-.707.708zM3 10v.5a.5.5 0 00.5.5H4v.5a.5.5 0 00.5.5H5v.5a.5.5 0 00.5.5H6v-1.5a.5.5 0 00-.5-.5H5v-.5a.5.5 0 00-.5-.5H3z" clip-rule="evenodd"/></svg>');
      background-repeat: no-repeat;
      background-size: 1.1rem 1.1rem;
      background-position: center center;
      width: 1.5em;
      height: 1em;
    }
  </style>
</head>

<body>
  <div class="container-xl mt-2">
    <!-- the toolvar -->
    <div id="toolbar" class="ms-2"></div>

    <div id="content">

      <!-- Infobar -->
      <div id="infobar" class="d-none alert alert-danger alert-dismissible mt-2" role="alert">
        <div>
          <strong id="infobar-subject"></strong>
          <button id="infobar-close" class="btn-close"></button>
        </div>
        <small id="infobar-brief-message" style="white-space: pre-wrap;"></small>
        <small id="infobar-message" style="white-space: pre-wrap;"></small>
      </div>

      <!-- Modal dialog -->
      <div id="sivDialog2" class="modal fade bd-example-modal-lg" tabindex="-1" role="dialog"
        aria-labelledby="myLargeModalLabel" aria-hidden="true">
        <div class="modal-dialog modal-lg">
          <div class="modal-content">
            <div class="modal-header card-header d-flex justify-content-between py-0">
              <ul id="sivDialogTabs" class="nav nav-tabs card-header-tabs my-0 pt-3" role="tablist">
              </ul>
              <div class="align-self-center">
<<<<<<< HEAD
                <button type="button" class=".btn-close" data-dismiss="modal" aria-label="Close"></button>
=======
                <button type="button" class=".btn-close" data-bs-dismiss="modal" aria-label="Close"></button>
>>>>>>> 4a2a09c5
              </div>
            </div>
            <div class="modal-body">
              <div id="sivDialogBody">
              </div>
            </div>
            <div class="modal-footer">
              <button type="button" class="btn btn-secondary" data-bs-dismiss="modal">Close</button>
              <button id="sivDialogSave" type="button" class="btn btn-primary">Apply</button>
            </div>
          </div>
        </div>
      </div>

      <div id="debug2"></div>

      <div id="divOutput" class="card p-2 pe-4">
      </div>

      <script type="module" src="SieveGui.mjs"></script>
    </div>

  </div>
</body>

</html><|MERGE_RESOLUTION|>--- conflicted
+++ resolved
@@ -142,11 +142,7 @@
               <ul id="sivDialogTabs" class="nav nav-tabs card-header-tabs my-0 pt-3" role="tablist">
               </ul>
               <div class="align-self-center">
-<<<<<<< HEAD
-                <button type="button" class=".btn-close" data-dismiss="modal" aria-label="Close"></button>
-=======
                 <button type="button" class=".btn-close" data-bs-dismiss="modal" aria-label="Close"></button>
->>>>>>> 4a2a09c5
               </div>
             </div>
             <div class="modal-body">
