<!DOCTYPE html>
<html>

<head>
  <title>Sieve DOM</title>
  <meta http-equiv="Content-Type" content="text/html;charset=utf-8">
  <link rel="stylesheet" href="toolkit/style/layout.css" type="text/css" />

  <link rel="stylesheet" href="./../../libs/fontawesome/css/fa-regular.css" type="text/css" />

  <link rel="stylesheet" href="toolkit/style/style.css" type="text/css" />
  <link rel="stylesheet" href="toolkit/widgets/tabDialog.css" type="text/css" />

  <link rel="stylesheet" href="./../../libs/bootstrap/css/bootstrap.min.css">
  <script src="./../../libs/jquery/jquery.min.js"></script>
  <script src="./../../libs/bootstrap/js/bootstrap.bundle.min.js"></script>

  <!-- Global Imports -->
  <!-- <script type="application/javascript" src="./../jQuery/jquery.min.js"></script> -->

  <!-- Basic Sieve Elements -->
  <script type="application/javascript" src="toolkit/SieveParser.js"></script>
  <script type="application/javascript" src="toolkit/SieveLexer.js"></script>
  <script type="application/javascript" src="toolkit/SieveDesigner.js"></script>

  <script type="application/javascript" src="toolkit/SieveScriptDOM.js"></script>
  <script type="application/javascript" src="toolkit/logic/Elements.js"></script>
  <script type="application/javascript" src="toolkit/widgets/Boxes.js"></script>
  <script type="application/javascript" src="toolkit/widgets/Widgets.js"></script>

  <script type="application/javascript" src="toolkit/events/DataTransfer.js"></script>
  <script type="application/javascript" src="toolkit/events/DropHandler.js"></script>
  <script type="application/javascript" src="toolkit/events/DragHandler.js"></script>


  <!-- logic related Imports -->
  <script type="application/javascript" src="toolkit/logic/GenericElement.js"></script>
  <!-- RFC 5228 - Sieve -->
  <script type="application/javascript" src="RFC5228/logic/SieveWhiteSpaces.js"></script>
  <script type="application/javascript" src="RFC5228/logic/SieveStrings.js"></script>
  <script type="application/javascript" src="RFC5228/logic/SieveNumbers.js"></script>
  <script type="application/javascript" src="RFC5228/logic/SieveMatchTypes.js"></script>
  <script type="application/javascript" src="RFC5228/logic/SieveAddressParts.js"></script>
  <script type="application/javascript" src="RFC5228/logic/SieveComparators.js"></script>

  <script type="application/javascript" src="RFC5228/logic/SieveBlocks.js"></script>
  <script type="application/javascript" src="RFC5228/logic/SieveTests.js"></script>
  <script type="application/javascript" src="RFC5228/logic/SieveOperators.js"></script>
  <script type="application/javascript" src="RFC5228/logic/SieveConditions.js"></script>

  <script type="application/javascript" src="RFC5228/logic/SieveActions.js"></script>
  <script type="application/javascript" src="RFC5228/logic/SieveImports.js"></script>

  <!-- RFC 5232 - ImapFlags-->
  <script type="application/javascript" src="imapflags/logic/SieveImapFlags.js"></script>

  <!-- UI related Imports -->
  <!-- RFC 5228 - Sieve -->
  <script type="application/javascript" src="RFC5228/widgets/SieveNumbersUI.js"></script>
  <script type="application/javascript" src="RFC5228/widgets/SieveBlocksUI.js"></script>
  <script type="application/javascript" src="RFC5228/widgets/SieveMatchTypesUI.js"></script>
  <script type="application/javascript" src="RFC5228/widgets/SieveAddressPartUI.js"></script>
  <script type="application/javascript" src="RFC5228/widgets/SieveComparatorsUI.js"></script>
  <script type="application/javascript" src="RFC5228/widgets/SieveTestsUI.js"></script>
  <script type="application/javascript" src="RFC5228/widgets/SieveOperatorsUI.js"></script>
  <script type="application/javascript" src="RFC5228/widgets/SieveConditionsUI.js"></script>
  <script type="application/javascript" src="RFC5228/widgets/SieveActionsUI.js"></script>

  <!-- RFC 5429 - Reject -->
  <script type="application/javascript" src="reject/widgets/SieveRejectUI.js"></script>
  <script type="application/javascript" src="reject/logic/SieveReject.js"></script>

  <!-- RFC 5232 - ImapFlags-->
  <script type="application/javascript" src="imapflags/widgets/SieveImapFlagsUI.js"></script>

  <!-- RFC Draft for RegEx-->
  <script type="application/javascript" src="regex/logic/SieveRegularExpression.js"></script>
  <script type="application/javascript" src="regex/widgets/SieveRegularExpressionUI.js"></script>

  <!-- RFC5173 - Body -->
  <script type="application/javascript" src="body/logic/SieveBody.js"></script>
  <script type="application/javascript" src="body/widgets/SieveBodyUI.js"></script>

  <!-- RFC5230 - Vacation -->
  <script type="application/javascript" src="vacation/logic/SieveVacation.js"></script>
  <script type="application/javascript" src="vacation/widgets/SieveVacationUI.js"></script>

  <!-- RFC5229 - Variables -->
  <script type="application/javascript" src="variables/logic/SieveVariables.js"></script>
  <script type="application/javascript" src="variables/widgets/SieveVariablesUI.js"></script>

  <!-- RFC6609 - Include -->
  <script type="application/javascript" src="include/logic/SieveInclude.js"></script>
  <script type="application/javascript" src="include/widget/SieveIncludeUI.js"></script>

  <!-- RFC5233 - Subaddress -->
  <script type="application/javascript" src="subaddress/logic/SieveSubaddress.js"></script>
  <script type="application/javascript" src="subaddress/widgets/SieveSubaddressUI.js"></script>

  <!-- RFC5490 - Mailbox -->
  <script type="application/javascript" src="mailbox/logic/SieveMailbox.js"></script>
  <script type="application/javascript" src="mailbox/widgets/SieveMailboxUI.js"></script>

  <!-- RFC55293 - Editheader -->
  <script type="application/javascript" src="editheader/logic/SieveEditheader.js"></script>
  <script type="application/javascript" src="editheader/widgets/SieveEditheaderUI.js"></script>

  <!-- RFC3894 - Copy -->
  <script type="application/javascript" src="copy/logic/SieveCopy.js"></script>
  <script type="application/javascript" src="copy/widgets/SieveCopyUI.js"></script>

  <!-- RFC5231 - Relational -->
  <script type="application/javascript" src="relational/logic/SieveRelational.js"></script>
  <script type="application/javascript" src="relational/widgets/SieveRelationalUI.js"></script>

<style>
    .sivMenuItem {
      font-size: 0.7em;
    }
  </style>
</head>

<body>

  <!-- the toolvar -->
  <div id="toolbar">
    <div id="sivActions"></div>
  </div>

  <div id="content">

    <!-- Infobar -->
    <div id="infobar">
      <div id="infobarsubject">
        <span>
          Message Text
        </span>
        <button onclick='$("#infobar").toggle();'>Dismiss</button>
      </div>
    </div>

<!-- Modal dialog -->
<button type="button" class="btn btn-primary" data-toggle="modal" data-target=".bd-example-modal-lg">Large modal</button>

<div id="sivDialog2" class="modal fade bd-example-modal-lg" tabindex="-1" role="dialog" aria-labelledby="myLargeModalLabel" aria-hidden="true">
  <div class="modal-dialog modal-lg">
    <div class="modal-content">
        <div class="modal-header card-header d-flex justify-content-between py-0">
            <ul id="sivDialogTabs" class="nav nav-tabs card-header-tabs my-0 pt-3" role="tablist">
                <li class="nav-item">
                  <a class="nav-link active" data-toggle="tab" href="#sieve-widget-editor" role="tab">Basic</a>
                </li>
                <li class="nav-item">
                  <a class="nav-link" data-toggle="tab" href="#sieve-plaintext-editor" role="tab">Advanced</a>
                </li>
                <li class="nav-item">
                  <a id="sieve-tab-settings" class="nav-link" data-toggle="tab" href="#sieve-content-settings" role="tab">Help</a>
                </li>
              </ul>
              <div class="align-self-center">
                  <button type="button" class="close" data-dismiss="modal" aria-label="Close">
                      <span aria-hidden="true">&times;</span>
                    </button>
              </div>
          </div>
          <div class="modal-body">
              <div id="sivDialogBody">
              </div>
          </div>
          <div class="modal-footer">
            <button type="button" class="btn btn-secondary" data-dismiss="modal">Close</button>
            <button id="sivDialogSave" type="button" class="btn btn-primary">Apply</button>
          </div>
    </div>
  </div>
</div>


    <div class="btn-group">
        <button class="btn btn-outline-secondary btn-sm dropdown-toggle" type="button" data-toggle="dropdown" aria-haspopup="true" aria-expanded="false">
          ... is ...
        </button>
        <div class="dropdown-menu">
            <a class="dropdown-item" href="#">
                <h5>... is ...</h5>
              <small>Only "frobnitzm" is "frobnitzm"</small>
            </a>
            <div class="dropdown-divider"></div>
            <a class="dropdown-item" href="#">
                <h5>... contains ...</h5>
                <small>"frobnitzm" contains "frob" and "nit", but not "fbm"</small>
            </a>
            <div class="dropdown-divider"></div>
            <a class="dropdown-item" href="#">
                <h5>... matches ...</h5>
                <small>"*" matches zero or more characters and "?" matches a single character<br/>
                "frobnitzm" matches "frob*zm" or "frobnit?m" but not frob?m</small>
            </a>
            <div class="dropdown-divider"></div>
            <a class="dropdown-item" href="#">
                <h5>... regex matches ...</h5>
                <small>Matches and compares using on a regular expression as defined in IEEE.1003-2.1992</small>
            </a>
        </div>
      </div>


    <!--<div id="debug2" style="display:none">-->
    <div id="debug2">

      <div class="card mt-2 mb-2 mr-4" id="boxScript" style="display:none;">
        <div class="card-header d-flex justify-content-between py-0">
          <ul class="nav nav-tabs card-header-tabs my-0 pt-3" role="tablist">
            <li class="nav-item">
              <a class="sieve-accounts-tab nav-link active" data-toggle="tab" role="tab" href="#debugscript">Script</a>
            </li>
            <li class="nav-item">
              <a class="sieve-settings-tab nav-link" data-toggle="tab" role="tab" href="#debugcapabilities">Capabilities</a>
            </li>
            <li class="nav-item">
              <a class="sieve-settings-tab nav-link" data-toggle="tab" role="tab" href="#debugadvanced">Advanced</a>
            </li>
          </ul>
        </div>
        <div class="tab-content m-3">
          <div class="tab-pane fade show active" id="debugscript" role="tabpanel">
            <div class="row">
              <div class="col-sm-6 form-group">
                <div>Input:</div>
                <textarea id="txtScript" rows="5" wrap="off" class="form-control"></textarea>
                <div>
                  <button type="button" class="btn btn-sm btn-outline-secondary" id="DebugParse">
                    Parse Sieve Script
                  </button>
                </div>
              </div>
              <div class="col-sm-6 form-group">
                <div>Result:</div>
                <textarea id="txtOutput" rows="5" readonly="readonly" wrap="off" class="form-control"></textarea>
                <div>
                  <button type="button" class="btn btn-sm btn-outline-secondary" id="DebugStringify">
                    Update Sieve Script
                  </button>
                </div>
              </div>
            </div>
          </div>
          <div class="tab-pane fade" id="debugadvanced" role="tabpanel">
            <input id="draggable" />
            <span id="DebugDropTarget">DROP TARGET</span>
            <hr/>
            <button type="button" class="btn btn-sm btn-outline-secondary" id="DebugCompact">
              Compact
            </button>
          </div>

          <div class="tab-pane fade" id="debugcapabilities" role="tabpanel">
            <div>
              <button type="button" class="btn btn-sm btn-outline-secondary" id="DebugRequire">Collect Require</button>
              <button type="button" class="btn btn-sm btn-outline-secondary" id="CapabilitiesReset">Load from Script</button>
              <button type="button" class="btn btn-sm btn-outline-secondary" id="CapabilitiesNone">Select None</button>
              <button type="button" class="btn btn-sm btn-outline-secondary" id="CapabilitiesAll">Select All</button>
            </div>
            <hr/>
            <div class="row">
              <div class="col-md-4 col-lg-3">
                <input type="checkbox" name="capabilities" value="comparator-i;ascii-numeric" checked>comparator-i;ascii-numeric (RFC5228)</div>
              <div class="col-md-4 col-lg-3">
                <input type="checkbox" name="capabilities" value="envelope" checked>envelope (RFC5228)</div>
              <div class="col-md-4 col-lg-3">
                <input type="checkbox" name="capabilities" value="fileinto" checked>fileinto (RFC 5228)</div>

              <div class="col-md-4 col-lg-3">
                <input type="checkbox" name="capabilities" value="imap4flags" checked>imap4flags (RFC 5232)</div>

              <div class="col-md-4 col-lg-3">
                <input type="checkbox" name="capabilities" value="reject" checked>reject (RFC5429)</div>
              <div class="col-md-4 col-lg-3">
                <input type="checkbox" name="capabilities" value="ereject" checked>ereject (RFC5429)</div>

              <div class="col-md-4 col-lg-3">
                <input type="checkbox" name="capabilities" value="regex" checked>regex</div>

              <div class="col-md-4 col-lg-3">
                <input type="checkbox" name="capabilities" value="body" checked>body (RFC5173)</div>
              <div class="col-md-4 col-lg-3">
                <input type="checkbox" name="capabilities" value="vacation" checked>vacation (RFC5230)</div>
              <div class="col-md-4 col-lg-3">
                <input type="checkbox" name="capabilities" value="variables" checked>variables (RFC5229)</div>
              <div class="col-md-4 col-lg-3">
                <input type="checkbox" name="capabilities" value="include" checked>include (RFC6609)</div>

              <div class="col-md-4 col-lg-3">
                <input type="checkbox" name="capabilities" value="mailbox" checked>mailbox (RFC5490)</div>
              <div class="col-md-4 col-lg-3">
                <input type="checkbox" name="capabilities" value="mboxmetadata" checked>mboxmetadata (RFC5490)</div>
              <div class="col-md-4 col-lg-3">
                <input type="checkbox" name="capabilities" value="servermetadata" checked>servermetadata (RFC5490)</div>

              <div class="col-md-4 col-lg-3">
                <input type="checkbox" name="capabilities" value="subaddress" checked>subaddress (RFC5233)</div>

              <div class="col-md-4 col-lg-3">
                <input type="checkbox" name="capabilities" value="copy" checked>copy (RFC3894)</div>

              <div class="col-md-4 col-lg-3">
                <input type="checkbox" name="capabilities" value="editheader" checked>editheader (RFC5293)</div>

              <div class="col-md-4 col-lg-3">
                <input type="checkbox" name="capabilities" value="relational" checked>relational (RFC5231)</div>

            </div>

            <div>
              <button type="button" class="btn btn-sm btn-primary" id="CapabilitiesApply">Apply</button>
            </div>
          </div>
        </div>
      </div>

      <div>
        <button  type="button" class="btn btn-sm btn-outline-secondary" id="DebugToggle">
          Show/Hide
        </button>
      </div>
    </div>

<<<<<<< HEAD
=======
<div style="display:none">
  <button id="DebugParse">
	   Parse Sieve Script
	 </button>
  <button id="DebugStringify">
	  Update Sieve Script
	</button>
  <button id="DebugRequire">
	  Collect Require
	</button>
  <button id="DebugCompact">
	  Compact
	</button>
  <button id="DebugCapabilities">
	  Set Capabilities
	</button>
  <button id="DebugToggle">
	  Show/Hide
	</button>
	<input id="draggable" />
	<span id="DebugDropTarget">DROP TARGET</span>
</div>
</div>
>>>>>>> ae6575ce

    <div id="divOutput">
    </div>

    <script type="application/javascript" src="SieveGui.js"></script>
  </div>
</body>

</html><|MERGE_RESOLUTION|>--- conflicted
+++ resolved
@@ -325,33 +325,6 @@
       </div>
     </div>
 
-<<<<<<< HEAD
-=======
-<div style="display:none">
-  <button id="DebugParse">
-	   Parse Sieve Script
-	 </button>
-  <button id="DebugStringify">
-	  Update Sieve Script
-	</button>
-  <button id="DebugRequire">
-	  Collect Require
-	</button>
-  <button id="DebugCompact">
-	  Compact
-	</button>
-  <button id="DebugCapabilities">
-	  Set Capabilities
-	</button>
-  <button id="DebugToggle">
-	  Show/Hide
-	</button>
-	<input id="draggable" />
-	<span id="DebugDropTarget">DROP TARGET</span>
-</div>
-</div>
->>>>>>> ae6575ce
-
     <div id="divOutput">
     </div>
 
