--- conflicted
+++ resolved
@@ -1,6 +1,5 @@
-<<<<<<< HEAD
 /*
- * The contents of this file are licenced. You may obtain a copy of 
+ * The contents of this file are licensed. You may obtain a copy of
  * the license at https://github.com/thsmi/sieve/ or request it via 
  * email from the author.
  *
@@ -13,7 +12,7 @@
 
 /* global window */
 
-( function (/*exports*/ ) {
+(function (exports) {
 
   "use strict";
   
@@ -119,361 +118,4 @@
 
   SieveGrammar.addGroup( _bodytransform );
 
-})( window );
-=======
-/*
- * The contents of this file are licensed. You may obtain a copy of
- * the license at https://github.com/thsmi/sieve/ or request it via
- * email from the author.
- *
- * Do not remove or change this comment.
- *
- * The initial author of the code is:
- *   Thomas Schmid <schmid-thomas@gmx.net>
- *
- */
-
-/* global window */
-
-"use strict";
-
-(function (exports) {
-
-  /* global SieveLexer */
-  /* global SieveAbstractElement */
-
-  /**
-   * Implements a parser for RFC5173 body tests
-   *
-   *  "body" [COMPARATOR] [MATCH-TYPE] [BODY-TRANSFORM]
-                 <key-list: string-list>
-   *
-   * @param {} docshell
-   * @param {} id
-   * @constructor
-   */
-
-  function SieveBody(docshell, id) {
-    SieveAbstractElement.call(this, docshell, id);
-
-    this.whiteSpace = [];
-    this.whiteSpace[0] = this._createByName("whitespace", " ");
-    this.whiteSpace[1] = this._createByName("whitespace", " ");
-    this.whiteSpace[2] = this._createByName("whitespace", " ");
-    this.whiteSpace[3] = this._createByName("whitespace", " ");
-    this.whiteSpace[4] = this._createByName("whitespace", " ");
-    this.whiteSpace[5] = this._createByName("whitespace", " ");
-
-    // Optional parameters
-    this.matchType = this._createByName("match-type");
-    this.comparator = this._createByName("comparator");
-    this.bodyTransform = this._createByName("body-transform");
-
-    // Mandatory parameters
-    this.keyList = this._createByName("stringlist", '"Example"');
-  }
-
-  SieveBody.prototype = Object.create(SieveAbstractElement.prototype);
-  SieveBody.prototype.constructor = SieveBody;
-
-  SieveBody.isElement
-    = function (parser, lexer) {
-      return parser.startsWith("body");
-    };
-
-  SieveBody.isCapable
-    = function (capabilities) {
-      return (capabilities["body"] === true);
-    };
-
-  SieveBody.nodeName = function () {
-    return "test/body";
-  };
-
-  SieveBody.nodeType = function () {
-    return "test";
-  };
-
-
-
-  SieveBody.prototype.init
-    = function (parser) {
-      parser.extract("body");
-      this.whiteSpace[0].init(parser);
-
-      while (true) {
-        if (this.comparator.isOptional() && this._probeByName("comparator", parser)) {
-          this.comparator.init(parser);
-          this.whiteSpace[1].init(parser);
-
-          continue;
-        }
-
-        if (this.matchType.isOptional() && this._probeByName("match-type", parser)) {
-          this.matchType.init(parser);
-          this.whiteSpace[3].init(parser);
-
-          continue;
-        }
-
-        if (this.bodyTransform.isOptional() && this._probeByName("body-transform", parser)) {
-          this.bodyTransform.init(parser);
-          this.whiteSpace[2].init(parser);
-
-          continue;
-        }
-
-        // no more optional elements...
-        break;
-      }
-
-      this.keyList.init(parser);
-
-      this.whiteSpace[4].init(parser);
-
-      return this;
-    };
-
-  SieveBody.prototype.require
-    = function (imports) {
-      this.matchType.require(imports);
-      imports["body"] = true;
-    };
-
-  SieveBody.prototype.toScript
-    = function () {
-      return "body"
-        + this.whiteSpace[0].toScript()
-        + this.bodyTransform.toScript()
-        + (!this.bodyTransform.isOptional() ? this.whiteSpace[1].toScript() : "")
-        + this.comparator.toScript()
-        + (!this.comparator.isOptional() ? this.whiteSpace[2].toScript() : "")
-        + this.matchType.toScript()
-        + (!this.matchType.isOptional() ? this.whiteSpace[3].toScript() : "")
-        + this.keyList.toScript()
-        + this.whiteSpace[4].toScript();
-    };
-
-  // -------------------------------------------------------------------------//
-
-  function SieveRawTransform(docshell, id) {
-    SieveAbstractElement.call(this, docshell, id);
-  }
-
-  SieveRawTransform.prototype = Object.create(SieveAbstractElement.prototype);
-  SieveRawTransform.prototype.constructor = SieveRawTransform;
-
-  SieveRawTransform.nodeName = function () {
-    return "body-transform/raw";
-  };
-
-  SieveRawTransform.nodeType = function () {
-    return "body-transform/";
-  };
-
-  SieveRawTransform.isElement
-    = function (parser, lexer) {
-      if (parser.startsWith(":raw"))
-        return true;
-
-      return false;
-    };
-
-  SieveRawTransform.prototype.init
-    = function (parser) {
-      parser.extract(":raw");
-      return this;
-    };
-
-  SieveRawTransform.prototype.toScript
-    = function () {
-      return ":raw";
-    };
-
-
-  // *******************************************************************//
-
-  /**
-   * :content" <content-types: string-list>
-   *
-   * @param {} docshell
-   * @param {} id
-   * @constructor
-   */
-  function SieveContentTransform(docshell, id) {
-
-    SieveAbstractElement.call(this, docshell, id);
-
-    this.whiteSpace = this._createByName("whitespace", " ");
-    this.contentTypes = this._createByName("stringlist");
-  }
-
-  SieveContentTransform.prototype = Object.create(SieveAbstractElement.prototype);
-  SieveContentTransform.prototype.constructor = SieveContentTransform;
-
-  SieveContentTransform.nodeName = function () {
-    return "body-transform/content";
-  };
-
-  SieveContentTransform.nodeType = function () {
-    return "body-transform/";
-  };
-
-  SieveContentTransform.isElement
-    = function (parser, lexer) {
-      if (parser.startsWith(":content"))
-        return true;
-
-      return false;
-    };
-
-  SieveContentTransform.prototype.init
-    = function (parser) {
-      parser.extract(":content");
-
-      this.whiteSpace.init(parser);
-
-      this.contentTypes.init(parser);
-
-      return this;
-    };
-
-  SieveContentTransform.prototype.toScript
-    = function () {
-      return ":content"
-        + this.whiteSpace.toScript()
-        + this.contentTypes.toScript();
-    };
-
-  // *******************************************************************//
-
-  function SieveTextTransform(docshell, id) {
-    SieveAbstractElement.call(this, docshell, id);
-  }
-
-  SieveTextTransform.prototype = Object.create(SieveAbstractElement.prototype);
-  SieveTextTransform.prototype.constructor = SieveTextTransform;
-
-  SieveTextTransform.nodeName = function () {
-    return "body-transform/text";
-  };
-
-  SieveTextTransform.nodeType = function () {
-    return "body-transform/";
-  };
-
-  SieveTextTransform.isElement
-    = function (parser, lexer) {
-
-      if (parser.startsWith(":text"))
-        return true;
-
-      return false;
-    };
-
-
-  SieveTextTransform.prototype.init
-    = function (parser) {
-      parser.extract(":text");
-      return this;
-    };
-
-  SieveTextTransform.prototype.toScript
-    = function () {
-      return ":text";
-    };
-
-
-  // *******************************************************************//
-
-  function SieveBodyTransform(docshell, id) {
-    // call super constructor.
-    SieveAbstractElement.call(this, docshell, id);
-
-    // the default matchtype is by definition a :is
-    this.type = this._createByName("body-transform/text", ":text");
-    this.optional = true;
-  }
-
-  SieveBodyTransform.prototype = Object.create(SieveAbstractElement.prototype);
-  SieveBodyTransform.prototype.constructor = SieveBodyTransform;
-
-  SieveBodyTransform.nodeName = function () {
-    return "body-transform";
-  };
-
-  SieveBodyTransform.nodeType = function () {
-    return "body-tansform";
-  };
-
-  SieveBodyTransform.isElement
-    = function (parser, lexer) {
-      return lexer.probeByClass(["body-transform/"], parser);
-    };
-
-  SieveBodyTransform.prototype.require
-    = function (imports) {
-      this.type.require(imports);
-    };
-
-  SieveBodyTransform.prototype.init
-    = function (parser) {
-      this.type = this._createByClass(["body-transform/"], parser);
-
-      if (this.type instanceof SieveTextTransform)
-        this.optional = false;
-
-      return this;
-    };
-
-  SieveBodyTransform.prototype.isOptional
-    = function (value) {
-      if (typeof (value) === "undefined")
-        return ((this.optional) && (this.type instanceof SieveTextTransform));
-
-      this.optional = !!value;
-
-      return this;
-    };
-
-  SieveBodyTransform.prototype.bodyTransform
-    = function (value) {
-      if (typeof (value) === "undefined")
-        return this.type.toScript();
-
-      // value = value.toLowerCase();
-
-      if (!this._probeByClass(["body-transform/"], value))
-        throw new Error("Unkonwn Body transform >>" + value + "<<");
-
-      this.type = this._createByClass(["body-transform/"], value);
-
-      return this;
-    };
-
-
-  SieveBodyTransform.prototype.toScript
-    = function () {
-      if (this.isOptional())
-        return "";
-
-      return this.type.toScript();
-    };
-
-  /* *****************************************************************************/
-
-  if (!SieveLexer)
-    throw new Error("Could not register Body Extension");
-
-
-  SieveLexer.register(SieveContentTransform);
-  SieveLexer.register(SieveRawTransform);
-  SieveLexer.register(SieveTextTransform);
-
-
-  SieveLexer.register(SieveBodyTransform);
-
-  SieveLexer.register(SieveBody);
-
-})(window);
->>>>>>> 4e0478c4
+})( window );