<<<<<<< HEAD
/*
 * The contents of this file are licenced. You may obtain a copy of 
 * the license at https://github.com/thsmi/sieve/ or request it via 
 * email from the author.
 *
 * Do not remove or change this comment.
 * 
 * The initial author of the code is:
 *   Thomas Schmid <schmid-thomas@gmx.net>
 *      
 */

/* global window */

( function ( /*exports*/ ) {

  "use strict";

  /* global $: false */
  /* global SieveTestDialogBoxUI */
  /* global SieveTabWidget */
  /* global SieveMatchTypeUI */
  /* global SieveComparatorUI */
  /* global SieveStringListWidget */
  /* global SieveAbstractBoxUI */
  /* global SieveDesigner */


  /**
   * A UI Element wrapper which collets all possbile transforms and renders them
   * It keeps treck of the currently selected transform.
   * 
   * @param {} elm
   * @constructor
   */

  function SieveBodyTransformUI( elm ) {
    SieveAbstractBoxUI.call( this, elm );

    // TODO chekc if the element is a body transform..
  }

  SieveBodyTransformUI.prototype = Object.create( SieveAbstractBoxUI.prototype );
  SieveBodyTransformUI.prototype.constructor = SieveBodyTransformUI;

  SieveBodyTransformUI.nodeName = function () {
    return "body-transform";
  };

  SieveBodyTransformUI.nodeType = function () {
    return "comparison";
  };

  SieveBodyTransformUI.prototype.onSelect
    = function () {
      debugger;
      var value = $( "input[name='rgBodyTransform" + this.id() + "']:checked" ).val();
      this.getSieve().setValue( value );
    };

  /**
   * Gets and sets the bodytransfrom
   * 
   * @param {String} [transform]
   *   the body transform which should be set.
   * 
   * @return {String} 
   *   the body transform's value
   */
  SieveBodyTransformUI.prototype.bodyTransform
    = function ( transform ) {
      debugger;
      return this.getSieve().tagValue( transform );
    };

  SieveBodyTransformUI.prototype.update
    = function ( value ) {
      debugger;
      this.getSieve().tagValue( value );
    };

  SieveBodyTransformUI.prototype.createHtml
    = function () {

      debugger;
      var widgets = SieveDesigner.getWidgetsByClass( "body-transform/", this.id() );

      var item = $( "<div/>" )
        .addClass( "sivBodyTransform" );

      var that = this;

      widgets.forEach( function ( element ) {
        item.append( element.html( function () { that.onSelect(); }) );
      }, this );

      debugger;
      var value = this.getSieve().getValue();

      item.find( "input[name='rgBodyTransform" + this.id() + "'][value='" + value + "']" )
        .attr( "checked", "checked" );

      return item;
    };


  //----------------------------------------------------------------------------------------------------//

  function SieveAbstractTransformUI( id ) {
    this.id = id;
  }

  SieveAbstractTransformUI.prototype.html
    = function ( value, description, callback ) {

      var radio =
        $( "<input/>" )
          .attr( "type", "radio" )
          .attr( "name", "rgBodyTransform" + this.id )
          .attr( "value", value )
          .css( "float", "left" );

      radio.change( callback );

      return $( "<div/>" )
        .css( "overflow", "auto" )
        .append( radio )
        .append( $( "<span/>" )
          .css( "float", "left" )
          .text( description ) );
    };

  //-----------------------------

  function SieveRawTransformUI( id ) {
    SieveAbstractTransformUI.call( this, id );
  }

  SieveRawTransformUI.prototype = Object.create( SieveAbstractTransformUI.prototype );
  SieveRawTransformUI.prototype.constructor = SieveRawTransformUI;

  SieveRawTransformUI.nodeName = function () {
    return "body-transform/raw";
  };

  SieveRawTransformUI.nodeType = function () {
    return "body-transform/";
  };

  SieveRawTransformUI.isCapable = function ( /*capabilities*/ ) {
    // TODO support capabilities...
    return true;
  };

  SieveRawTransformUI.prototype.html
    = function ( callback ) {

      return SieveAbstractTransformUI.prototype.html.call(
        this,
        ":raw",
        "Match against the entire undecoded message body",
        callback );
    };

  /*SieveRawTransformUI.prototype.html 
      = function(type, description, callback) {
  
    var radio = 
      $("<input/>")
        .attr("type","radio")
        .attr("name","rgBodyTransform"+this.id)
        .attr("value",":content")
        .css("float","left");
            
    if (type.nodeName() == SieveRawTransformUI.nodeName())
      radio.prop('checked', true);          	
    
    radio.change( function() { callback(":raw"); } );  
    
    return $("<div/>")
       .css("overflow","auto")
       .append(radio)
       .append($("<span/>").text("Match against the entire undecoded message body").css("float","left"));      
  };*/

  //---------------------------------------------/

  function SieveContentTransformUI( id ) {
    SieveAbstractTransformUI.call( this, id );
  }

  SieveContentTransformUI.prototype = Object.create( SieveAbstractTransformUI.prototype );
  SieveContentTransformUI.prototype.constructor = SieveContentTransformUI;

  SieveContentTransformUI.nodeName = function () {
    return "body-transform/content";
  };

  SieveContentTransformUI.nodeType = function () {
    return "body-transform/";
  };

  SieveContentTransformUI.isCapable = function ( /*capabilities*/ ) {
    return true;
  };

  SieveContentTransformUI.prototype.html
    = function ( callback ) {

      // TODO content has a /stringfield, this needs to be implemented.

      var cb = function () {
        callback();
      };

      var html = SieveAbstractTransformUI.prototype.html.call(
        this,
        ":content",
        "Match against the MIME parts that have the specified content types:",
        callback );

    var text = 
        $( "<input/>" );
    text.val( "hello world" );

    return ($("<div/>")
       .css("overflow","auto")
       .append(html)
        .append(text))[0]; 

    };

  /*SieveContentTransformUI.prototype.html 
      = function(type, callback) {
      
    // Create the elements
    var radio = 
      $("<input/>")
        .attr("type","radio")
        .attr("name","rgBodyTransform"+this.id)
        .attr("value",":content")
        .css("float","left");
     
    var text = 
      $("<input/>");      
      
    // in case the current element is equivalent with this element
    // we need to update the values.
    if (type.nodeName() == SieveContentTransformUI.nodeName()) {
      radio.prop('checked', true); 
      text.val(type.contentTypes.toScript());
    }
      
    // Add the changed handler. In this case it will fire when the radio button is selected and
    //  when the text was changes but only if the radio button is activated
    var handler = function() {
      if (!radio.prop("checked"))
        return;
        
     var value = text.val();
     
  
     if (value === "")
       value = '[""]';
     
      callback(":content "+value);
    };    
      
    radio.change( handler );
    text.change(handler);
  
    return $("<div/>")
        .css("overflow","auto")
        .append(radio)
        .append($("<div/>")
          .append($("<span/>").text("Match against the MIME parts that have the specified content types:"))
          .append("<br/>")
          .append(text));
          	
  };*/



  function SieveTextTransformUI( id ) {
    SieveAbstractTransformUI.call( this, id );
  }

  SieveTextTransformUI.prototype = Object.create( SieveAbstractTransformUI.prototype );
  SieveTextTransformUI.prototype.constructor = SieveTextTransformUI;

  SieveTextTransformUI.nodeName = function () {
    return "body-transform/text";
  };

  SieveTextTransformUI.nodeType = function () {
    return "body-transform/";
  };

  SieveTextTransformUI.isCapable = function ( /*capabilities*/ ) {
    // TODO support capabilities...
    return true;
  };

  SieveTextTransformUI.prototype.html
    = function ( callback ) {

      return SieveAbstractTransformUI.prototype.html.call(
        this,
        ":text",
        "Match against the decoded message body. (Default)",
        callback );
    };

  /*SieveTextTransformUI.prototype.html 
      = function(type, callback) {
  
    var radio = 
      $("<input/>")
        .attr("type","radio")
        .attr("name","rgBodyTransform"+this.id)
        .attr("value",":text")
        .css("float","left");
             
    if (type.nodeName() == SieveTextTransformUI.nodeName())
      radio.prop("checked",true);             
    
    radio.change( function() { callback(":text"); } );  
    
    return $("<div/>")
       .css("overflow","auto")
       .append(radio)
       .append($("<span/>").text("Match against the decoded message body. (Default)").css("float","left"));      
  };*/


  /**
   * Implements controls to edit a sieve body test
   * 
   * "body" [COMPARATOR] [MATCH-TYPE] [BODY-TRANSFORM]  <key-list: string-list>
   *
   * @constructor
   * @param {Object} elm - The sieve element which should be rendered.
   */
  function SieveBodyUI( elm ) {
    SieveTestDialogBoxUI.call( this, elm );
  }

  SieveBodyUI.prototype = Object.create( SieveTestDialogBoxUI.prototype );
  SieveBodyUI.prototype.constructor = SieveBodyUI;

  SieveBodyUI.prototype.matchtype
    = function () {
      return this.getSieve().getElement( "match-type" );
    };

  SieveBodyUI.prototype.comparator
    = function () {
      return this.getSieve().getElement( "comparator" );
    };

  SieveBodyUI.prototype.bodyTransform
    = function () {
      return this.getSieve().getElement( "body-transform" );
    };

  SieveBodyUI.prototype.keys
    = function ( values ) {
      return this.getSieve().getElement( "keys" ).values( values );
    };

  SieveBodyUI.prototype.onLoad
    = function () {

      ( new SieveTabWidget() ).init();

      var matchtype = new SieveMatchTypeUI( this.matchtype() );
      $( "#sivBodyMatchTypes" )
        .append( matchtype.html() );

      var comparator = new SieveComparatorUI( this.comparator() );
      $( "#sivBodyComparator" )
        .append( comparator.html() );
      
      var bodyTransform = new SieveBodyTransformUI( this.bodyTransform() );
      $( "#sivBodyTransform" )
        .append( bodyTransform.html() );

      ( new SieveStringListWidget( "#sivBodyKeyList" ) ).init( this.keys() );

    };

  SieveBodyUI.prototype.onSave
    = function () {

      this.keys(( new SieveStringListWidget( "#sivBodyKeyList" ) ).values() );
      return true;
    };

  SieveBodyUI.prototype.getTemplate
    = function () {
      return "./body/templates/SieveBodyTestUI.html #sivBodyDialog";
    };

  SieveBodyUI.prototype.getSummary
    = function () {

      // case- insensitive is the default so skip it...
      return $( "<div/>" )
        .html( " message body <em> "
        + this.matchtype().getValue() + " "
        + $( '<div/>' ).text( this.keys() ).html() + "</em>" );
    };


  //************************************************************************************

  if ( !SieveDesigner )
    throw new Error("Could not register Body Extension");

  SieveDesigner.register( "body-transform", "comparison", SieveBodyTransformUI );

  SieveDesigner.register2( SieveTextTransformUI );
  SieveDesigner.register2( SieveRawTransformUI );
  SieveDesigner.register2( SieveContentTransformUI );


  SieveDesigner.register( "test/body", SieveBodyUI );

})( window );
=======
/*
 * The contents of this file are licensed. You may obtain a copy of
 * the license at https://github.com/thsmi/sieve/ or request it via
 * email from the author.
 *
 * Do not remove or change this comment.
 *
 * The initial author of the code is:
 *   Thomas Schmid <schmid-thomas@gmx.net>
 *
 */

/* global window */

"use strict";

(function (exports) {

  /* global $: false */
  /* global SieveTestDialogBoxUI */
  /* global SieveTabWidget */
  /* global SieveMatchTypeUI */
  /* global SieveComparatorUI */
  /* global SieveStringListWidget */
  /* global SieveAbstractBoxUI */
  /* global SieveDesigner */

  /**
   * Implements controls to edit a sieve body test
   *
   * "body" [COMPARATOR] [MATCH-TYPE] [BODY-TRANSFORM]  <key-list: string-list>
   *
   * @param {} elm
   * @constructor
   */
  function SieveBodyUI(elm) {
    SieveTestDialogBoxUI.call(this, elm);
  }

  SieveBodyUI.prototype = Object.create(SieveTestDialogBoxUI.prototype);
  SieveBodyUI.prototype.constructor = SieveBodyUI;


  SieveBodyUI.prototype.onLoad
    = function () {

      (new SieveTabWidget()).init();

      let matchType = new SieveMatchTypeUI(this.getSieve().matchType);
      $("#sivBodyMatchTypes")
        .append(matchType.html());

      let comparator = new SieveComparatorUI(this.getSieve().comparator);
      $("#sivBodyComparator")
        .append(comparator.html());

      let bodyTransform = new SieveBodyTransformUI(this.getSieve().bodyTransform);
      $("#sivBodyTransform")
        .append(bodyTransform.html());

      (new SieveStringListWidget("#sivBodyKeyList"))
        .init()
        .values(this.getSieve().keyList);
    };

  SieveBodyUI.prototype.onSave
    = function () {
      let sieve = this.getSieve();

      sieve.keyList
        .clear()
        .append((new SieveStringListWidget("#sivBodyKeyList")).values());

      return true;
    };

  SieveBodyUI.prototype.getTemplate
    = function () {
      return "./body/widgets/SieveBodyUI.html";
    };

  SieveBodyUI.prototype.getSummary
    = function () {
      // case- insensitive is the default so skip it...
      return $("<div/>")
        .html(" message body <em> "
        + this.getSieve().matchType.matchType() + " "
        + $('<div/>').text(this.getSieve().keyList.toScript()).html() + "</em>");
    };

  // ------------------------------------------------------------------------------------------------------------/


  /**
   * A UI Element wrapper which collets all possbile transforms and renders them
   * It keeps treck of the currently selected transform.
   *
   * @param {} elm
   */

  function SieveBodyTransformUI(elm) {
    SieveAbstractBoxUI.call(this, elm);

    // TODO chekc if the element is a body transform..
  }

  SieveBodyTransformUI.prototype = Object.create(SieveAbstractBoxUI.prototype);
  SieveBodyTransformUI.prototype.constructor = SieveBodyTransformUI;

  SieveBodyTransformUI.nodeName = function () {
    return "body-transform";
  };

  SieveBodyTransformUI.nodeType = function () {
    return "comparison";
  };

  SieveBodyTransformUI.prototype.update
    = function (value) {
      this.getSieve().bodyTransform(value);
    };

  SieveBodyTransformUI.prototype.createHtml
    = function () {
      let type = this.getSieve().type;

      let item = $("<div/>")
        .addClass("sivBodyTransform");

      let widgets = SieveDesigner.getWidgetsByClass("body-transform/", this.id());

      let that = this;

      widgets.forEach(function (element) {
        item.append(element.html(type, function (val) { that.update(val); }));
      });


      let value = this.getSieve().bodyTransform();

      return item;
    };


  // ----------------------------------------------------------------------------------------------------//

  function SieveRawTransformUI(id) {
    this.id = id;
  }

  SieveRawTransformUI.nodeName = function () {
    return "body-transform/raw";
  };

  SieveRawTransformUI.nodeType = function () {
    return "body-transform/";
  };

  SieveRawTransformUI.isCapable = function (capabilities) {
    // TODO support capabilities...
    return true;
  };

  SieveRawTransformUI.prototype.html
    = function (type, callback) {

      let radio =
        $("<input/>")
          .attr("type", "radio")
          .attr("name", "rgBodyTransform" + this.id)
          .attr("value", ":content")
          .css("float", "left");

      if (type.nodeName() === SieveRawTransformUI.nodeName())
        radio.prop('checked', true);

      radio.change(function () { callback(":raw"); });

      return $("<div/>")
        .css("overflow", "auto")
        .append(radio)
        .append($("<span/>").text("Match against the entire undecoded message body").css("float", "left"));
    };

  // ---------------------------------------------/

  function SieveContentTransformUI(id) {
    this.id = id;
  }


  SieveContentTransformUI.nodeName = function () {
    return "body-transform/content";
  };

  SieveContentTransformUI.nodeType = function () {
    return "body-transform/";
  };

  SieveContentTransformUI.isCapable = function (capabilities) {
    return true;
  };

  SieveContentTransformUI.prototype.html
    = function (type, callback) {

      // Create the elements
      let radio =
        $("<input/>")
          .attr("type", "radio")
          .attr("name", "rgBodyTransform" + this.id)
          .attr("value", ":content")
          .css("float", "left");

      let text =
        $("<input/>");

      // in case the current element is equivalent with this element
      // we need to update the values.
      if (type.nodeName() === SieveContentTransformUI.nodeName()) {
        radio.prop('checked', true);
        text.val(type.contentTypes.toScript());
      }

      // Add the changed handler. In this case it will fire when the radio button is selected and
      //  when the text was changes but only if the radio button is activated
      let handler = function () {
        if (!radio.prop("checked"))
          return;

        let value = text.val();


        if (value === "")
          value = '[""]';

        callback(":content " + value);
      };

      radio.change(handler);
      text.change(handler);

      return $("<div/>")
        .css("overflow", "auto")
        .append(radio)
        .append($("<div/>")
          .append($("<span/>").text("Match against the MIME parts that have the specified content types:"))
          .append("<br/>")
          .append(text));

    };



  function SieveTextTransformUI(id) {
    this.id = id;
  }


  SieveTextTransformUI.nodeName = function () {
    return "body-transform/text";
  };

  SieveTextTransformUI.nodeType = function () {
    return "body-transform/";
  };

  SieveTextTransformUI.isCapable = function (capabilities) {
    // TODO support capabilities...
    return true;
  };

  SieveTextTransformUI.prototype.html
    = function (type, callback) {

      let radio =
        $("<input/>")
          .attr("type", "radio")
          .attr("name", "rgBodyTransform" + this.id)
          .attr("value", ":text")
          .css("float", "left");

      if (type.nodeName() === SieveTextTransformUI.nodeName())
        radio.prop("checked", true);

      radio.change(function () { callback(":text"); });

      return $("<div/>")
        .css("overflow", "auto")
        .append(radio)
        .append($("<span/>").text("Match against the decoded message body. (Default)").css("float", "left"));
    };


  //* ***********************************************************************************

  if (!SieveDesigner)
    throw new Error("Could not register Body Extension");

  SieveDesigner.register("body-transform", "comparison", SieveBodyTransformUI);

  SieveDesigner.register2(SieveTextTransformUI);
  SieveDesigner.register2(SieveRawTransformUI);
  SieveDesigner.register2(SieveContentTransformUI);


  SieveDesigner.register("test/body", SieveBodyUI);

})(window);
>>>>>>> 4e0478c4
<|MERGE_RESOLUTION|>--- conflicted
+++ resolved
@@ -1,6 +1,5 @@
-<<<<<<< HEAD
 /*
- * The contents of this file are licenced. You may obtain a copy of 
+ * The contents of this file are licensed. You may obtain a copy of
  * the license at https://github.com/thsmi/sieve/ or request it via 
  * email from the author.
  *
@@ -76,14 +75,12 @@
 
   SieveBodyTransformUI.prototype.update
     = function ( value ) {
-      debugger;
       this.getSieve().tagValue( value );
     };
 
   SieveBodyTransformUI.prototype.createHtml
     = function () {
 
-      debugger;
       var widgets = SieveDesigner.getWidgetsByClass( "body-transform/", this.id() );
 
       var item = $( "<div/>" )
@@ -95,7 +92,6 @@
         item.append( element.html( function () { that.onSelect(); }) );
       }, this );
 
-      debugger;
       var value = this.getSieve().getValue();
 
       item.find( "input[name='rgBodyTransform" + this.id() + "'][value='" + value + "']" )
@@ -235,30 +231,30 @@
       = function(type, callback) {
       
     // Create the elements
-    var radio = 
+      let radio =
       $("<input/>")
         .attr("type","radio")
         .attr("name","rgBodyTransform"+this.id)
         .attr("value",":content")
         .css("float","left");
      
-    var text = 
+      let text =
       $("<input/>");      
       
     // in case the current element is equivalent with this element
     // we need to update the values.
-    if (type.nodeName() == SieveContentTransformUI.nodeName()) {
+      if (type.nodeName() === SieveContentTransformUI.nodeName()) {
       radio.prop('checked', true); 
       text.val(type.contentTypes.toScript());
     }
       
     // Add the changed handler. In this case it will fire when the radio button is selected and
     //  when the text was changes but only if the radio button is activated
-    var handler = function() {
+      let handler = function () {
       if (!radio.prop("checked"))
         return;
         
-     var value = text.val();
+        let value = text.val();
      
   
      if (value === "")
@@ -315,7 +311,7 @@
   /*SieveTextTransformUI.prototype.html 
       = function(type, callback) {
   
-    var radio = 
+      let radio =
       $("<input/>")
         .attr("type","radio")
         .attr("name","rgBodyTransform"+this.id)
@@ -427,315 +423,4 @@
 
   SieveDesigner.register( "test/body", SieveBodyUI );
 
-})( window );
-=======
-/*
- * The contents of this file are licensed. You may obtain a copy of
- * the license at https://github.com/thsmi/sieve/ or request it via
- * email from the author.
- *
- * Do not remove or change this comment.
- *
- * The initial author of the code is:
- *   Thomas Schmid <schmid-thomas@gmx.net>
- *
- */
-
-/* global window */
-
-"use strict";
-
-(function (exports) {
-
-  /* global $: false */
-  /* global SieveTestDialogBoxUI */
-  /* global SieveTabWidget */
-  /* global SieveMatchTypeUI */
-  /* global SieveComparatorUI */
-  /* global SieveStringListWidget */
-  /* global SieveAbstractBoxUI */
-  /* global SieveDesigner */
-
-  /**
-   * Implements controls to edit a sieve body test
-   *
-   * "body" [COMPARATOR] [MATCH-TYPE] [BODY-TRANSFORM]  <key-list: string-list>
-   *
-   * @param {} elm
-   * @constructor
-   */
-  function SieveBodyUI(elm) {
-    SieveTestDialogBoxUI.call(this, elm);
-  }
-
-  SieveBodyUI.prototype = Object.create(SieveTestDialogBoxUI.prototype);
-  SieveBodyUI.prototype.constructor = SieveBodyUI;
-
-
-  SieveBodyUI.prototype.onLoad
-    = function () {
-
-      (new SieveTabWidget()).init();
-
-      let matchType = new SieveMatchTypeUI(this.getSieve().matchType);
-      $("#sivBodyMatchTypes")
-        .append(matchType.html());
-
-      let comparator = new SieveComparatorUI(this.getSieve().comparator);
-      $("#sivBodyComparator")
-        .append(comparator.html());
-
-      let bodyTransform = new SieveBodyTransformUI(this.getSieve().bodyTransform);
-      $("#sivBodyTransform")
-        .append(bodyTransform.html());
-
-      (new SieveStringListWidget("#sivBodyKeyList"))
-        .init()
-        .values(this.getSieve().keyList);
-    };
-
-  SieveBodyUI.prototype.onSave
-    = function () {
-      let sieve = this.getSieve();
-
-      sieve.keyList
-        .clear()
-        .append((new SieveStringListWidget("#sivBodyKeyList")).values());
-
-      return true;
-    };
-
-  SieveBodyUI.prototype.getTemplate
-    = function () {
-      return "./body/widgets/SieveBodyUI.html";
-    };
-
-  SieveBodyUI.prototype.getSummary
-    = function () {
-      // case- insensitive is the default so skip it...
-      return $("<div/>")
-        .html(" message body <em> "
-        + this.getSieve().matchType.matchType() + " "
-        + $('<div/>').text(this.getSieve().keyList.toScript()).html() + "</em>");
-    };
-
-  // ------------------------------------------------------------------------------------------------------------/
-
-
-  /**
-   * A UI Element wrapper which collets all possbile transforms and renders them
-   * It keeps treck of the currently selected transform.
-   *
-   * @param {} elm
-   */
-
-  function SieveBodyTransformUI(elm) {
-    SieveAbstractBoxUI.call(this, elm);
-
-    // TODO chekc if the element is a body transform..
-  }
-
-  SieveBodyTransformUI.prototype = Object.create(SieveAbstractBoxUI.prototype);
-  SieveBodyTransformUI.prototype.constructor = SieveBodyTransformUI;
-
-  SieveBodyTransformUI.nodeName = function () {
-    return "body-transform";
-  };
-
-  SieveBodyTransformUI.nodeType = function () {
-    return "comparison";
-  };
-
-  SieveBodyTransformUI.prototype.update
-    = function (value) {
-      this.getSieve().bodyTransform(value);
-    };
-
-  SieveBodyTransformUI.prototype.createHtml
-    = function () {
-      let type = this.getSieve().type;
-
-      let item = $("<div/>")
-        .addClass("sivBodyTransform");
-
-      let widgets = SieveDesigner.getWidgetsByClass("body-transform/", this.id());
-
-      let that = this;
-
-      widgets.forEach(function (element) {
-        item.append(element.html(type, function (val) { that.update(val); }));
-      });
-
-
-      let value = this.getSieve().bodyTransform();
-
-      return item;
-    };
-
-
-  // ----------------------------------------------------------------------------------------------------//
-
-  function SieveRawTransformUI(id) {
-    this.id = id;
-  }
-
-  SieveRawTransformUI.nodeName = function () {
-    return "body-transform/raw";
-  };
-
-  SieveRawTransformUI.nodeType = function () {
-    return "body-transform/";
-  };
-
-  SieveRawTransformUI.isCapable = function (capabilities) {
-    // TODO support capabilities...
-    return true;
-  };
-
-  SieveRawTransformUI.prototype.html
-    = function (type, callback) {
-
-      let radio =
-        $("<input/>")
-          .attr("type", "radio")
-          .attr("name", "rgBodyTransform" + this.id)
-          .attr("value", ":content")
-          .css("float", "left");
-
-      if (type.nodeName() === SieveRawTransformUI.nodeName())
-        radio.prop('checked', true);
-
-      radio.change(function () { callback(":raw"); });
-
-      return $("<div/>")
-        .css("overflow", "auto")
-        .append(radio)
-        .append($("<span/>").text("Match against the entire undecoded message body").css("float", "left"));
-    };
-
-  // ---------------------------------------------/
-
-  function SieveContentTransformUI(id) {
-    this.id = id;
-  }
-
-
-  SieveContentTransformUI.nodeName = function () {
-    return "body-transform/content";
-  };
-
-  SieveContentTransformUI.nodeType = function () {
-    return "body-transform/";
-  };
-
-  SieveContentTransformUI.isCapable = function (capabilities) {
-    return true;
-  };
-
-  SieveContentTransformUI.prototype.html
-    = function (type, callback) {
-
-      // Create the elements
-      let radio =
-        $("<input/>")
-          .attr("type", "radio")
-          .attr("name", "rgBodyTransform" + this.id)
-          .attr("value", ":content")
-          .css("float", "left");
-
-      let text =
-        $("<input/>");
-
-      // in case the current element is equivalent with this element
-      // we need to update the values.
-      if (type.nodeName() === SieveContentTransformUI.nodeName()) {
-        radio.prop('checked', true);
-        text.val(type.contentTypes.toScript());
-      }
-
-      // Add the changed handler. In this case it will fire when the radio button is selected and
-      //  when the text was changes but only if the radio button is activated
-      let handler = function () {
-        if (!radio.prop("checked"))
-          return;
-
-        let value = text.val();
-
-
-        if (value === "")
-          value = '[""]';
-
-        callback(":content " + value);
-      };
-
-      radio.change(handler);
-      text.change(handler);
-
-      return $("<div/>")
-        .css("overflow", "auto")
-        .append(radio)
-        .append($("<div/>")
-          .append($("<span/>").text("Match against the MIME parts that have the specified content types:"))
-          .append("<br/>")
-          .append(text));
-
-    };
-
-
-
-  function SieveTextTransformUI(id) {
-    this.id = id;
-  }
-
-
-  SieveTextTransformUI.nodeName = function () {
-    return "body-transform/text";
-  };
-
-  SieveTextTransformUI.nodeType = function () {
-    return "body-transform/";
-  };
-
-  SieveTextTransformUI.isCapable = function (capabilities) {
-    // TODO support capabilities...
-    return true;
-  };
-
-  SieveTextTransformUI.prototype.html
-    = function (type, callback) {
-
-      let radio =
-        $("<input/>")
-          .attr("type", "radio")
-          .attr("name", "rgBodyTransform" + this.id)
-          .attr("value", ":text")
-          .css("float", "left");
-
-      if (type.nodeName() === SieveTextTransformUI.nodeName())
-        radio.prop("checked", true);
-
-      radio.change(function () { callback(":text"); });
-
-      return $("<div/>")
-        .css("overflow", "auto")
-        .append(radio)
-        .append($("<span/>").text("Match against the decoded message body. (Default)").css("float", "left"));
-    };
-
-
-  //* ***********************************************************************************
-
-  if (!SieveDesigner)
-    throw new Error("Could not register Body Extension");
-
-  SieveDesigner.register("body-transform", "comparison", SieveBodyTransformUI);
-
-  SieveDesigner.register2(SieveTextTransformUI);
-  SieveDesigner.register2(SieveRawTransformUI);
-  SieveDesigner.register2(SieveContentTransformUI);
-
-
-  SieveDesigner.register("test/body", SieveBodyUI);
-
-})(window);
->>>>>>> 4e0478c4
+})( window );