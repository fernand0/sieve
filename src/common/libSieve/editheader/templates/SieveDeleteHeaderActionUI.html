<div>
  <ul id="template-tabs">
    <li class="nav-item">
      <a data-i18n="deleteheader.tab.home" class="nav-link active" data-toggle="tab" href="#sieve-widget-deleteheader"
        role="tab"></a>
    </li>
    <li class="nav-item">
      <a data-i18n="deleteheader.tab.advanced" class="nav-link" data-toggle="tab" href="#sieve-widget-advanced"
        role="tab"></a>
    </li>
    <li class="nav-item">
      <a data-i18n="deleteheader.tab.help" class="nav-link" data-toggle="tab" href="#sieve-widget-help" role="tab"></a>
    </li>
  </ul>

  <div id="template-content">
    <div class="tab-content m-2">
      <div class="tab-pane fade show active" id="sieve-widget-deleteheader" role="tabpanel">

        <div class="form-group">
          <h5 data-toggle="deleteheader.position"></h5>
          <div class="custom-control custom-radio mr-sm-2">
            <input type="radio" class="custom-control-input" name="header-index" value="all" id="sieve-header-all" />
            <label data-i18n="deleteheader.all" class="custom-control-label" for="sieve-header-all"></label>
          </div>

          <div class="form-row align-items-center mt-2">
            <div class="col-auto">
              <div class="custom-control custom-radio mr-sm-2">
                <input type="radio" class="custom-control-input" name="header-index" value="first"
                  id="sieve-header-first" />
                <label data-i18n="deleteheader.first" class="custom-control-label" for="sieve-header-first"></label>
              </div>
            </div>
            <div class="col-auto">
<<<<<<< HEAD
              <input type="number" id="sivDeleteHeaderFirstIndex" class="form-control form-control-sm col-lg-5"
=======
              <input type="number" min="1" id="sivDeleteHeaderFirstIndex" class="form-control form-control-sm col-lg-5"
>>>>>>> a79b600c
                value="1"> </input>
            </div>
          </div>

          <div class="form-row align-items-center mt-2">
            <div class="col-auto">
              <div class="custom-control custom-radio mr-sm-2">
                <input type="radio" class="custom-control-input" name="header-index" value="last"
                  id="sieve-header-last" />
                <label data-i18n="deleteheader.last" class="custom-control-label" for="sieve-header-last"></label>
              </div>
            </div>
            <div class="col-auto">
<<<<<<< HEAD
              <input type="number" id="sivDeleteHeaderLastIndex" class="form-control form-control-sm col-lg-5"
=======
              <input type="number" min="1" id="sivDeleteHeaderLastIndex" class="form-control form-control-sm col-lg-5"
>>>>>>> a79b600c
                value="1" />
            </div>
          </div>

          <br />

          <h5 data-i18n="deleteheader.name"></h5>
<<<<<<< HEAD
          <input type="text" id="sivDeleteHeaderName" class="form-control form-control-sm col-lg-8" />
=======
          <form class="was-validated" novalidate="novalidate">
            <input type="text" id="sivDeleteHeaderName" class="form-control form-control-sm col-lg-8" required="required" pattern="[ -~]+"/>
            <div data-i18n="deleteheader.name.invalid" class="invalid-feedback"></div>
          </form>
>>>>>>> a79b600c

          <h5 data-i18n="deleteheader.value"></h5>
          <div class="custom-control custom-radio mr-sm-2">
            <input type="radio" class="custom-control-input" name="header-value" value="any"
              id="sieve-header-value-any" />
            <label data-i18n="deleteheader.any" class="custom-control-label" for="sieve-header-value-any"></label>
          </div>

          <div class="custom-control custom-radio mr-sm-2">
            <input type="radio" class="custom-control-input" name="header-value" value="some"
              id="sieve-header-value-some" />
            <label data-i18n="deleteheader.some" class="custom-control-label" for="sieve-header-value-some"></label>
          </div>

          <div id="sivSomeValues">
            <h5 data-i18n="deleteheader.some.matchtype"></h5>
            <div id="sivDeleteHeaderMatchTypes"> </div>

            <h5 data-i18n="deleteheader.some.keywords"></h5>
            <div id="sivValuePatternsList"></div>

          </div>
        </div>
      </div>
      <div class="tab-pane fade" id="sieve-widget-advanced" role="tabpanel">
        <div id="sivDeleteHeaderComparator"> </div>
      </div>
      <div class="tab-pane fade" id="sieve-widget-help" role="tabpanel">
        <p data-i18n="deleteheader.help" style="white-space: pre-line"></p>
        <p data-i18n="deleteheader.hint" style="white-space: pre-line" class="alert alert-info" role="alert"></p>
      </div>
    </div>
  </div>
</div><|MERGE_RESOLUTION|>--- conflicted
+++ resolved
@@ -1,107 +1,95 @@
-<div>
-  <ul id="template-tabs">
-    <li class="nav-item">
-      <a data-i18n="deleteheader.tab.home" class="nav-link active" data-toggle="tab" href="#sieve-widget-deleteheader"
-        role="tab"></a>
-    </li>
-    <li class="nav-item">
-      <a data-i18n="deleteheader.tab.advanced" class="nav-link" data-toggle="tab" href="#sieve-widget-advanced"
-        role="tab"></a>
-    </li>
-    <li class="nav-item">
-      <a data-i18n="deleteheader.tab.help" class="nav-link" data-toggle="tab" href="#sieve-widget-help" role="tab"></a>
-    </li>
-  </ul>
-
-  <div id="template-content">
-    <div class="tab-content m-2">
-      <div class="tab-pane fade show active" id="sieve-widget-deleteheader" role="tabpanel">
-
-        <div class="form-group">
-          <h5 data-toggle="deleteheader.position"></h5>
-          <div class="custom-control custom-radio mr-sm-2">
-            <input type="radio" class="custom-control-input" name="header-index" value="all" id="sieve-header-all" />
-            <label data-i18n="deleteheader.all" class="custom-control-label" for="sieve-header-all"></label>
-          </div>
-
-          <div class="form-row align-items-center mt-2">
-            <div class="col-auto">
-              <div class="custom-control custom-radio mr-sm-2">
-                <input type="radio" class="custom-control-input" name="header-index" value="first"
-                  id="sieve-header-first" />
-                <label data-i18n="deleteheader.first" class="custom-control-label" for="sieve-header-first"></label>
-              </div>
-            </div>
-            <div class="col-auto">
-<<<<<<< HEAD
-              <input type="number" id="sivDeleteHeaderFirstIndex" class="form-control form-control-sm col-lg-5"
-=======
-              <input type="number" min="1" id="sivDeleteHeaderFirstIndex" class="form-control form-control-sm col-lg-5"
->>>>>>> a79b600c
-                value="1"> </input>
-            </div>
-          </div>
-
-          <div class="form-row align-items-center mt-2">
-            <div class="col-auto">
-              <div class="custom-control custom-radio mr-sm-2">
-                <input type="radio" class="custom-control-input" name="header-index" value="last"
-                  id="sieve-header-last" />
-                <label data-i18n="deleteheader.last" class="custom-control-label" for="sieve-header-last"></label>
-              </div>
-            </div>
-            <div class="col-auto">
-<<<<<<< HEAD
-              <input type="number" id="sivDeleteHeaderLastIndex" class="form-control form-control-sm col-lg-5"
-=======
-              <input type="number" min="1" id="sivDeleteHeaderLastIndex" class="form-control form-control-sm col-lg-5"
->>>>>>> a79b600c
-                value="1" />
-            </div>
-          </div>
-
-          <br />
-
-          <h5 data-i18n="deleteheader.name"></h5>
-<<<<<<< HEAD
-          <input type="text" id="sivDeleteHeaderName" class="form-control form-control-sm col-lg-8" />
-=======
-          <form class="was-validated" novalidate="novalidate">
-            <input type="text" id="sivDeleteHeaderName" class="form-control form-control-sm col-lg-8" required="required" pattern="[ -~]+"/>
-            <div data-i18n="deleteheader.name.invalid" class="invalid-feedback"></div>
-          </form>
->>>>>>> a79b600c
-
-          <h5 data-i18n="deleteheader.value"></h5>
-          <div class="custom-control custom-radio mr-sm-2">
-            <input type="radio" class="custom-control-input" name="header-value" value="any"
-              id="sieve-header-value-any" />
-            <label data-i18n="deleteheader.any" class="custom-control-label" for="sieve-header-value-any"></label>
-          </div>
-
-          <div class="custom-control custom-radio mr-sm-2">
-            <input type="radio" class="custom-control-input" name="header-value" value="some"
-              id="sieve-header-value-some" />
-            <label data-i18n="deleteheader.some" class="custom-control-label" for="sieve-header-value-some"></label>
-          </div>
-
-          <div id="sivSomeValues">
-            <h5 data-i18n="deleteheader.some.matchtype"></h5>
-            <div id="sivDeleteHeaderMatchTypes"> </div>
-
-            <h5 data-i18n="deleteheader.some.keywords"></h5>
-            <div id="sivValuePatternsList"></div>
-
-          </div>
-        </div>
-      </div>
-      <div class="tab-pane fade" id="sieve-widget-advanced" role="tabpanel">
-        <div id="sivDeleteHeaderComparator"> </div>
-      </div>
-      <div class="tab-pane fade" id="sieve-widget-help" role="tabpanel">
-        <p data-i18n="deleteheader.help" style="white-space: pre-line"></p>
-        <p data-i18n="deleteheader.hint" style="white-space: pre-line" class="alert alert-info" role="alert"></p>
-      </div>
-    </div>
-  </div>
+<div>
+  <ul id="template-tabs">
+    <li class="nav-item">
+      <a data-i18n="deleteheader.tab.home" class="nav-link active" data-toggle="tab" href="#sieve-widget-deleteheader"
+        role="tab"></a>
+    </li>
+    <li class="nav-item">
+      <a data-i18n="deleteheader.tab.advanced" class="nav-link" data-toggle="tab" href="#sieve-widget-advanced"
+        role="tab"></a>
+    </li>
+    <li class="nav-item">
+      <a data-i18n="deleteheader.tab.help" class="nav-link" data-toggle="tab" href="#sieve-widget-help" role="tab"></a>
+    </li>
+  </ul>
+
+  <div id="template-content">
+    <div class="tab-content m-2">
+      <div class="tab-pane fade show active" id="sieve-widget-deleteheader" role="tabpanel">
+
+        <div class="form-group">
+          <h5 data-toggle="deleteheader.position"></h5>
+          <div class="custom-control custom-radio mr-sm-2">
+            <input type="radio" class="custom-control-input" name="header-index" value="all" id="sieve-header-all" />
+            <label data-i18n="deleteheader.all" class="custom-control-label" for="sieve-header-all"></label>
+          </div>
+
+          <div class="form-row align-items-center mt-2">
+            <div class="col-auto">
+              <div class="custom-control custom-radio mr-sm-2">
+                <input type="radio" class="custom-control-input" name="header-index" value="first"
+                  id="sieve-header-first" />
+                <label data-i18n="deleteheader.first" class="custom-control-label" for="sieve-header-first"></label>
+              </div>
+            </div>
+            <div class="col-auto">
+              <input type="number" min="1" id="sivDeleteHeaderFirstIndex" class="form-control form-control-sm col-lg-5"
+                value="1"> </input>
+            </div>
+          </div>
+
+          <div class="form-row align-items-center mt-2">
+            <div class="col-auto">
+              <div class="custom-control custom-radio mr-sm-2">
+                <input type="radio" class="custom-control-input" name="header-index" value="last"
+                  id="sieve-header-last" />
+                <label data-i18n="deleteheader.last" class="custom-control-label" for="sieve-header-last"></label>
+              </div>
+            </div>
+            <div class="col-auto">
+              <input type="number" min="1" id="sivDeleteHeaderLastIndex" class="form-control form-control-sm col-lg-5"
+                value="1" />
+            </div>
+          </div>
+
+          <br />
+
+          <h5 data-i18n="deleteheader.name"></h5>
+          <form class="was-validated" novalidate="novalidate">
+            <input type="text" id="sivDeleteHeaderName" class="form-control form-control-sm col-lg-8" required="required" pattern="[ -~]+"/>
+            <div data-i18n="deleteheader.name.invalid" class="invalid-feedback"></div>
+          </form>
+
+          <h5 data-i18n="deleteheader.value"></h5>
+          <div class="custom-control custom-radio mr-sm-2">
+            <input type="radio" class="custom-control-input" name="header-value" value="any"
+              id="sieve-header-value-any" />
+            <label data-i18n="deleteheader.any" class="custom-control-label" for="sieve-header-value-any"></label>
+          </div>
+
+          <div class="custom-control custom-radio mr-sm-2">
+            <input type="radio" class="custom-control-input" name="header-value" value="some"
+              id="sieve-header-value-some" />
+            <label data-i18n="deleteheader.some" class="custom-control-label" for="sieve-header-value-some"></label>
+          </div>
+
+          <div id="sivSomeValues">
+            <h5 data-i18n="deleteheader.some.matchtype"></h5>
+            <div id="sivDeleteHeaderMatchTypes"> </div>
+
+            <h5 data-i18n="deleteheader.some.keywords"></h5>
+            <div id="sivValuePatternsList"></div>
+
+          </div>
+        </div>
+      </div>
+      <div class="tab-pane fade" id="sieve-widget-advanced" role="tabpanel">
+        <div id="sivDeleteHeaderComparator"> </div>
+      </div>
+      <div class="tab-pane fade" id="sieve-widget-help" role="tabpanel">
+        <p data-i18n="deleteheader.help" style="white-space: pre-line"></p>
+        <p data-i18n="deleteheader.hint" style="white-space: pre-line" class="alert alert-info" role="alert"></p>
+      </div>
+    </div>
+  </div>
 </div>