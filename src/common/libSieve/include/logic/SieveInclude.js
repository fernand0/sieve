--- conflicted
+++ resolved
@@ -1,6 +1,5 @@
-<<<<<<< HEAD
 /*
- * The contents of this file are licenced. You may obtain a copy of 
+ * The contents of this file are licensed. You may obtain a copy of
  * the license at https://github.com/thsmi/sieve/ or request it via 
  * email from the author.
  *
@@ -146,378 +145,4 @@
 
   SieveGrammar.addAction( _include );
 
-})( window );
-=======
-/*
- * The contents of this file are licensed. You may obtain a copy of
- * the license at https://github.com/thsmi/sieve/ or request it via
- * email from the author.
- *
- * Do not remove or change this comment.
- *
- * The initial author of the code is:
- *   Thomas Schmid <schmid-thomas@gmx.net>
- *
- */
-
-/* global window */
-
-"use strict";
-
-(function (exports) {
-
-  /* global SieveLexer */
-  /* global SieveAbstractElement */
-
-  /**
-   * The return action is similar to a stop action.
-   * It stops processing the current script and returns to the parent
-   * script. In case there is no parent script it is equivalent to stop.
-   *
-   * @param {} docshell
-   * @param {} id
-   * @constructor
-   */
-  function SieveReturn(docshell, id) {
-    SieveAbstractElement.call(this, docshell, id);
-
-    this.semicolon = this._createByName("atom/semicolon");
-  }
-
-  SieveReturn.prototype = Object.create(SieveAbstractElement.prototype);
-  SieveReturn.prototype.constructor = SieveReturn;
-
-  SieveReturn.isElement = function (parser, lexer) {
-    return parser.startsWith("return");
-  };
-
-  SieveReturn.nodeName = function () {
-    return "action/return";
-  };
-
-  SieveReturn.nodeType = function () {
-    return "action";
-  };
-
-  SieveReturn.isCapable
-    = function (capabilities) {
-      return (capabilities["include"] === true);
-    };
-
-  SieveReturn.prototype.require
-    = function (imports) {
-      imports["include"] = true;
-    };
-
-  SieveReturn.prototype.init
-    = function (parser) {
-      parser.extract("return");
-
-      this.semicolon.init(parser);
-
-      return this;
-    };
-
-  SieveReturn.prototype.toScript
-    = function () {
-      return "return"
-        + this.semicolon.toScript();
-    };
-
-  // -----------------------------------------------------------------------------
-
-  /**
-   * The global keyword declares global <value: string-list>
-   *
-   * @param {} docshell
-   * @param {} id
-   * @constructor
-   */
-  function SieveGlobal(docshell, id) {
-    SieveAbstractElement.call(this, docshell, id);
-
-    this._whitespace = this._createByName("whitespace", " ");
-    this._values = this._createByName("stringlist", '"Example"');
-
-    this._semicolon = this._createByName("atom/semicolon");
-  }
-
-  SieveGlobal.prototype = Object.create(SieveAbstractElement.prototype);
-  SieveGlobal.prototype.constructor = SieveGlobal;
-
-  SieveGlobal.isElement = function (parser, lexer) {
-    return parser.startsWith("global");
-  };
-
-  SieveGlobal.nodeName = function () {
-    return "action/global";
-  };
-
-  SieveGlobal.nodeType = function () {
-    return "action";
-  };
-
-  SieveGlobal.isCapable
-    = function (capabilities) {
-      return ((capabilities["include"] === true) && (capabilities["variables"] === true));
-    };
-
-  SieveGlobal.prototype.require
-    = function (imports) {
-      imports["include"] = true;
-      imports["variables"] = true;
-    };
-
-  SieveGlobal.prototype.init
-    = function (parser) {
-      parser.extract("global");
-
-      this._whitespace.init(parser);
-      this._values.init(parser);
-      this._semicolon.init(parser);
-
-      return this;
-    };
-
-  SieveGlobal.prototype.values
-    = function () {
-      return this._values;
-    };
-
-  SieveGlobal.prototype.toScript
-    = function () {
-      return "global"
-        + this._whitespace.toScript()
-        + this._values.toScript()
-        + this._semicolon.toScript();
-    };
-
-  // -----------------------------------------------------------------------------
-
-  /**
-   * //  include [LOCATION] [":once"] [":optional"] <value: string>
-   * //  LOCATION = ":personal" / ":global"
-   * @param {} docshell
-   * @param {} id
-   * @constructor
-   */
-  function SieveInclude(docshell, id) {
-    SieveAbstractElement.call(this, docshell, id);
-
-    this._whiteSpace = [];
-    this._whiteSpace[0] = this._createByName("whitespace", " ");
-    this._whiteSpace[1] = this._createByName("whitespace", " ");
-    this._whiteSpace[2] = this._createByName("whitespace", " ");
-    this._whiteSpace[3] = this._createByName("whitespace", " ");
-
-    // Optional parameters
-    this._personal = true;
-    this._once = false;
-    this._optional = false;
-
-    // Required
-    this._script = this._createByName("string", '"Example"');
-
-    this._semicolon = this._createByName("atom/semicolon");
-
-    this._state = {};
-  }
-
-  SieveInclude.prototype = Object.create(SieveAbstractElement.prototype);
-  SieveInclude.prototype.constructor = SieveInclude;
-
-  SieveInclude.isElement = function (parser, lexer) {
-    return parser.startsWith("include");
-  };
-
-  SieveInclude.nodeName = function () {
-    return "action/include";
-  };
-
-  SieveInclude.nodeType = function () {
-    return "action";
-  };
-
-  SieveInclude.isCapable
-    = function (capabilities) {
-      return (capabilities["include"] === true);
-    };
-
-  SieveInclude.prototype.require
-    = function (imports) {
-      imports["include"] = true;
-    };
-
-  SieveInclude.prototype.init
-    = function (parser) {
-
-      //  include [LOCATION] [":once"] [":optional"] <value: string>
-      //  LOCATION = ":personal" / ":global"
-
-      parser.extract("include");
-      this._whiteSpace[0].init(parser);
-
-      this._state = {};
-
-      while (true) {
-
-        // The location can be either personal...
-        if (parser.startsWith(":personal")) {
-          if (this._state["location"])
-            throw new Error("Location can be either personal or global but not both");
-
-          parser.extract(":personal");
-          this._personal = true;
-
-          this._whiteSpace[1].init(parser);
-          this._state["location"] = true;
-
-          continue;
-        }
-
-        // ... or global
-        if (parser.startsWith(":global")) {
-
-          if (this._state["location"])
-            throw new Error("Location can be either personal or global but not both");
-
-          parser.extract(":global");
-          this._personal = false;
-
-          this._whiteSpace[1].init(parser);
-          this._state["location"] = true;
-
-          continue;
-        }
-
-        if (parser.startsWith(":once")) {
-
-          parser.extract(":once");
-          this._once = true;
-
-          this._whiteSpace[2].init(parser);
-          this._state["once"] = true;
-
-          continue;
-        }
-
-        if (parser.startsWith(":optional")) {
-
-          parser.extract(":optional");
-          this._optional = true;
-
-          this._whiteSpace[3].init(parser);
-          this._state["optional"] = true;
-
-          continue;
-        }
-
-        // no more optional elements skip loop
-        break;
-      }
-
-      this._script.init(parser);
-      this._semicolon.init(parser);
-
-      return this;
-    };
-
-  /**
-   * The script name which should be included
-   * @param {String} [script]
-   *   changes the current value.
-   * @return {String}
-   *   the currently set script name
-   */
-  SieveInclude.prototype.script
-    = function (script) {
-      return this._script.value(script);
-    };
-
-  /**
-   * Gets and/or sets if the script is personal or not
-   * @param {boolean} [value]
-   *   if passed it will replace the existing state.
-   *
-   * @return {boolean}
-   *   true in case it's a personal script. False incase it is a global script
-   */
-  SieveInclude.prototype.personal
-    = function (value) {
-      if (typeof (value) !== "undefined")
-        this._personal = !!value;
-
-      return this._personal;
-    };
-
-  /**
-   * The once flag guarantees that the script is atmost included once.
-   * Subsequent include calls to the same script are silently discarded.
-   *
-   * @param {boolean} [value]
-   *   changes the current value.
-   * @return {boolean}
-   *   true if the script should be included at most once, otherwise false.
-   */
-  SieveInclude.prototype.once
-    = function (value) {
-      if (typeof (value) !== "undefined")
-        this._once = !!value;
-
-      return this._once;
-    };
-
-  /**
-   * By default a include throws an error if the script is not found.
-   * The optional flag changes this behaviour. In case the script
-   * is missing it will be silently skipped.
-   *
-   * @param {boolean} [value]
-   *   changes the current value.
-   * @return {boolean}
-   *   true in case the script is optional. Otherwise false.
-   */
-  SieveInclude.prototype.optional
-    = function (value) {
-      if (typeof (value) !== "undefined")
-        this._optional = !!value;
-
-      return this._optional;
-    };
-
-  SieveInclude.prototype.toScript
-    = function () {
-
-      return "include"
-        + this._whiteSpace[0].toScript()
-
-        // location is a bit tricky, in case no location is specified
-        // the default : personal is used.
-        + ((!this._personal) ?
-          ":global" + this._whiteSpace[1].toScript() : "")
-        + ((this._personal && this._state["location"]) ?
-          ":personal" + this._whiteSpace[1].toScript() : "")
-
-        // once
-        + (this._once ?
-          ":once" + this._whiteSpace[2].toScript() : "")
-
-        // Optional
-        + (this._optional ?
-          ":optional" + this._whiteSpace[3].toScript() : "")
-
-        + this._script.toScript()
-        + this._semicolon.toScript();
-    };
-
-
-
-  if (!SieveLexer)
-    throw new Error("Could not register Actions");
-
-  SieveLexer.register(SieveReturn);
-  SieveLexer.register(SieveGlobal);
-  SieveLexer.register(SieveInclude);
-
-})(window);
->>>>>>> 4e0478c4
+})( window );