--- conflicted
+++ resolved
@@ -216,11 +216,7 @@
 
       const script = document.querySelector("#sivIncludeScriptName");
 
-<<<<<<< HEAD
-      if (!script.checkValidity()) {
-=======
       if (!script.checkValidity())
->>>>>>> a79b600c
         return false;
 
       this.script(script.value);
