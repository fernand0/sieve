--- conflicted
+++ resolved
@@ -1,6 +1,5 @@
-<<<<<<< HEAD
 /*
- * The contents of this file are licenced. You may obtain a copy of 
+ * The contents of this file are licensed. You may obtain a copy of
  * the license at https://github.com/thsmi/sieve/ or request it via 
  * email from the author.
  *
@@ -329,198 +328,4 @@
   SieveDesigner.register( "test/servermetadataexists", SieveServerMetaDataExistsTestUI );
   SieveDesigner.register( "test/servermetadata", SieveServerMetaDataTestUI );
 
-})( window );
-=======
-/*
- * The contents of this file are licensed. You may obtain a copy of
- * the license at https://github.com/thsmi/sieve/ or request it via
- * email from the author.
- *
- * Do not remove or change this comment.
- *
- * The initial author of the code is:
- *   Thomas Schmid <schmid-thomas@gmx.net>
- *
- */
-
-/* global window */
-
-"use strict";
-
-(function (exports) {
-
-  /* global $: false */
-  /* global SieveTestDialogBoxUI */
-  /* global SieveTabWidget */
-  /* global SieveStringListWidget */
-  /* global SieveDesigner */
-  /* global SieveMatchTypeUI */
-  /* global SieveComparatorUI */
-
-  function SieveMailboxExistsTestUI(elm) {
-    SieveTestDialogBoxUI.call(this, elm);
-  }
-
-  SieveMailboxExistsTestUI.prototype = Object.create(SieveTestDialogBoxUI.prototype);
-  SieveMailboxExistsTestUI.prototype.constructor = SieveMailboxExistsTestUI;
-
-
-  SieveMailboxExistsTestUI.prototype.onLoad
-    = function () {
-
-      (new SieveTabWidget()).init();
-
-      (new SieveStringListWidget("#sivMailboxNamesList"))
-        .init()
-        .values(this.getSieve().mailboxes());
-    };
-
-  SieveMailboxExistsTestUI.prototype.onSave
-    = function () {
-
-      this.getSieve()
-        .mailboxes()
-        .clear()
-        .append((new SieveStringListWidget("#sivMailboxNamesList")).values());
-
-      return true;
-    };
-
-  SieveMailboxExistsTestUI.prototype.getTemplate
-    = function () {
-      return "./mailbox/widgets/SieveMailboxExistsTest.html";
-    };
-
-  SieveMailboxExistsTestUI.prototype.getSummary
-    = function () {
-      // case- insensitive is the default so skip it...
-      return $("<div/>")
-        .html(" Mailbox(es) "
-        + $('<em/>').text(this.getSieve().mailboxes().toScript()).html() + " exist");
-    };
-
-  // ****************************************************************************
-
-  function SieveMailboxMetaDataExistsTestUI(elm) {
-    SieveTestDialogBoxUI.call(this, elm);
-  }
-
-  SieveMailboxMetaDataExistsTestUI.prototype = Object.create(SieveTestDialogBoxUI.prototype);
-  SieveMailboxMetaDataExistsTestUI.prototype.constructor = SieveMailboxMetaDataExistsTestUI;
-
-
-  SieveMailboxMetaDataExistsTestUI.prototype.onLoad
-    = function () {
-
-      (new SieveTabWidget()).init();
-
-      $("#sivMailboxName").val(this.getSieve().mailbox());
-
-      (new SieveStringListWidget("#sivMailboxAnnotationsList"))
-        .init()
-        .values(this.getSieve().annotations());
-    };
-
-  SieveMailboxMetaDataExistsTestUI.prototype.onSave
-    = function () {
-
-      this.getSieve()
-        .mailbox($("#sivMailboxName").val());
-
-      this.getSieve()
-        .annotations()
-        .clear()
-        .append((new SieveStringListWidget("#sivMailboxAnnotationsList")).values());
-
-      return true;
-    };
-
-  SieveMailboxMetaDataExistsTestUI.prototype.getTemplate
-    = function () {
-      return "./mailbox/widgets/SieveMetaDataExistsTest.html";
-    };
-
-  SieveMailboxMetaDataExistsTestUI.prototype.getSummary
-    = function () {
-      // case- insensitive is the default so skip it...
-      return $("<div/>")
-        .html(" Mailbox " + $('<em/>').text(this.getSieve().mailbox()).html()
-        + " has all annotations "
-        + $('<em/>').text(this.getSieve().annotations().toScript()).html());
-    };
-
-  // ****************************************************************************
-
-  function SieveMailboxMetaDataTestUI(elm) {
-    SieveTestDialogBoxUI.call(this, elm);
-  }
-
-  SieveMailboxMetaDataTestUI.prototype = Object.create(SieveTestDialogBoxUI.prototype);
-  SieveMailboxMetaDataTestUI.prototype.constructor = SieveMailboxMetaDataTestUI;
-
-
-  SieveMailboxMetaDataTestUI.prototype.onLoad
-    = function () {
-
-      (new SieveTabWidget()).init();
-
-      $("#sivMailboxName").val(this.getSieve().mailbox());
-
-      $("#sivAnnotationName").val(this.getSieve().annotation());
-
-      (new SieveStringListWidget("#sivMailboxKeys"))
-        .init()
-        .values(this.getSieve().keys());
-
-      let matchType = new SieveMatchTypeUI(this.getSieve().matchType());
-      $("#sivMailboxMatchTypes")
-        .append(matchType.html());
-
-      let comparator = new SieveComparatorUI(this.getSieve().comparator());
-      $("#sivMailboxComparator")
-        .append(comparator.html());
-    };
-
-  SieveMailboxMetaDataTestUI.prototype.onSave
-    = function () {
-
-      this.getSieve()
-        .mailbox($("#sivMailboxName").val());
-
-      this.getSieve()
-        .annotation($("#sivAnnotationName").val());
-
-      this.getSieve()
-        .keys()
-        .clear()
-        .append((new SieveStringListWidget("#sivMailboxKeys")).values());
-
-      return true;
-    };
-
-  SieveMailboxMetaDataTestUI.prototype.getTemplate
-    = function () {
-      return "./mailbox/widgets/SieveMetaDataTest.html";
-    };
-
-  SieveMailboxMetaDataTestUI.prototype.getSummary
-    = function () {
-      // case- insensitive is the default so skip it...
-      return $("<div/>")
-        .html("Annotation " + this.getSieve().annotation()
-        + " in folder " + this.getSieve().mailbox()
-        + " has a value which " + this.getSieve().matchType().matchType()
-        + " any of " + this.getSieve().keys().toScript());
-    };
-
-  // ************************************************************************************
-
-  if (!SieveDesigner)
-    throw new Error("Could not register Mailbox Extension");
-
-  SieveDesigner.register("test/mailboxexists", SieveMailboxExistsTestUI);
-  SieveDesigner.register("test/metadataexists", SieveMailboxMetaDataExistsTestUI);
-  SieveDesigner.register("test/metadata", SieveMailboxMetaDataTestUI);
-
-})(window);
->>>>>>> 4e0478c4
+})( window );