<<<<<<< HEAD
/*
 * The contents of this file are licenced. You may obtain a copy of 
 * the license at https://github.com/thsmi/sieve/ or request it via 
 * email from the author.
 *
 * Do not remove or change this comment.
 * 
 * The initial author of the code is:
 *   Thomas Schmid <schmid-thomas@gmx.net>
 *      
 */

/* global window */

( function ( /*exports*/ ) {
  
  "use strict";
  /* global SieveGrammar */
  
  if ( !SieveGrammar )  
    throw new Error("Could not register MatchTypes");

  var regex = {
    node : "match-type/regex",
    type : "match-type/",
    
    requires : "regex",
    
    token : ":regex"
  };

  SieveGrammar.addTag( regex ); 
  
})( window );
=======
/*
 * The contents of this file are licensed. You may obtain a copy of
 * the license at https://github.com/thsmi/sieve/ or request it via
 * email from the author.
 *
 * Do not remove or change this comment.
 *
 * The initial author of the code is:
 *   Thomas Schmid <schmid-thomas@gmx.net>
 *
 */

/* global window */

"use strict";

(function (exports) {

  /* global SieveLexer */
  /* global SieveAbstractElement */

  function SieveRegExMatch(docshell, id) {
    SieveAbstractElement.call(this, docshell, id);
  }

  SieveRegExMatch.prototype = Object.create(SieveAbstractElement.prototype);
  SieveRegExMatch.prototype.constructor = SieveRegExMatch;

  SieveRegExMatch.nodeName = function () {
    return "match-type/regex";
  };

  SieveRegExMatch.nodeType = function () {
    return "match-type/";
  };

  SieveRegExMatch.isElement
    = function (parser, lexer) {
      if (parser.startsWith(":regex"))
        return true;

      return false;
    };

  SieveRegExMatch.isCapable = function (capabilities) {
    return (capabilities["regex"] === true);
  };

  SieveRegExMatch.prototype.require
    = function (imports) {
      imports["regex"] = true;
    };

  SieveRegExMatch.prototype.init
    = function (parser) {
      parser.extract(":regex");
      return this;
    };

  SieveRegExMatch.prototype.toScript
    = function () {
      return ":regex";
    };

  /* *****************************************************************************/

  if (!SieveLexer)
    throw new Error("Could not register MatchTypes");

  SieveLexer.register(SieveRegExMatch);

})(window);
>>>>>>> 4e0478c4
<|MERGE_RESOLUTION|>--- conflicted
+++ resolved
@@ -1,4 +1,3 @@
-<<<<<<< HEAD
 /*
  * The contents of this file are licenced. You may obtain a copy of 
  * the license at https://github.com/thsmi/sieve/ or request it via 
@@ -32,78 +31,4 @@
 
   SieveGrammar.addTag( regex ); 
   
-})( window );
-=======
-/*
- * The contents of this file are licensed. You may obtain a copy of
- * the license at https://github.com/thsmi/sieve/ or request it via
- * email from the author.
- *
- * Do not remove or change this comment.
- *
- * The initial author of the code is:
- *   Thomas Schmid <schmid-thomas@gmx.net>
- *
- */
-
-/* global window */
-
-"use strict";
-
-(function (exports) {
-
-  /* global SieveLexer */
-  /* global SieveAbstractElement */
-
-  function SieveRegExMatch(docshell, id) {
-    SieveAbstractElement.call(this, docshell, id);
-  }
-
-  SieveRegExMatch.prototype = Object.create(SieveAbstractElement.prototype);
-  SieveRegExMatch.prototype.constructor = SieveRegExMatch;
-
-  SieveRegExMatch.nodeName = function () {
-    return "match-type/regex";
-  };
-
-  SieveRegExMatch.nodeType = function () {
-    return "match-type/";
-  };
-
-  SieveRegExMatch.isElement
-    = function (parser, lexer) {
-      if (parser.startsWith(":regex"))
-        return true;
-
-      return false;
-    };
-
-  SieveRegExMatch.isCapable = function (capabilities) {
-    return (capabilities["regex"] === true);
-  };
-
-  SieveRegExMatch.prototype.require
-    = function (imports) {
-      imports["regex"] = true;
-    };
-
-  SieveRegExMatch.prototype.init
-    = function (parser) {
-      parser.extract(":regex");
-      return this;
-    };
-
-  SieveRegExMatch.prototype.toScript
-    = function () {
-      return ":regex";
-    };
-
-  /* *****************************************************************************/
-
-  if (!SieveLexer)
-    throw new Error("Could not register MatchTypes");
-
-  SieveLexer.register(SieveRegExMatch);
-
-})(window);
->>>>>>> 4e0478c4
+})( window );