--- conflicted
+++ resolved
@@ -1,6 +1,5 @@
-<<<<<<< HEAD
 /*
- * The contents of this file are licenced. You may obtain a copy of 
+ * The contents of this file are licensed. You may obtain a copy of
  * the license at https://github.com/thsmi/sieve/ or request it via 
  * email from the author.
  *
@@ -63,184 +62,4 @@
 
   SieveGrammar.addAction( ereject );
 
-})( window );
-=======
-/*
- * The contents of this file are licensed. You may obtain a copy of
- * the license at https://github.com/thsmi/sieve/ or request it via
- * email from the author.
- *
- * Do not remove or change this comment.
- *
- * The initial author of the code is:
- *   Thomas Schmid <schmid-thomas@gmx.net>
- *
- */
-
-/* global window */
-
-"use strict";
-
-(function (exports) {
-
-  /* global SieveLexer */
-  /* global SieveAbstractElement */
-
-  function SieveReject(docshell, id) {
-    SieveAbstractElement.call(this, docshell, id);
-
-    this.reason = this._createByName("string", "text:\r\n.\r\n");
-
-    this.whiteSpace = this._createByName("whitespace", " ");
-
-    this.semicolon = this._createByName("atom/semicolon");
-  }
-
-  SieveReject.prototype = Object.create(SieveAbstractElement.prototype);
-  SieveReject.prototype.constructor = SieveReject;
-
-  SieveReject.isElement
-    = function (parser, lexer) {
-      return parser.startsWith("reject");
-    };
-
-  SieveReject.isCapable
-    = function (capabilities) {
-      return (capabilities["reject"] === true);
-    };
-
-  SieveReject.nodeName = function () {
-    return "action/reject";
-  };
-
-  SieveReject.nodeType = function () {
-    return "action";
-  };
-
-  SieveReject.prototype.init
-    = function (parser) {
-      // Syntax :
-      // <"reject"> <reason: string> <";">
-
-      // remove the "redirect" identifier ...
-      parser.extract("reject");
-
-      // ... eat the deadcode before the stringlist...
-      this.whiteSpace.init(parser);
-
-      // ... extract the reject reason...
-      this.reason.init(parser);
-
-      // ... drop the semicolon
-      this.semicolon.init(parser);
-
-      return this;
-    };
-
-  SieveReject.prototype.getReason
-    = function () {
-      return this.reason.value();
-    };
-
-  SieveReject.prototype.setReason
-    = function (reason) {
-      return this.reason.value(reason);
-    };
-
-  SieveReject.prototype.require
-    = function (requires) {
-      requires["reject"] = true;
-    };
-
-  SieveReject.prototype.toScript
-    = function () {
-      return "reject"
-        + this.whiteSpace.toScript()
-        + this.reason.toScript()
-        + this.semicolon.toScript();
-    };
-
-  // *****************************************************************************//
-
-  function SieveEreject(docshell, id) {
-    SieveAbstractElement.call(this, docshell, id);
-
-    this.reason = this._createByName("string", "text:\r\n.\r\n");
-
-    this.whiteSpace = this._createByName("whitespace", " ");
-
-    this.semicolon = this._createByName("atom/semicolon");
-  }
-
-  SieveEreject.prototype = Object.create(SieveAbstractElement.prototype);
-  SieveEreject.prototype.constructor = SieveEreject;
-
-  SieveEreject.isElement
-    = function (parser, lexer) {
-      return parser.startsWith("ereject");
-    };
-
-  SieveEreject.isCapable
-    = function (capabilities) {
-      return (capabilities["ereject"] === true);
-    };
-
-  SieveEreject.nodeName = function () {
-    return "action/ereject";
-  };
-
-  SieveEreject.nodeType = function () {
-    return "action";
-  };
-
-  SieveEreject.prototype.init
-    = function (parser) {
-      // Syntax :
-      // <"ereject"> <reason: string> <";">
-
-      // remove the "redirect" identifier ...
-      parser.extract("ereject");
-
-      // ... eat the deadcode before the stringlist...
-      this.whiteSpace.init(parser);
-
-      // ... extract the reject reason...
-      this.reason.init(parser);
-
-      // ... drop the semicolon
-      this.semicolon.init(parser);
-
-      return this;
-    };
-
-  SieveEreject.prototype.getReason
-    = function () {
-      return this.reason.value();
-    };
-
-  SieveEreject.prototype.setReason
-    = function (reason) {
-      return this.reason.value(reason);
-    };
-
-  SieveEreject.prototype.require
-    = function (requires) {
-      requires["ereject"] = true;
-    };
-
-  SieveEreject.prototype.toScript
-    = function () {
-      return "ereject"
-        + this.whiteSpace.toScript()
-        + this.reason.toScript()
-        + this.semicolon.toScript();
-    };
-
-  if (!SieveLexer)
-    throw new Error("Could not register Actions");
-
-  SieveLexer.register(SieveReject);
-  SieveLexer.register(SieveEreject);
-
-})(window);
->>>>>>> 4e0478c4
+})( window );