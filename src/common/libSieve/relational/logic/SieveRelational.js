--- conflicted
+++ resolved
@@ -1,6 +1,5 @@
-<<<<<<< HEAD
 /*
- * The contents of this file are licenced. You may obtain a copy of 
+ * The contents of this file are licensed. You may obtain a copy of
  * the license at https://github.com/thsmi/sieve/ or request it via 
  * email from the author.
  *
@@ -149,184 +148,4 @@
 
   SieveGrammar.addTag( count );
 
-})( window );
-=======
-/*
- * The contents of this file are licensed. You may obtain a copy of
- * the license at https://github.com/thsmi/sieve/ or request it via
- * email from the author.
- *
- * Do not remove or change this comment.
- *
- * The initial author of the code is:
- *   Thomas Schmid <schmid-thomas@gmx.net>
- *
- */
-
-/* global window */
-
-"use strict";
-
-(function (exports) {
-
-  /* global SieveAbstractElement */
-  /* global SieveLexer */
-
-  /*   MATCH-TYPE =/ COUNT / VALUE
-
-    relational-match = DQUOTE
-            ("gt" / "ge" / "lt" / "le" / "eq" / "ne") DQUOTE
-            ; "gt" means "greater than", the C operator ">".
-            ; "ge" means "greater than or equal", the C operator ">=".
-            ; "lt" means "less than", the C operator "<".
-            ; "le" means "less than or equal", the C operator "<=".
-            ; "eq" means "equal to", the C operator "==".
-            ; "ne" means "not equal to", the C operator "!=".
-   */
-
-  function SieveRelationalMatch(docshell, id) {
-    SieveAbstractElement.call(this, docshell, id);
-
-    this._whitespace = this._createByName("whitespace", " ");
-    this._operator = this._createByName("string/quoted", '"eq"');
-  }
-
-  SieveRelationalMatch.prototype = Object.create(SieveAbstractElement.prototype);
-  SieveRelationalMatch.prototype.constructor = SieveRelationalMatch;
-
-
-  SieveRelationalMatch.prototype.require
-    = function (imports) {
-      imports["relational"] = true;
-    };
-
-  SieveRelationalMatch.prototype.init
-    = function (parser) {
-      this._whitespace.init(parser);
-      this._operator.init(parser);
-
-
-      if (["gt", "ge", "lt", "le", "eq", "ne"].indexOf(this._operator.value()) === -1)
-        throw new Error("Relational operator expected");
-
-      return this;
-    };
-
-  SieveRelationalMatch.prototype.toScript
-    = function () {
-      return "" + this._whitespace.toScript() + this._operator.toScript();
-    };
-
-
-  /* VALUE = ":value" relational-match */
-
-  /**
-   * The value match type does a relational comparison between strings
-   * @constructor
-   */
-  function SieveValueMatch(docshell, id) {
-    SieveRelationalMatch.call(this, docshell, id);
-  }
-
-  SieveValueMatch.prototype = Object.create(SieveRelationalMatch.prototype);
-  SieveValueMatch.prototype.constructor = SieveValueMatch;
-
-  SieveValueMatch.nodeName = function () {
-    return "match-type/value";
-  };
-
-  SieveValueMatch.nodeType = function () {
-    return "match-type/";
-  };
-
-  SieveValueMatch.isElement
-    = function (parser, lexer) {
-      if (parser.startsWith(":value"))
-        return true;
-
-      return false;
-    };
-
-  SieveValueMatch.isCapable
-    = function (capabilities) {
-      return (capabilities["relational"] === true);
-    };
-
-  SieveValueMatch.prototype.init
-    = function (parser) {
-      parser.extract(":value");
-
-      SieveRelationalMatch.prototype.init.call(this, parser);
-
-      return this;
-    };
-
-  SieveValueMatch.prototype.toScript
-    = function () {
-      return ":value"
-        + SieveRelationalMatch.prototype.toScript.call(this);
-    };
-
-
-  /**
-   * The count match type determins the number of the specified entities in the
-   * message and then does a relational comparison of numbers of entities
-   *
-   * Count should only be used with a numeric comparator.
-   *
-   * @constructor
-   **/
-  function SieveCountMatch(docshell, id) {
-    SieveRelationalMatch.call(this, docshell, id);
-  }
-
-  SieveCountMatch.prototype = Object.create(SieveRelationalMatch.prototype);
-  SieveCountMatch.prototype.constructor = SieveCountMatch;
-
-  SieveCountMatch.nodeName = function () {
-    return "match-type/count";
-  };
-
-  SieveCountMatch.nodeType = function () {
-    return "match-type/";
-  };
-
-  SieveCountMatch.isElement
-    = function (parser, lexer) {
-      if (parser.startsWith(":count"))
-        return true;
-
-      return false;
-    };
-
-  SieveCountMatch.isCapable
-    = function (capabilities) {
-      return (capabilities["relational"] === true);
-    };
-
-  SieveCountMatch.prototype.init
-    = function (parser) {
-      parser.extract(":count");
-
-      SieveRelationalMatch.prototype.init.call(this, parser);
-
-      return this;
-    };
-
-  SieveCountMatch.prototype.toScript
-    = function () {
-      return ":count"
-        + SieveRelationalMatch.prototype.toScript.call(this);
-    };
-
-
-  // extends RelationalMatch
-
-  if (!SieveLexer)
-    throw new Error("Could not register MatchTypes");
-
-  SieveLexer.register(SieveCountMatch);
-  SieveLexer.register(SieveValueMatch);
-
-})(window);
->>>>>>> 4e0478c4
+})( window );