--- conflicted
+++ resolved
@@ -22,11 +22,7 @@
           <span class="sivSpamtestRangeValue">5</span>
           <small data-i18n="spamtest.absolute.likelyspan" class="text-muted"></small>
         </div>
-<<<<<<< HEAD
-        <input type="range" class="custom-range sieve-string-dropdown-updateable" min="2" max="9" value="5"
-=======
         <input type="range" class="custom-range sieve-string-dropdown-updatable" min="2" max="9" value="5"
->>>>>>> a79b600c
           data-update-element=".sivSpamtestRangeValue">
       </div>
       <button class="dropdown-item" type="button" data-value="10">10
@@ -55,11 +51,7 @@
       <div class="dropdown-item" data-value="50">
         <div><span class="sivSpamtestRangeValuePercent">50</span>%
           <small data-i18n="spamtest.percent.likelyspan" class="text-muted"></small></div>
-<<<<<<< HEAD
-        <input type="range" class="custom-range sieve-string-dropdown-updateable" min="1" max="99" value="50"
-=======
         <input type="range" class="custom-range sieve-string-dropdown-updatable" min="1" max="99" value="50"
->>>>>>> a79b600c
           data-update-element=".sivSpamtestRangeValuePercent">
       </div>
       <div class="dropdown-divider"> </div>
