<div>
  <div id="sivSpamtestValue" data-list-dropdown="#sivSpamtestTemplate">
  </div>

  <div id="sivSpamtestTemplate" class="d-none">
    <div class="dropdown-menu dropdown-menu-right">
      <button class="dropdown-item" type="button" data-value="0">0
        <small data-i18n="spamtest.absolute.nottested" class="text-muted"></small>
      </button>
      <div class="dropdown-divider"></div>
      <button class="dropdown-item" type="button" data-value="1">1
        <small data-i18n="spamtest.absolute.nospam" class="text-muted"></small>
      </button>
      <div class="dropdown-item" data-value="5">
        <div>
          <span class="sivSpamtestRangeValue">5</span>
          <small data-i18n="spamtest.absolute.likelyspan" class="text-muted"></small>
        </div>
<<<<<<< HEAD
        <input type="range" class="custom-range sieve-string-dropdown-updateable" min="2" max="9" value="5"
=======
        <input type="range" class="custom-range sieve-string-dropdown-updatable" min="2" max="9" value="5"
>>>>>>> a79b600c
          data-update-element=".sivSpamtestRangeValue">
      </div>
      <button class="dropdown-item" type="button" data-value="10">10
        <small data-i18n="spamtest.absolute.spam" class="text-muted">Message definitely contains spam</small>
      </button>
    </div>
  </div>
</div><|MERGE_RESOLUTION|>--- conflicted
+++ resolved
@@ -16,11 +16,7 @@
           <span class="sivSpamtestRangeValue">5</span>
           <small data-i18n="spamtest.absolute.likelyspan" class="text-muted"></small>
         </div>
-<<<<<<< HEAD
-        <input type="range" class="custom-range sieve-string-dropdown-updateable" min="2" max="9" value="5"
-=======
         <input type="range" class="custom-range sieve-string-dropdown-updatable" min="2" max="9" value="5"
->>>>>>> a79b600c
           data-update-element=".sivSpamtestRangeValue">
       </div>
       <button class="dropdown-item" type="button" data-value="10">10
