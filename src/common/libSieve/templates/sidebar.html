--- conflicted
+++ resolved
@@ -2,33 +2,11 @@
   <div class="accordion" id="accordionExample">
     <div class="accordion-item">
       <h2 class="accordion-header" id="headingOne">
-<<<<<<< HEAD
-        <button data-i18n="sidebar.actions" class="accordion-button bg-light" type="button" data-toggle="collapse" data-target="#collapseOne" aria-expanded="true" aria-controls="collapseOne">
-=======
         <button data-i18n="sidebar.actions" class="accordion-button bg-light" type="button" data-bs-toggle="collapse" data-target="#collapseOne" aria-expanded="true" aria-controls="collapseOne">
->>>>>>> 4a2a09c5
         </button>
       </h2>
       <div id="collapseOne" class="accordion-collapse collapse show" aria-labelledby="headingOne" data-parent="#accordionExample">
         <div class="accordion-body" id="sivActions">
-<<<<<<< HEAD
-    </div>
-    </div>
-    </div>
-    <div class="accordion-item">
-      <h2 class="accordion-header" id="headingTwo">
-        <button data-i18n="sidebar.tests" class="accordion-button collapsed bg-light" type="button" data-toggle="collapse" data-target="#collapseTwo" aria-expanded="false" aria-controls="collapseTwo">
-        </button>
-      </h2>
-      <div id="collapseTwo" class="accordion-collapse collapse" aria-labelledby="headingTwo" data-parent="#accordionExample">
-        <div class="accordion-body"  id="sivTests">
-        </div>
-      </div>
-    </div>
-    <div class="accordion-item">
-      <h2 class="accordion-header" id="headingThree">
-        <button data-i18n="sidebar.operators" class="accordion-button collapsed bg-light" type="button" data-toggle="collapse" data-target="#collapseThree" aria-expanded="false" aria-controls="collapseThree">
-=======
         </div>
       </div>
     </div>
@@ -45,7 +23,6 @@
     <div class="accordion-item">
       <h2 class="accordion-header" id="headingThree">
         <button data-i18n="sidebar.operators" class="accordion-button collapsed bg-light" type="button" data-bs-toggle="collapse" data-target="#collapseThree" aria-expanded="false" aria-controls="collapseThree">
->>>>>>> 4a2a09c5
         </button>
       </h2>
       <div id="collapseThree" class="accordion-collapse collapse" aria-labelledby="headingThree" data-parent="#accordionExample">
