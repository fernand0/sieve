--- conflicted
+++ resolved
@@ -1,6 +1,5 @@
-<<<<<<< HEAD
 /*
- * The contents of this file are licenced. You may obtain a copy of 
+ * The contents of this file are licensed. You may obtain a copy of
  * the license at https://github.com/thsmi/sieve/ or request it via 
  * email from the author.
  *
@@ -16,9 +15,12 @@
 ( function ( exports ) {
 
   "use strict";
+
+  const QUOTE_LENGTH = 50;
+
   // Sieve Lexer is a static class...
 
-  var SieveLexer =
+  let SieveLexer =
     {
       types: {},
       names: {},
@@ -70,12 +72,12 @@
         if ( !callback.nodeType )
           throw new Error("Lexer Error: Registration failed, element has no type");
 
-        var type = callback.nodeType();
+        let type = callback.nodeType();
 
         if ( !callback.nodeName )
           throw new Error("Lexer Error: Registration failed, element has no name");
 
-        var name = callback.nodeName();
+        let name = callback.nodeName();
 
         if ( !callback.isElement )
           throw new Error("Lexer Error: isElement function for " + name + " missing");
@@ -83,7 +85,7 @@
         if ( typeof ( this.types[type] ) === 'undefined' )
           this.types[type] = {};
 
-        var obj = {};
+        let obj = {};
         obj.name = name;
         obj.onProbe = function ( token, doc ) { return callback.isElement( token, doc ); };
         obj.onNew = function ( docshell, id ) { return new callback( docshell, id ); };
@@ -151,7 +153,7 @@
         if ( !constructor.onCapable( this._capabilities ) )
           throw new Error( "Capability not supported" );
 
-        var item = constructor.onNew( docshell, ++( this.maxId ) );
+        let item = constructor.onNew(docshell, ++(this.maxId));
 
         if ( ( typeof ( parser ) !== "undefined" ) && ( parser ) )
           item.init( parser );
@@ -178,11 +180,10 @@
        *  in case the document could not be created.
        **/
       createByClass: function ( docshell, types, parser ) {
-        var item = this.getConstructor( types, parser );
-
-        if ( ( typeof ( item ) === 'undefined' ) || ( item === null ) ) {
-          throw new Error( "Unknown or incompatible type >>" + types + "<< at >>" + parser.bytes( 50 ) + "<<" );
-        }
+        let item = this.getConstructor(types, parser);
+
+        if ((typeof (item) === 'undefined') || (item === null))
+          throw new Error("Unknown or incompatible type >>" + types + "<< at >>" + parser.bytes(QUOTE_LENGTH) + "<<");
 
         return this.createInstance( docshell, item, parser );
       },
@@ -268,10 +269,10 @@
           throw new Error("Invalid Type list, not an array");
 
         // enumerate all selectors...
-        for ( var selector in selectors ) {
+        for (let selector in selectors) {
           selector = selectors[selector];
 
-          for ( var key in this.types[selector] )
+          for (let key in this.types[selector])
             if ( this.types[selector][key].onCapable( this._capabilities ) )
               return true;
         }
@@ -291,218 +292,4 @@
 
   exports.SieveLexer = SieveLexer;
 
-})( window );
-=======
-/*
- * The contents of this file are licensed. You may obtain a copy of
- * the license at https://github.com/thsmi/sieve/ or request it via
- * email from the author.
- *
- * Do not remove or change this comment.
- *
- * The initial author of the code is:
- *   Thomas Schmid <schmid-thomas@gmx.net>
- *
- */
-
-/* global window */
-
-"use strict";
-
-(function (exports) {
-
-  const QUOTE_LENGTH = 50;
-
-  // Sieve Lexer is a static class...
-
-  let SieveLexer =
-    {
-      types: {},
-      names: {},
-      maxId: 0,
-      _capabilities: {},
-
-      register: function (callback) {
-        if (!callback.nodeType)
-          throw new Error("Lexer Error: Registration failed, element has no type");
-
-        let type = callback.nodeType();
-
-        if (!callback.nodeName)
-          throw new Error("Lexer Error: Registration failed, element has no name");
-
-        let name = callback.nodeName();
-
-        if (!callback.isElement)
-          throw new Error("Lexer Error: isElement function for " + name + " missing");
-
-        if (typeof (this.types[type]) === 'undefined')
-          this.types[type] = {};
-
-        let obj = {};
-        obj.name = name;
-        obj.onProbe = function (token, doc) { return callback.isElement(token, doc); };
-        obj.onNew = function (docshell, id) { return new callback(docshell, id); };
-        obj.onCapable = function (capabilities) {
-          if (!callback.isCapable)
-            return true;
-          return callback.isCapable(capabilities);
-        };
-
-        this.names[name] = obj;
-        this.types[type][name] = obj;
-      },
-
-      getConstructor: function (selectors, token) {
-        if (typeof (selectors) === "string")
-          selectors = [selectors];
-
-
-        if (!Array.isArray(selectors))
-          throw new Error("Invalid Type list, not an array");
-
-        // enumerate all selectors...
-        for (let selector in selectors) {
-          selector = selectors[selector];
-
-          for (let key in this.types[selector])
-            if (this.types[selector][key].onCapable(this._capabilities))
-              if (this.types[selector][key].onProbe(token, this))
-                return this.types[selector][key];
-        }
-
-        return null;
-      },
-
-      createInstance: function (docshell, constructor, parser) {
-
-        if (!constructor.onCapable(this._capabilities))
-          throw new Error("Capability not supported");
-
-        let item = constructor.onNew(docshell, ++(this.maxId));
-
-        if ((typeof (parser) !== "undefined") && (parser))
-          item.init(parser);
-
-        return item;
-      },
-
-      /**
-       * by class...
-       * Parses the given Data and returns the result
-       *
-       * @param {SieveDocument} docshell
-       * @param {String} type
-       * @param {String} data
-       * @return {}
-       **/
-      createByClass: function (docshell, types, parser) {
-        let item = this.getConstructor(types, parser);
-
-        if ((typeof (item) === 'undefined') || (item === null))
-          throw new Error("Unknown or incompatible " + types + " expected but found: " + parser.bytes(QUOTE_LENGTH));
-
-        return this.createInstance(docshell, item, parser);
-      },
-
-      /**
-       * Creates an element for a by name and returns the result
-       *
-       * @param {SieveDocument} docshell
-       * @param {String} name
-       * @optional @param {String} initializer
-       *   A sieve token as string, used to initialize the created element.
-       *
-       * @return {}
-       **/
-      createByName: function (docshell, name, parser) {
-        if (!this.names[name])
-          throw new Error("No Constructor for >>" + name + "<< found");
-
-        return this.createInstance(docshell, this.names[name], parser);
-      },
-
-      getMaxId: function () {
-        return this.maxId();
-      },
-
-      probeByName: function (name, parser) {
-        // If there's no data then skip
-        if ((typeof (parser) === "undefined") || parser.empty())
-          return false;
-
-        if (typeof (this.names[name]) === "undefined")
-          throw new Error("Unknown name " + name);
-
-        if (!this.names[name].onCapable(this._capabilities))
-          return false;
-
-        if (!this.names[name].onProbe(parser, this))
-          return false;
-
-        return true;
-      },
-
-      /**
-       * Tests if the given Data is parsable
-       * @param {} type
-       *   either a single type as string or a list of things containing all type to test.
-       * @param {} data
-       * @return {Boolean}
-       */
-      probeByClass: function (types, parser) {
-        // If there's no data then skip
-        if ((typeof (parser) === "undefined") || parser.empty())
-          return false;
-
-        // Check for an valid element constructor...
-        if (this.getConstructor(types, parser))
-          return true;
-
-        return false;
-      },
-
-      supportsByName: function (name) {
-        if (typeof (this.names[name]) === "undefined")
-          return false;
-
-        if (!this.names[name].onCapable(this._capabilities))
-          return false;
-
-        return true;
-      },
-
-      supportsByClass: function (selectors) {
-        if (typeof (selectors) === "string")
-          selectors = [selectors];
-
-
-        if (!Array.isArray(selectors))
-          throw new Error("Invalid Type list, not an array");
-
-        // enumerate all selectors...
-        for (let selector in selectors) {
-          selector = selectors[selector];
-
-          for (let key in this.types[selector])
-            if (this.types[selector][key].onCapable(this._capabilities))
-              return true;
-        }
-
-        return false;
-      },
-
-      capabilities: function (capabilities) {
-        if (typeof (capabilities) === "undefined")
-          return this._capabilities;
-
-        this._capabilities = capabilities;
-
-        return this;
-      }
-    };
-
-  exports.SieveLexer = SieveLexer;
-
-})(window);
->>>>>>> 4e0478c4
+})( window );