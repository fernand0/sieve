--- conflicted
+++ resolved
@@ -1,6 +1,5 @@
-<<<<<<< HEAD
 /*
- * The contents of this file are licenced. You may obtain a copy of 
+ * The contents of this file are licensed. You may obtain a copy of
  * the license at https://github.com/thsmi/sieve/ or request it via 
  * email from the author.
  *
@@ -96,7 +95,7 @@
       if ( typeof ( parser ) === "string" )
         parser = new SieveParser( parser );
 
-      var item = this._lexer.createByName( this, name, parser );
+      let item = this._lexer.createByName(this, name, parser);
 
       if ( typeof ( parent ) !== "undefined" )
         item.parent( parent );
@@ -112,7 +111,7 @@
       if ( typeof ( parser ) === "string" )
         parser = new SieveParser( parser );
 
-      var item = this._lexer.createByClass( this, types, parser );
+      let item = this._lexer.createByClass(this, types, parser);
 
       if ( typeof ( parent ) !== "undefined" )
         item.parent( parent );
@@ -180,9 +179,9 @@
       // ... finally convert all \r to \r\n
       data = data.replace( /\r/g, "\r\n" );
 
-      var r = 0;
-      var n = 0;
-      for ( var i = 0; i < data.length; i++ ) {
+      let r = 0;
+      let n = 0;
+      for (let i = 0; i < data.length; i++) {
         if ( data.charCodeAt( i ) === "\r".charCodeAt( 0 ) )
           r++;
         if ( data.charCodeAt( i ) === "\n".charCodeAt( 0 ) )
@@ -191,7 +190,7 @@
       if ( n !== r )
         throw new Error( "Something went terribly wrong. The linebreaks are mixed up...\n" );
 
-      var parser = new SieveParser( data );
+      let parser = new SieveParser(data);
 
       this._rootNode.init( parser );
 
@@ -210,7 +209,7 @@
       return this._lexer.capabilities( capabilities );
     };
 
-  /*
+  /**
    * In oder to speedup mutation elements are cached. But this cache is lazy.
    * So deleted objects will remain in memory until you call this cleanup
    * Method.
@@ -221,29 +220,29 @@
   SieveDocument.prototype.compact
     = function ( whitelist ) {
 
-      var items = [];
-      var cnt = 0;
-      var item;
+      let items = [];
+      let cnt = 0;
+      let item;
 
       whitelist = [].concat( whitelist );
 
       // scan for null nodes..
       for ( item in this._nodes )
         if ( whitelist.indexOf( this._nodes[item] ) === -1 )
-          if ( this._nodes[item].parent() == null )
+          if (this._nodes[item].parent() === null)
             items.push( item );
 
       // ...cleanup these nodes...
-      for ( var i = 0; i < items.length; i++ )
+      for (let i = 0; i < items.length; i++)
         delete ( this._nodes[items[i]] );
 
       // ... and remove all dependent nodes  
       while ( items.length ) {
-        var it = items.shift();
+        let it = items.shift();
 
         for ( item in this._nodes )
           if ( whitelist.indexOf( this._nodes[item] ) === -1 )
-            if ( this._nodes[item].parent().id() == it )
+            if (this._nodes[item].parent().id() === it)
               items.push( item );
 
         delete ( this._nodes[it] );
@@ -255,233 +254,4 @@
 
   exports.SieveDocument = SieveDocument;
 
-})( window );
-=======
-/*
- * The contents of this file are licensed. You may obtain a copy of
- * the license at https://github.com/thsmi/sieve/ or request it via
- * email from the author.
- *
- * Do not remove or change this comment.
- *
- * The initial author of the code is:
- *   Thomas Schmid <schmid-thomas@gmx.net>
- *
- */
-
-/* global window */
-
-"use strict";
-
-(function (exports) {
-
-  /* global SieveParser */
-
-  /**
-   * Creates a new document for sieve scripts it is used to parse
-   * store and manupulate sieve scripts
-   *
-   * @param {} lexer
-   * @param {} widgets
-   *   the widgets which should be used to render the document.
-   *   It may be null.
-   * @constructor
-   */
-  function SieveDocument(lexer, widgets) {
-    this._lexer = lexer;
-    this._widgets = widgets;
-    this._nodes = {};
-
-    // we cannot use this.createNode(). It would add a node without a parent...
-    // ... to this._nodes. All nodes without a vaild parent and their...
-    // ... descendants are removed when this.compact() is called. So that we...
-    // ... would endup with an empty tree.
-    this._rootNode = this._lexer.createByName(this, "block/rootnode");
-  }
-
-  /**
-   * Returns the root node for this document
-   * @return {}
-   */
-  SieveDocument.prototype.root
-    = function () {
-      return this._rootNode;
-    };
-
-  SieveDocument.prototype.html
-    = function () {
-      return this._rootNode.widget().html();
-    };
-
-  SieveDocument.prototype.layout
-    = function (elm) {
-      return this._widgets.widget(elm);
-    };
-
-  // A shorthand to create children bound to this Element...
-  SieveDocument.prototype.createByName
-    = function (name, parser, parent) {
-      if (typeof (parser) === "string")
-        parser = new SieveParser(parser);
-
-      let item = this._lexer.createByName(this, name, parser);
-
-      if (typeof (parent) !== "undefined")
-        item.parent(parent);
-
-      // cache nodes...
-      this._nodes[item.id()] = item;
-
-      return item;
-    };
-
-  SieveDocument.prototype.createByClass
-    = function (types, parser, parent) {
-      if (typeof (parser) === "string")
-        parser = new SieveParser(parser);
-
-      let item = this._lexer.createByClass(this, types, parser);
-
-      if (typeof (parent) !== "undefined")
-        item.parent(parent);
-
-      // cache nodes...
-      this._nodes[item.id()] = item;
-
-      return item;
-    };
-
-  SieveDocument.prototype.probeByName
-    = function (name, parser) {
-      if (typeof (parser) === "string")
-        parser = new SieveParser(parser);
-
-      return this._lexer.probeByName(name, parser);
-    };
-
-  /**
-   * Uses the Document's lexer to check if a parser object
-   * or a string starts with the expected types
-   *
-   * @param {} types
-   *   an array with acceptable types.
-   * @param {} parser
-   *   a parser object or a string which holds the data that should be evaluated.
-   * @return {boolean}
-   *   true in case the parser or string is of the given type otherwise false.
-   */
-  SieveDocument.prototype.probeByClass
-    = function (types, parser) {
-      if (typeof (parser) === "string")
-        parser = new SieveParser(parser);
-
-      return this._lexer.probeByClass(types, parser);
-    };
-
-  SieveDocument.prototype.supportsByName
-    = function (name) {
-      return this._lexer.supportsByName(name);
-    };
-
-  SieveDocument.prototype.supportsByClass
-    = function (type) {
-      return this._lexer.supportsByClass(type);
-    };
-
-  SieveDocument.prototype.id
-    = function (id) {
-      return this._nodes[id];
-    };
-
-  SieveDocument.prototype.script
-    = function (data) {
-      if (typeof (data) === "undefined")
-        return this._rootNode.toScript();
-
-      // the sieve syntax prohibits single \n and \r
-      // they have to be converted to \r\n
-
-      // convert all \r\n to \r ...
-      data = data.replace(/\r\n/g, "\r");
-      // ... now convert all \n to \r ...
-      data = data.replace(/\n/g, "\r");
-      // ... finally convert all \r to \r\n
-      data = data.replace(/\r/g, "\r\n");
-
-      let r = 0;
-      let n = 0;
-      for (let i = 0; i < data.length; i++) {
-        if (data.charCodeAt(i) === "\r".charCodeAt(0))
-          r++;
-        if (data.charCodeAt(i) === "\n".charCodeAt(0))
-          n++;
-      }
-      if (n !== r)
-        throw new Error("Something went terribly wrong. The linebreaks are mixed up...\n");
-
-      let parser = new SieveParser(data);
-
-      this._rootNode.init(parser);
-
-      if (!parser.empty())
-        throw new Error("Unknown Element at: " + parser.bytes());
-
-      // data should be empty right here...
-      return parser.bytes();
-    };
-
-  SieveDocument.prototype.capabilities
-    = function (capabilities) {
-      if (typeof (capabilities) === "undefined")
-        return this._lexer.capabilities();
-
-      this._lexer.capabilities(capabilities);
-    };
-
-  /**
-   * In oder to speedup mutation elements are cached. But this cache is lazy.
-   * So deleted objects will remain in memory until you call this cleanup
-   * Method.
-   *
-   * It checks all cached elements for a valid parent pointer. If it's missing
-   * the document was obviously deleted...
-   */
-  SieveDocument.prototype.compact
-    = function (whitelist) {
-
-      let items = [];
-      let cnt = 0;
-      let item;
-
-      whitelist = [].concat(whitelist);
-
-      // scan for null nodes..
-      for (item in this._nodes)
-        if (whitelist.indexOf(this._nodes[item]) === -1)
-          if (this._nodes[item].parent() === null)
-            items.push(item);
-
-      // ...cleanup these nodes...
-      for (let i = 0; i < items.length; i++)
-        delete (this._nodes[items[i]]);
-
-      // ... and remove all dependent nodes
-      while (items.length) {
-        let it = items.shift();
-
-        for (item in this._nodes)
-          if (whitelist.indexOf(this._nodes[item]) === -1)
-            if (this._nodes[item].parent().id() === it)
-              items.push(item);
-
-        delete (this._nodes[it]);
-        cnt++;
-      }
-
-      return cnt;
-    };
-
-  exports.SieveDocument = SieveDocument;
-
-})(window);
->>>>>>> 4e0478c4
+})( window );