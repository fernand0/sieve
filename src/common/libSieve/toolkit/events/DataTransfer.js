--- conflicted
+++ resolved
@@ -1,6 +1,5 @@
-<<<<<<< HEAD
 /*
- * The contents of this file are licenced. You may obtain a copy of 
+ * The contents of this file are licensed. You may obtain a copy of
  * the license at https://github.com/thsmi/sieve/ or request it via 
  * email from the author.
  *
@@ -34,9 +33,9 @@
    * 
    * The workaround has some limitation you can set at most one data object.
    *
-   * @constructor
    * @param {DataTransfer} dt
    *   the data transfer object which should be wrapped.
+   * @constructor
    */
   function SieveDataTransfer( dt ) {
     this.dt = dt;
@@ -45,18 +44,18 @@
   SieveDataTransfer._transfer = null;
   SieveDataTransfer._token = null;
 
-  /*
+  /**
    * Calculates a random token, which is used to idenfiy the transfer.
    * It is just a precausion in for very unlikely cases, that an 
    * external drop uses the very same flavours.
    */
   SieveDataTransfer.prototype.generateToken
     = function () {
-      var token = [];
+      let token = [];
 
-      for ( var i = 0; i < 32; i++ ) {
+      for (let i = 0; i < 32; i++) {
 
-        var item = ( Math.floor( Math.random() * ( 256 ) ) ).toString( 16 );
+        let item = (Math.floor(Math.random() * (256))).toString(16);
 
         if ( item.length < 2 )
           item = "0" + item;
@@ -77,8 +76,8 @@
    */
   SieveDataTransfer.prototype.contains
     = function ( flavour ) {
-      for ( var i = 0; i < this.dt.items.length; i++ )
-        if ( this.dt.items[i].type == flavour )
+      for (let i = 0; i < this.dt.items.length; i++)
+        if (this.dt.items[i].type === flavour)
           return true;
 
       return false;
@@ -96,7 +95,7 @@
     = function ( flavour ) {
 
       // In case it's not a web app we can a short cut ...
-      if ( !window.chrome || !chrome.runtime/* || !chrome.runtime.id*/ )
+      if ( !window.chrome || !chrome.runtime )
         return this.dt.getData( flavour );
 
       // ... otherwise we need a workaround for a chrome web app bug.
@@ -116,7 +115,7 @@
    *   the drag falvour as string
    * @param {Object} transfer
    *   the transfer object should be a string
-   * @returns {undefined}
+   * @returns {void}
    */
   SieveDataTransfer.prototype.setData
     = function ( flavour, transfer ) {
@@ -140,167 +139,9 @@
       this.dt.setData( SieveDataTransfer._token, "" );
     };
 
-  /*
+  /**
    * Clear should be called before and after each drop.
    * 
-   * It releases the drop target from the current context.
-   */
-  SieveDataTransfer.prototype.clear
-    = function () {
-
-      SieveDataTransfer._token = null;
-      SieveDataTransfer._transfer = null;
-    };
-
-  exports.SieveDataTransfer = SieveDataTransfer;
-
-})( window );
-=======
-/*
- * The contents of this file are licensed. You may obtain a copy of
- * the license at https://github.com/thsmi/sieve/ or request it via
- * email from the author.
- *
- * Do not remove or change this comment.
- *
- * The initial author of the code is:
- *   Thomas Schmid <schmid-thomas@gmx.net>
- *
- */
-
-/* global window */
-
-"use strict";
-
-(function (exports) {
-
-  /* global chrome */
-
-  /**
-   * A stupid wrapper around the data transfer used to bypass a google chrome bug.
-   * The bug causes getData() to return always an empty string in dragenter and
-   * dragover events.
-   *
-   * Strangely this happens only in a chrome web app. "Normal" Chrome does not
-   * suffer from this bug.
-   *
-   * The workaround is to store the transfer element locally and just add
-   * a token to the drag's datatransfer element.
-   *
-   * A chrome webapp detection is build in so that the workaround is only used
-   * when realy needed.
-   *
-   * The workaround has some limitation you can set at most one data object.
-   *
-   * @param {DataTransfer} dt
-   *   the data transfer object which should be wrapped.
-   * @constructor
-   */
-  function SieveDataTransfer(dt) {
-    this.dt = dt;
-  }
-
-  SieveDataTransfer._transfer = null;
-  SieveDataTransfer._token = null;
-
-  /**
-   * Calculates a random token, which is used to idenfiy the transfer.
-   * It is just a precausion in for very unlikely cases, that an
-   * external drop uses the very same flavours.
-   */
-  SieveDataTransfer.prototype.generateToken
-    = function () {
-      let token = [];
-
-      for (let i = 0; i < 32; i++) {
-
-        let item = (Math.floor(Math.random() * (256))).toString(16);
-
-        if (item.length < 2)
-          item = "0" + item;
-
-        token.push(item);
-      }
-
-      return token.join("");
-    };
-
-  /**
-   * Checks if the DataTransfer contains the given flavour.
-   *
-   * @param {string} flavour
-   *   the flavour which should be checked
-   * @return {Boolean}
-   *   true in case the flavour is contained otherwise false.
-   */
-  SieveDataTransfer.prototype.contains
-    = function (flavour) {
-      for (let i = 0; i < this.dt.items.length; i++)
-        if (this.dt.items[i].type === flavour)
-          return true;
-
-      return false;
-    };
-
-  /**
-   * Retunrs the data bound to the given flavour.
-   *
-   * @param {String} flavour
-   *   the flavour as string
-   * @return {String}
-   *   the data stored in the dragtarget.
-   */
-  SieveDataTransfer.prototype.getData
-    = function (flavour) {
-
-      // In case it's not a web app we can a short cut ...
-      if (!window.chrome || !chrome.runtime || !chrome.runtime.id)
-        return this.dt.getData(flavour);
-
-      // ... otherwise we need a workaround for a chrome web app bug.
-      if (!this.contains(flavour))
-        return "";
-
-      if (!this.contains(SieveDataTransfer._token))
-        return "";
-
-      return SieveDataTransfer._transfer;
-    };
-
-  /**
-   * Binds the data to the data transfer object
-   *
-   * @param {String} flavour
-   *   the drag falvour as string
-   * @param {Object} transfer
-   *   the transfer object should be a string
-   * @returns {void}
-   */
-  SieveDataTransfer.prototype.setData
-    = function (flavour, transfer) {
-
-      this.dt.setData(flavour, transfer);
-
-      if (!window.chrome || !chrome.runtime || !chrome.runtime.id)
-        return;
-
-      // ignore the "application/sieve" flavour
-      if (flavour === "application/sieve")
-        return;
-
-      if (SieveDataTransfer._transfer || SieveDataTransfer._token)
-        throw new Error("Transfer in progress, clear before starting new one.");
-
-      SieveDataTransfer._transfer = transfer;
-
-      // We generate a onetime token to ensure drag and drop integrity
-      SieveDataTransfer._token = this.generateToken();
-      this.dt.setData(SieveDataTransfer._token, "");
-    };
-
-  /**
-   * Clear should be called before and after each drop.
-   *
    * It releases the drop target from the current context.
    * @returns {void}
    */
@@ -313,5 +154,4 @@
 
   exports.SieveDataTransfer = SieveDataTransfer;
 
-})(window);
->>>>>>> 4e0478c4
+})( window );