<<<<<<< HEAD
/*
 * The contents of this file are licenced. You may obtain a copy of 
 * the license at https://github.com/thsmi/sieve/ or request it via 
 * email from the author.
 *
 * Do not remove or change this comment.
 * 
 * The initial author of the code is:
 *   Thomas Schmid <schmid-thomas@gmx.net>
 *      
 */

/* global window */

( function ( exports ) {

  "use strict";
  /* global SieveDataTransfer */

  function SieveDragHandler( flavour ) {
    if ( typeof ( flavour ) !== "undefined" )
      this._flavour = flavour;
  }

  SieveDragHandler.prototype._owner = null;
  SieveDragHandler.prototype._flavour = "sieve/action";

  SieveDragHandler.prototype.flavour
    = function ( flavour ) {
      if ( typeof ( flavour ) === 'undefined' )
        return this._flavour;

      this._flavour = flavour;

      return this;
    };

  SieveDragHandler.prototype.onDragStart
    = function ( event ) {

      if ( !this.onDrag )
        return false;

      this.onDrag( event.originalEvent );

      event = event.originalEvent;

      event.dataTransfer.setDragImage( this.owner().html().get( 0 ),
        event.pageX - this.owner().html().offset().left,
        event.pageY - this.owner().html().offset().top );

      //event.preventDefault();
      event.stopPropagation();

      return true;
    };

  SieveDragHandler.prototype.document
    = function () {
      if ( !this._owner )
        throw new Error( "Owner for this Drop Handler" );

      return this._owner.document();
    };

  SieveDragHandler.prototype.bind
    = function ( owner ) {
      this._owner = owner;
    };

  SieveDragHandler.prototype.owner
    = function ( /*owner*/ ) {
      return this._owner;
    };

  SieveDragHandler.prototype.attach
    = function ( html ) {
      var that = this;

      html.attr( "sivtype", this.flavour() )
        .attr( "draggable", "true" )
        .on( "dragstart", function ( event ) { that.onDragStart( event ); return true; })
        .on( "dragend", function () { return false; });
    };

  SieveDragHandler.prototype.onDrag
    = function ( event ) {
      var dt = new SieveDataTransfer( event.dataTransfer );

      dt.clear();

      dt.setData( "application/sieve", this.getScript() );
      dt.setData( this.flavour(), this.getMetaInfo() );
    };

  /**
   * The Sieve script which should be transfered.
   * 
   * @return {String} the sieve script as plain text
   */
  SieveDragHandler.prototype.getScript
    = function () {
      throw new Error( "Implement me" );
    };

  /**
   * The meta information for this sieve script.
   * 
   * @return {String} the meta information about the drag element
   */
  SieveDragHandler.prototype.getMetaInfo
    = function () {
      throw new Error( "Implement me" );
    };

  //****************************************************************************//

  function SieveMoveDragHandler( flavour ) {
    SieveDragHandler.call( this, flavour );
  }

  SieveMoveDragHandler.prototype = Object.create( SieveDragHandler.prototype );
  SieveMoveDragHandler.prototype.constructor = SieveMoveDragHandler;

  /**
   * @inheritdoc
   */
  SieveMoveDragHandler.prototype.getScript
    = function () {
      return "" + this.owner().getSieve().toScript();
    };

  /**
   * @inheritdoc
   */
  SieveMoveDragHandler.prototype.getMetaInfo
    = function () {
      return JSON.stringify( { id: this.owner().id(), action: "move" });
    };

  //****************************************************************************//

  function SieveCreateDragHandler( flavour ) {
    SieveDragHandler.call( this, flavour );
  }

  SieveCreateDragHandler.prototype = Object.create( SieveDragHandler.prototype );
  SieveCreateDragHandler.prototype.constructor = SieveCreateDragHandler;

  /**
   * @inheritdoc
   */
  SieveCreateDragHandler.prototype.getScript
    = function () {
      return "" + this.owner().toScript();
    };

  /**
   * @inheritdoc
   */
  SieveCreateDragHandler.prototype.getMetaInfo
    = function () {
      return JSON.stringify( { type: this.owner()._elmType, action: "create" });
    };

  exports.SieveDragHandler = SieveDragHandler;
  exports.SieveMoveDragHandler = SieveMoveDragHandler;
  exports.SieveCreateDragHandler = SieveCreateDragHandler;

})( window );

=======
/*
 * The contents of this file are licensed. You may obtain a copy of
 * the license at https://github.com/thsmi/sieve/ or request it via
 * email from the author.
 *
 * Do not remove or change this comment.
 *
 * The initial author of the code is:
 *   Thomas Schmid <schmid-thomas@gmx.net>
 *
 */

/* global window */

"use strict";

(function (exports) {

  /* global SieveDataTransfer */

  function SieveDragHandler(flavour) {
    if (typeof (flavour) !== "undefined")
      this._flavour = flavour;
  }

  SieveDragHandler.prototype._owner = null;
  SieveDragHandler.prototype._flavour = "sieve/action";

  SieveDragHandler.prototype.flavour
    = function (flavour) {
      if (typeof (flavour) === 'undefined')
        return this._flavour;

      this._flavour = flavour;

      return this;
    };

  SieveDragHandler.prototype.onDragGesture
    = function (event) {

      if (!this.onDrag)
        return false;

      this.onDrag(event.originalEvent);

      event = event.originalEvent;

      event.dataTransfer.setDragImage(this.owner().html().get(0),
        event.pageX - this.owner().html().offset().left,
        event.pageY - this.owner().html().offset().top);

      // event.preventDefault();
      event.stopPropagation();

      return true;
    };

  SieveDragHandler.prototype.document
    = function () {
      if (!this._owner)
        throw new Error("Owner for this Drop Handler");

      return this._owner.document();
    };

  SieveDragHandler.prototype.bind
    = function (owner) {
      this._owner = owner;
    };

  SieveDragHandler.prototype.owner
    = function (owner) {
      return this._owner;
    };

  SieveDragHandler.prototype.attach
    = function (html) {

      html.attr("sivtype", this.flavour())
        .attr("draggable", "true")
        .bind("dragstart", (e) => { this.onDragGesture(e); return true; })
        .bind("dragend", () => { return false; });
    };

  SieveDragHandler.prototype.onDrag
    = function (event) {
      let dt = new SieveDataTransfer(event.dataTransfer);

      dt.clear();

      dt.setData("application/sieve", this.getScript());
      dt.setData(this.flavour(), this.getMetaInfo());
    };

  /**
   * The Sieve script which should be transfered.
   *
   * @return {String}
   */
  SieveDragHandler.prototype.getScript
    = function () {
      throw new Error("Implement me");
    };

  /**
   * The meta information for this sieve script.
   *
   * @return {String}
   */
  SieveDragHandler.prototype.getMetaInfo
    = function () {
      throw new Error("Implement me");
    };

  // ****************************************************************************//

  function SieveMoveDragHandler(flavour) {
    SieveDragHandler.call(this, flavour);
  }

  SieveMoveDragHandler.prototype = Object.create(SieveDragHandler.prototype);
  SieveMoveDragHandler.prototype.constructor = SieveMoveDragHandler;

  /**
   * @inheritdoc
   */
  SieveMoveDragHandler.prototype.getScript
    = function () {
      return "" + this.owner().getSieve().toScript();
    };

  /**
   * @inheritdoc
   */
  SieveMoveDragHandler.prototype.getMetaInfo
    = function () {
      return JSON.stringify({ id: this.owner().id(), action: "move" });
    };

  // ****************************************************************************//

  function SieveCreateDragHandler(flavour) {
    SieveDragHandler.call(this, flavour);
  }

  SieveCreateDragHandler.prototype = Object.create(SieveDragHandler.prototype);
  SieveCreateDragHandler.prototype.constructor = SieveCreateDragHandler;

  /**
   * @inheritdoc
   */
  SieveCreateDragHandler.prototype.getScript
    = function () {
      return "" + this.owner().toScript();
    };

  /**
   * @inheritdoc
   */
  SieveCreateDragHandler.prototype.getMetaInfo
    = function () {
      return JSON.stringify({ type: this.owner()._elmType, action: "create" });
    };

  exports.SieveDragHandler = SieveDragHandler;
  exports.SieveMoveDragHandler = SieveMoveDragHandler;
  exports.SieveCreateDragHandler = SieveCreateDragHandler;

})(window);
>>>>>>> 4e0478c4
<|MERGE_RESOLUTION|>--- conflicted
+++ resolved
@@ -1,6 +1,5 @@
-<<<<<<< HEAD
 /*
- * The contents of this file are licenced. You may obtain a copy of 
+ * The contents of this file are licensed. You may obtain a copy of
  * the license at https://github.com/thsmi/sieve/ or request it via 
  * email from the author.
  *
@@ -70,23 +69,22 @@
     };
 
   SieveDragHandler.prototype.owner
-    = function ( /*owner*/ ) {
+    = function (owner) {
       return this._owner;
     };
 
   SieveDragHandler.prototype.attach
     = function ( html ) {
-      var that = this;
 
       html.attr( "sivtype", this.flavour() )
         .attr( "draggable", "true" )
-        .on( "dragstart", function ( event ) { that.onDragStart( event ); return true; })
-        .on( "dragend", function () { return false; });
+        .bind("dragstart", (e) => { this.onDragGesture(e); return true; })
+        .bind("dragend", () => { return false; });
     };
 
   SieveDragHandler.prototype.onDrag
     = function ( event ) {
-      var dt = new SieveDataTransfer( event.dataTransfer );
+      let dt = new SieveDataTransfer(event.dataTransfer);
 
       dt.clear();
 
@@ -169,176 +167,3 @@
   exports.SieveCreateDragHandler = SieveCreateDragHandler;
 
 })( window );
-
-=======
-/*
- * The contents of this file are licensed. You may obtain a copy of
- * the license at https://github.com/thsmi/sieve/ or request it via
- * email from the author.
- *
- * Do not remove or change this comment.
- *
- * The initial author of the code is:
- *   Thomas Schmid <schmid-thomas@gmx.net>
- *
- */
-
-/* global window */
-
-"use strict";
-
-(function (exports) {
-
-  /* global SieveDataTransfer */
-
-  function SieveDragHandler(flavour) {
-    if (typeof (flavour) !== "undefined")
-      this._flavour = flavour;
-  }
-
-  SieveDragHandler.prototype._owner = null;
-  SieveDragHandler.prototype._flavour = "sieve/action";
-
-  SieveDragHandler.prototype.flavour
-    = function (flavour) {
-      if (typeof (flavour) === 'undefined')
-        return this._flavour;
-
-      this._flavour = flavour;
-
-      return this;
-    };
-
-  SieveDragHandler.prototype.onDragGesture
-    = function (event) {
-
-      if (!this.onDrag)
-        return false;
-
-      this.onDrag(event.originalEvent);
-
-      event = event.originalEvent;
-
-      event.dataTransfer.setDragImage(this.owner().html().get(0),
-        event.pageX - this.owner().html().offset().left,
-        event.pageY - this.owner().html().offset().top);
-
-      // event.preventDefault();
-      event.stopPropagation();
-
-      return true;
-    };
-
-  SieveDragHandler.prototype.document
-    = function () {
-      if (!this._owner)
-        throw new Error("Owner for this Drop Handler");
-
-      return this._owner.document();
-    };
-
-  SieveDragHandler.prototype.bind
-    = function (owner) {
-      this._owner = owner;
-    };
-
-  SieveDragHandler.prototype.owner
-    = function (owner) {
-      return this._owner;
-    };
-
-  SieveDragHandler.prototype.attach
-    = function (html) {
-
-      html.attr("sivtype", this.flavour())
-        .attr("draggable", "true")
-        .bind("dragstart", (e) => { this.onDragGesture(e); return true; })
-        .bind("dragend", () => { return false; });
-    };
-
-  SieveDragHandler.prototype.onDrag
-    = function (event) {
-      let dt = new SieveDataTransfer(event.dataTransfer);
-
-      dt.clear();
-
-      dt.setData("application/sieve", this.getScript());
-      dt.setData(this.flavour(), this.getMetaInfo());
-    };
-
-  /**
-   * The Sieve script which should be transfered.
-   *
-   * @return {String}
-   */
-  SieveDragHandler.prototype.getScript
-    = function () {
-      throw new Error("Implement me");
-    };
-
-  /**
-   * The meta information for this sieve script.
-   *
-   * @return {String}
-   */
-  SieveDragHandler.prototype.getMetaInfo
-    = function () {
-      throw new Error("Implement me");
-    };
-
-  // ****************************************************************************//
-
-  function SieveMoveDragHandler(flavour) {
-    SieveDragHandler.call(this, flavour);
-  }
-
-  SieveMoveDragHandler.prototype = Object.create(SieveDragHandler.prototype);
-  SieveMoveDragHandler.prototype.constructor = SieveMoveDragHandler;
-
-  /**
-   * @inheritdoc
-   */
-  SieveMoveDragHandler.prototype.getScript
-    = function () {
-      return "" + this.owner().getSieve().toScript();
-    };
-
-  /**
-   * @inheritdoc
-   */
-  SieveMoveDragHandler.prototype.getMetaInfo
-    = function () {
-      return JSON.stringify({ id: this.owner().id(), action: "move" });
-    };
-
-  // ****************************************************************************//
-
-  function SieveCreateDragHandler(flavour) {
-    SieveDragHandler.call(this, flavour);
-  }
-
-  SieveCreateDragHandler.prototype = Object.create(SieveDragHandler.prototype);
-  SieveCreateDragHandler.prototype.constructor = SieveCreateDragHandler;
-
-  /**
-   * @inheritdoc
-   */
-  SieveCreateDragHandler.prototype.getScript
-    = function () {
-      return "" + this.owner().toScript();
-    };
-
-  /**
-   * @inheritdoc
-   */
-  SieveCreateDragHandler.prototype.getMetaInfo
-    = function () {
-      return JSON.stringify({ type: this.owner()._elmType, action: "create" });
-    };
-
-  exports.SieveDragHandler = SieveDragHandler;
-  exports.SieveMoveDragHandler = SieveMoveDragHandler;
-  exports.SieveCreateDragHandler = SieveCreateDragHandler;
-
-})(window);
->>>>>>> 4e0478c4
