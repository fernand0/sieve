/*
 * The contents of this file are licensed. You may obtain a copy of
 * the license at https://github.com/thsmi/sieve/ or request it via
 * email from the author.
 *
 * Do not remove or change this comment.
 *
 * The initial author of the code is:
 *   Thomas Schmid <schmid-thomas@gmx.net>
 *
 */

(function (exports) {

  "use strict";

  /* global SieveDataTransfer */
  /* global $ */

  /**
   * Consumes drop events.
   */
  class SieveDropHandler {

    /**
     * Creates a new instance.
     *
<<<<<<< HEAD
     *
     * @param {string|string[]} flavours
     *
=======
     * @param {string|string[]} flavours
     *   the drop flavours which are supported by this drop handler.
>>>>>>> a79b600c
     */
    constructor(flavours) {

      this._flavours = [];

      if (typeof (flavours) !== "undefined" && flavours !== null)
        this._flavours = [].concat(flavours);

      this._owner = null;
    }

    /**
     * Gets the flavour for this drop type
     *
     * @returns {string[]}
     *   a string array containing all supported drop flavours.
     */
    flavours() {
      return this._flavours;
    }

    /**
<<<<<<< HEAD
     * @returns {}
=======
     * A short hand to the sieve document. It queries the owner element.
     * In case no owner is set an exception will be thrown.
     *
     * @returns {SieveDocument}
     *   a reference to the sieve document to which the owner's element belongs.
>>>>>>> a79b600c
     */
    document() {
      if (!this._owner)
        throw new Error("Owner for this Drop Handler");

      return this._owner.document();
    }

    /**
     *
     * @param {*} owner
     * @param {*} sibling
     */
    bind(owner, sibling) {
      this._owner = owner;
      this._sibling = sibling;
    }

    /**
     * The sieve element to which the drag handler is bound to.
     *
     * @returns {SieveAbstractWidget}
     *   The owner on which the drag event occurred
     */
    owner() {
      return this._owner;
    }

    /**
     * The target/sibling, the element which consumes the drop.
     *
     * @returns {SieveAbstractElement}
     *   the sibling element
     */
    sibling() {
      return this._sibling;
    }

    /**
     * The parent of this element.
     * @returns {SieveAbstractElement}
     *   the parent element
     */
    parent() {
      return this._owner.parent();
    }

    /**
     *
     * @param {HTMLElement} html
     */
    attach(html) {

      $(html)
        .bind("drop", (e) => { return this.onDragDrop(e); })
        .bind("dragover", (e) => { return this.onDragOver(e); })
        .bind("dragleave", (e) => { return this.onDragExit(e); })
        .bind("dragenter", (e) => { return this.onDragEnter(e); });
    }

    /* Official HTML5 Drag&Drop events... */

    /**
<<<<<<< HEAD
     * @returns {boolean}
=======
     * Called when a drag operations enters the drop handler.
     * It will trigger a style change to indicate that the element can safely dropped.
     *
     * @param {Event} event
     *   the dom event which was fired.
     * @returns {boolean}
     *   true if the drag handler supports the drag operation otherwise false.
>>>>>>> a79b600c
     */
    onDragEnter(event) {

      if (!this.canDrop(event))
        return true;

      this.owner().html().dataset.sieveDragging = true;

      return false;
    }


    /**
<<<<<<< HEAD
     *
     * @param {*} event
=======
     * Called when the drag operation exits the drop handler.
     * It is used to remove the style change from the onDragEnter event.
     *
     * @param {Event} event
     *   the dom event which was fired.
     *
     * @returns {boolean}
     *   always true.
>>>>>>> a79b600c
     */
    // eslint-disable-next-line no-unused-vars
    onDragExit(event) {

      delete (this.owner().html().dataset.sieveDragging);

      // Exit is only used for UI cleanup, so we should never cancel this event.
      // Our parent might want to do cleanup too.
      return true;
    }

    /**
<<<<<<< HEAD
     *
     * @param {*} event
=======
     * Called when an element is dragged over the drop handler.
     * @param {Event} event
     *   the dom event which was fired.
     *
     * @returns {boolean}
     *   true in case the drag over event can be handled otherwise false
>>>>>>> a79b600c
     */
    onDragOver(event) {

      if (!this.canDrop(event))
        return true;

      this.owner().html().dataset.sieveDragging = true;

      return false;
    }

    /**
<<<<<<< HEAD
     *
     * @param {*} event
=======
     * Called when a element was dropped onto this drop handler.
     *
     * @param {Event} event
     *   the dom event which was fired.
     *
     * @returns {boolean}
     *   true in case the element can be dropped, otherwise false.
>>>>>>> a79b600c
     */
    onDragDrop(event) {

      delete (this.owner().html().dataset.sieveDragging);

      if (!this.drop(event))
        return true;

      return false;
    }

    /**
<<<<<<< HEAD
     *
     * @param {*} flavour
     * @param {*} event
=======
     * Called when an element is dropped onto the handler.
     * It either creates or moves the element depending on the data transfers
     * meta data.
     *
     * @param {string} flavour
     *   the data transfers preferred flavour.
     * @param {Event} event
     *   the dom event which was fired.
     *
     * @returns {boolean}
     *   true in case the element can be dropped other wise false.
>>>>>>> a79b600c
     */
    onDrop(flavour, event) {
      const dt = new SieveDataTransfer(event.originalEvent.dataTransfer);

      const meta = JSON.parse(dt.getData(flavour));

      switch (meta.action) {
        case "create":
          if (!this.createElement)
            return false;

          this.createElement(flavour, meta.type);

          event.preventDefault();
          event.stopPropagation();

          dt.clear();
          return true;

        case "move":
          if (!this.moveElement)
            return false;

          this.moveElement(flavour, meta.id);

          event.preventDefault();
          event.stopPropagation();

          dt.clear();
          return true;
      }

      throw new Error("Invalid action..." + meta.action);
    }

    /**
<<<<<<< HEAD
     *
     * @param {*} event
=======
     * Called when an element was dropped onto the drop handler
     *
     * @param {Event} event
     *   the dom event which was fired.
     *
     * @returns {boolean}
     *   true in case the drop was successful otherwise false.
>>>>>>> a79b600c
     */
    drop(event) {
      for (const flavour of this.flavours()) {
        if (!this.onCanDrop(flavour, event))
          continue;

        return this.onDrop(flavour, event);
      }

      return true;
    }

    /**
<<<<<<< HEAD
     *
     * @param {*} flavour
     * @param {*} event
=======
     * Checks if the element can be dropped onto this drop handler.
     *
     * @param {string} flavour
     *   the flavour which should be checked.
     * @param {Event} event
     *   the dom event which was fired.
     *
     * @returns {boolean}
     *   true in case the flavour is supported by this drop handler otherwise false.
>>>>>>> a79b600c
     */
    onCanDrop(flavour, event) {
      const dt = new SieveDataTransfer(event.originalEvent.dataTransfer);

      let meta = dt.getData(flavour);

      if (!meta || !meta.length)
        return false;

      meta = JSON.parse(meta);

      // accept only the registered drop flavour...
      if (!meta)
        return false;

      switch (meta.action) {
        case "create":
          return this.canCreateElement(flavour, meta.type);

        case "move":
          return this.canMoveElement(flavour, meta.id);
      }

      return false;
    }

    /**
     * Checks if the drop handler can create elements of the given flavour and type.
     *
     * @param {string} sivFlavour
     *   the drag and drop operations flavour.
     * @param {string} type
     *   the sieve element type to be created
     * @returns {boolean}
     *   true in cae the element can be created otherwise false.
     */
    // eslint-disable-next-line no-unused-vars
    canCreateElement(sivFlavour, type) {
      return false;
    }

    /**
<<<<<<< HEAD
     *
     * @param {*} sivFlavour
     * @param {string} id
=======
     * Checks if the drop handler can move the given element.
     * @param {string} sivFlavour
     *   the drag and drop operations flavour.
     * @param {string} id
     *   the unique id of the sieve element to be moved
>>>>>>> a79b600c
     * @returns {boolean}
     *   true in case the element can be moved otherwise false.
     */
    // eslint-disable-next-line no-unused-vars
    canMoveElement(sivFlavour, id) {
      return false;
    }

    /**
<<<<<<< HEAD
     *
     * @param {*} event
=======
     * Checks if the drop event is compatible and can be handled.
     *
     * @param {Event} event
     *   the dom event which was fired.
     * @returns {boolean}
     *   true in case the element can be dropped otherwise false.
>>>>>>> a79b600c
     */
    canDrop(event) {
      for (const flavour of this.flavours()) {
        if (!this.onCanDrop(flavour, event))
          continue;

        event.preventDefault();
        event.stopPropagation();
        return true;
      }

      return false;
    }
  }

  // ****************************************************************************//

  /**
   * Accepts any elements which can be added to a block statement.
   */
  class SieveBlockDropHandler extends SieveDropHandler {

    /**
     * @inheritdoc
     */
    constructor() {
      super(
        ["sieve/action", "sieve/test", "sieve/operator"]);
    }


    /**
     * @inheritdoc
     */
    canMoveElement(sivFlavour, id) {
      const source = this.document().id(id);

<<<<<<< HEAD
      if ($(source.html()).parent().prev().get(DOM_ELEMENT) == this.owner().html())
        return false;

      if ($(source.html()).parent().next().get(DOM_ELEMENT) == this.owner().html())
=======
      if (source.html().parentElement.previousElementSibling === this.owner().html())
        return false;

      if (source.html().parentElement.nextElementSibling === this.owner().html())
>>>>>>> a79b600c
        return false;

      return true;
    }

    /**
<<<<<<< HEAD
=======
     * Moves a the given test from the source to the target destination.
>>>>>>> a79b600c
     *
     * @param {*} source
     * @param {*} target
     */
    moveTest(source, target) {

      // Create a new Condition...
      const newCondition = this.document().createByName("condition");

      // Find the if element which owns this test...
      let conditional = source;
      while (conditional.parent().test)
        conditional = conditional.parent();

      // ... remove everything between our test and the conditional...
      let oldOwner = source.remove(true, conditional);

      // ... in case the conditional has no more a test...
      // ... we need to transfer all block element...
      if (!conditional.test()) {
        oldOwner = conditional.remove(true, target);

        newCondition.append(conditional);
        newCondition.children(1).test(source);
        newCondition.children(0).remove(true);
      }
      else
        newCondition.children(0).test(source);

      target.append(newCondition, this.sibling());

      target.widget().reflow();
      if (conditional.parent())
        conditional.widget().reflow();
      source.widget().reflow();
      oldOwner.widget().reflow();

    }

    /**
     *
     * @param {*} source
     * @param {*} target
     */
    moveAction(source, target) {

      // remember owner
      const oldOwner = source.remove(true, target);
      // Move Item to new owner
      target.append(source, this.sibling());

      // refresh old and new Owner
      target.widget().reflow();
      oldOwner.widget().reflow();
    }

    /**
     *
     * @param {*} sivFlavour
     * @param {*} id
     */
    moveElement(sivFlavour, id) {
      const source = this.document().id(id);
      if (!source)
        throw new Error("Block Drop Handler: No Element found for " + id);

      const target = this.parent().getSieve();
      if (!target)
        throw new Error("Block Drop Handler: No Element found for " + this.parent().id());

      switch (sivFlavour) {
        case "sieve/test":
        case "sieve/operator":
          this.moveTest(source, target);
          return;

        case "sieve/action":
          this.moveAction(source, target);
          return;
      }

      throw new Error("Incompatible Drop");
    }

    /**
     * @inheritdoc
     */
    // eslint-disable-next-line no-unused-vars
    canCreateElement(sivFlavour, type) {
      if (sivFlavour === "sieve/operator")
        return false;

      return true;
    }

    /**
     *
     * @param {*} sivFlavour
     * @param {*} type
     */
    createElement(sivFlavour, type) {

      const item = this.parent().getSieve();

      if (!item)
        throw new Error("Element " + this.parent().getSieve().id() + " not found");

      let elm = null;

      if (sivFlavour === "sieve/test") {
        elm = item.document().createByName("condition",
          "if " + item.document().createByName(type).toScript() + "{\r\n}\r\n");
        item.append(elm, this.sibling());
      }
      else if (sivFlavour === "sieve/action") {
        elm = item.document().createByName(type);

        item.append(elm, this.sibling());
        // item.append( item.document().createByName( "whitespace", "\r\n" ), this.sibling() );
      }
      else {
        throw new Error("Unknown Element " + type);
      }

      item.widget().reflow();
    }
  }

  /**
   *
   */
  class SieveTrashBoxDropHandler extends SieveDropHandler {

    /**
     * @inheritdoc
     */
    constructor() {
      super(["sieve/action", "sieve/test", "sieve/if", "sieve/operator"]);
    }

    /**
     * @inheritdoc
     */
    // eslint-disable-next-line no-unused-vars
    canMoveElement(sivFlavour, id) {
      return true;
    }

    /**
     *
     * @param {*} sivFlavour
     * @param {*} id
     */
    moveElement(sivFlavour, id) {

      let item = this.document().id(id);
      if (!item)
        throw new Error("Trash Drop Handler: No Element found for " + id);

      item = item.remove(true);

      if (!item)
        throw new Error("Trash Drop Handler: No Element found for " + id);

      item.widget().reflow();

      window.setTimeout(() => { this.document().compact(); }, 0);
    }
  }

  // ****************************************************************************//

  /**
   * Implements an handler for Sieve Test actions..
   */
  class SieveConditionDropHandler extends SieveDropHandler {

    /**
     * @inheritdoc
     */
    constructor() {
      super(["sieve/test", "sieve/action", "sieve/operator"]);
    }

    /**
     * @inheritdoc
     */
    canMoveElement(flavour, id) {

      // actions can only be added as last element...
      if (flavour === "sieve/action")
        if (this.sibling())
          return false;

      // if there is no source node we can skip right here...
      let source = this.document().id(id);
      if (!source)
        return false;

      // nested test might be dropped directly in front of a test, in order to...
      // ... remove an operator. But it does not make any sense to drop the ...
      // ... source directly before or after the target.
      if (flavour !== "sieve/action") {
        // we have to the check if the test's parent is a conditional
        source = source.parent();

        // if the node has no parent something is wrong...
        if (!source || !source.parent())
          return false;

        // if it's a conditional statement it's parent does not have a test method
        if (!source.parent().test) {
<<<<<<< HEAD
          if ($(source.html()).parent().prev().prev().get(DOM_ELEMENT) === this.owner().html())
            return false;

          if ($(source.html()).parent().next().get(DOM_ELEMENT) === this.owner().html())
=======
          if (source.html().parentElement.previousElementSibling().previousElementSibling() === this.owner().html())
            return false;

          if (source.html().parentElement.nextElementSibling() === this.owner().html())
>>>>>>> a79b600c
            return false;
        }
      }

      // ... it's safe to add any other element everywhere except as...
      // ... last element.
      if (this.sibling())
        return true;

      // ... if the last element has no test, it's an else statement...
      // ... and it's not possible to add anything...
      const target = this.parent().getSieve();
      if (!target)
        return false;

      if (!target.children(":last").test)
        return false;

      return true;
    }

    /**
     *
     * @param {string} flavour
     *   the flavour of the move element.
     * @param {string} id
     */
    moveElement(flavour, id) {
      let oldOwner;

      const source = this.document().id(id);
      if (!source)
        throw new Error("Block Drop Handler: No Element found for " + id);

      const target = this.parent().getSieve();
      if (!target)
        throw new Error("Block Drop Handler: No Element found for " + this.parent().id());

      if (flavour === "sieve/action") {
        oldOwner = source.remove(true, target);

        // we need to warp the action into an else statement
        target.append(
          this.document().createByName("condition/else")
            .append(source));

        target.widget().reflow();
        oldOwner.widget().reflow();

        return;
      }

      // "sieve/test" || "sieve/operator"

      // Find the if element which owns this test...
      let conditional = source;
      while (conditional.parent().test)
        conditional = conditional.parent();

      // ... remove everything between our test and the conditional...
      oldOwner = source.remove(true, conditional);

      // in case the conditional is empty we can reuse it ...
      // ... this keep all block elements intact...
      if (conditional.test()) {
        // we can't reuse it, create a new conditional
        conditional = this.document().createByName("condition/if");
        conditional.test(source);
      }
      else {
        conditional.test(source);
        oldOwner = conditional.remove(true, target);
      }

      target.append(conditional, this.sibling());

      target.widget().reflow();
      oldOwner.widget().reflow();
      conditional.widget().reflow();

      return;
    }

    /**
     * @inheritdoc
     */
    // eslint-disable-next-line no-unused-vars
    canCreateElement(flavour, type) {
      if (flavour === "sieve/operator")
        return false;

      // actions can only be added as last element...
      if (flavour === "sieve/action")
        if (this.sibling())
          return false;

      // ... it's safe to add any other element everywhere except as...
      // ... last element.
      if (this.sibling())
        return true;

      // ... if the last element has no test, it's an else statement...
      // ... and it's not possible to add anything...
      const target = this.parent().getSieve();
      if (!target)
        return false;

      if (!target.children(":last").test)
        return false;

      return true;
    }

    /**
     *
<<<<<<< HEAD
     * @param {*} sivFlavour
=======
     * @param {string} sivFlavour
     *   the flavour of the new element.
>>>>>>> a79b600c
     * @param {*} type
     */
    createElement(sivFlavour, type) {
      // The new home for our element
      const item = this.parent().getSieve();
      let elm = null;

      if (!item)
        throw new Error("Element " + this.parent().id() + " not found");

      if (sivFlavour === "sieve/test") {
        elm = item.document().createByName("condition/if",
          "if " + item.document().createByName(type).toScript() + "{\r\n}\r\n");

        item.append(elm, this.sibling());

        item.widget().reflow();

        return;

      }

      if (sivFlavour === "sieve/action") {
        elm = item.document().createByName("condition/else",
          "else {\r\n" + item.document().createByName(type).toScript() + "}");

        item
          .append(elm)
          .widget().reflow();

        return;
      }

      throw new Error("Incompatible drop");
    }
  }

  /**
   *
   */
  class SieveTestDropHandler extends SieveDropHandler {

    /**
     * @inheritdoc
     */
    constructor() {
      super(["sieve/operator", "sieve/test"]);
    }

    /**
     * @inheritdoc
     */
    canMoveElement(sivFlavour, id) {
      let target = this.owner().getSieve();
      if (!target)
        return false;

      let source = target.document().id(id);
      if (!source)
        return false;

      // As we nest the tests we get in trouble if the test is a direct descendant
      // of the source, or of the target.
      while (source) {
        if (source.id() === target.id())
          return false;

        source = source.parent();
      }

      source = target.document().id(id);
      while (target) {
        if (source.id() === target.id())
          return false;

        target = target.parent();
      }

      return true;
    }

    /**
     *
<<<<<<< HEAD
     * @param {*} sivFlavour
=======
     * @param {string} sivFlavour
     *   the flavour of the moved element.
>>>>>>> a79b600c
     * @param {*} id
     */
    moveElement(sivFlavour, id) {
      const source = this.document().id(id);
      if (!source)
        throw new Error("Test Drop Handler: No Element found for " + id);

      // The new home for our element
      const target = this.owner().getSieve();

      if (!target)
        throw new Error("Element " + this.owner().id() + " not found");

      // Find the if element which owns this test...
      let conditional = source;
      while (conditional.parent().test)
        conditional = conditional.parent();

      // Wrap test into new test
      const outer = target.parent();
      const inner = this.document().createByName("operator/anyof");

      target.parent(null);

      // ...and bind test to the new container...
      inner.test(target);
      // ... then add it to this container ...
      outer.test(inner, target.id());

      // ... finally update all backrefs.
      inner.parent(outer);
      target.parent(inner);

      // cleanup but stop at the source's parent condition
      let oldOwner = source.remove(true, conditional);
      let newConditional;

      // in case the conditional is empty we should migrate all actions ...
      // ... otherwise remove cascade will swipe them.
      if (!conditional.test()) {
        // find the new home for our actions
        newConditional = outer;
        while (newConditional.parent().test)
          newConditional = newConditional.parent();

        // migrate our children...
        while (conditional.children().length)
          newConditional.append(conditional.children(0).remove());

        // do the remaining cleanup...
        oldOwner = oldOwner.remove(true, target);
      }

      inner.append(source);

      outer.widget().reflow();
      if (newConditional)
        newConditional.widget().reflow();
      oldOwner.widget().reflow();
    }

    /**
     * @inheritdoc
     */
    canCreateElement() {
      return true;
    }

    /**
     *
<<<<<<< HEAD
     * @param {*} sivFlavour
=======
     * @param {string} sivFlavour
     *   the flavour of the to be created element.
>>>>>>> a79b600c
     * @param {*} type
     */
    createElement(sivFlavour, type) {
      // The new home for our element
      const inner = this.owner().getSieve();

      if (!inner)
        throw new Error("Element " + this.owner().id() + " not found");

      const container = inner.parent();
      let test = null;

      if (sivFlavour === "sieve/test") {
        test = inner.document().createByName(type);
        type = "operator/anyof";
      }


      const outer = inner.document().createByName(type);
      // share the same source...
      if (outer.parent())
        throw new Error("wrap already bound to " + outer.parent().id());

      inner.parent(null);

      // ...and bind test to the new container...
      outer.test(inner);
      // ... then add it to this container ...
      container.test(outer, inner.id());

      // ... finally update all backrefs.
      outer.parent(container);
      inner.parent(outer);

      if (sivFlavour === "sieve/test")
        outer.append(test);

      // newOwner.wrap(item.document().createByName(type))
      // item.widget().reflow();

      container.widget().reflow();
    }
  }


  // used in multary operators
  /**
   *
   */
  class SieveMultaryDropHandler extends SieveDropHandler {

    /**
     * @inheritdoc
     */
    constructor() {
      super(["sieve/operator", "sieve/test"]);
    }

    /**
     * @inheritdoc
     */
    canMoveElement(sivFlavour, id) {
      // We have to prevent that someone drops a parent onto a child...
      //  ... this would generate a ring reference
      let target = this.parent().getSieve();

      if (!target)
        return false;

      const source = target.document().id(id);
      if (!source)
        return false;

      while (target) {
        if (source.id() === target.id())
          return false;

        target = target.parent();
      }

      // It makes no sense so drop the item directly before or after the element.
<<<<<<< HEAD
      if ($(source.html()).parent().prev().get(DOM_ELEMENT) == this.owner().html())
        return false;

      if ($(source.html()).parent().next().get(DOM_ELEMENT) == this.owner().html())
=======
      if (source.html().parentElement.previousElementSibling === this.owner().html())
        return false;

      if (source.html().parentElement.nextElementSibling === this.owner().html())
>>>>>>> a79b600c
        return false;

      return true;
    }

    /**
     *
     * @param {*} sivFlavour
<<<<<<< HEAD
     * @param {*} id
=======
     * @param {string} id
>>>>>>> a79b600c
     */
    moveElement(sivFlavour, id) {
      const target = this.parent().getSieve();

      if (!target)
        throw new Error("Element " + this.parent().getSieve().id() + " not found");

      const source = this.document().id(id);
      if (!source)
        throw new Error("Block Drop Handler: No Element found for " + id);


      // Find the if element which owns this test...
      let conditional = source;
      while (conditional.parent().test)
        conditional = conditional.parent();

      // ... remove everything between our test and the conditional...
      let oldOwner = source.remove(true, conditional);
      let newConditional;

      // in case the conditional is empty we should migrate all actions ...
      // ... otherwise remove cascade will swipe them.
      if (!conditional.test()) {
        // find the new home for our actions
        newConditional = target;
        while (newConditional.parent().test)
          newConditional = newConditional.parent();

        // migrate our children...
        while (conditional.children().length)
          newConditional.append(conditional.children(0).remove());

        // continue cleanup
        oldOwner = oldOwner.remove(true, target);
      }

      target.append(source, this.sibling());

      target.widget().reflow();
      if (newConditional)
        newConditional.widget().reflow();
      oldOwner.widget().reflow();

    }

    /**
     * @inheritdoc
     */
    // eslint-disable-next-line no-unused-vars
    canCreateElement(sivFlavour, type) {
      if (sivFlavour !== "sieve/test")
        return false;

      return true;
    }

    /**
     *
     * @param {*} sivFlavour
     * @param {*} type
     */
    createElement(sivFlavour, type) {
      const item = this.parent().getSieve();

      if (!item)
        throw new Error("Element " + this.parent().getSieve().id() + " not found");

      const elm = item.document().createByName(type);

      item.append(elm, this.sibling());
      item.widget().reflow();
    }
  }

  exports.SieveDropHandler = SieveDropHandler;
  exports.SieveMultaryDropHandler = SieveMultaryDropHandler;
  exports.SieveTestDropHandler = SieveTestDropHandler;
  exports.SieveConditionDropHandler = SieveConditionDropHandler;
  exports.SieveBlockDropHandler = SieveBlockDropHandler;
  exports.SieveTrashBoxDropHandler = SieveTrashBoxDropHandler;

})(window);<|MERGE_RESOLUTION|>--- conflicted
+++ resolved
@@ -15,7 +15,6 @@
   "use strict";
 
   /* global SieveDataTransfer */
-  /* global $ */
 
   /**
    * Consumes drop events.
@@ -25,14 +24,8 @@
     /**
      * Creates a new instance.
      *
-<<<<<<< HEAD
-     *
-     * @param {string|string[]} flavours
-     *
-=======
      * @param {string|string[]} flavours
      *   the drop flavours which are supported by this drop handler.
->>>>>>> a79b600c
      */
     constructor(flavours) {
 
@@ -55,15 +48,11 @@
     }
 
     /**
-<<<<<<< HEAD
-     * @returns {}
-=======
      * A short hand to the sieve document. It queries the owner element.
      * In case no owner is set an exception will be thrown.
      *
      * @returns {SieveDocument}
      *   a reference to the sieve document to which the owner's element belongs.
->>>>>>> a79b600c
      */
     document() {
       if (!this._owner)
@@ -127,9 +116,6 @@
     /* Official HTML5 Drag&Drop events... */
 
     /**
-<<<<<<< HEAD
-     * @returns {boolean}
-=======
      * Called when a drag operations enters the drop handler.
      * It will trigger a style change to indicate that the element can safely dropped.
      *
@@ -137,7 +123,6 @@
      *   the dom event which was fired.
      * @returns {boolean}
      *   true if the drag handler supports the drag operation otherwise false.
->>>>>>> a79b600c
      */
     onDragEnter(event) {
 
@@ -151,10 +136,6 @@
 
 
     /**
-<<<<<<< HEAD
-     *
-     * @param {*} event
-=======
      * Called when the drag operation exits the drop handler.
      * It is used to remove the style change from the onDragEnter event.
      *
@@ -163,7 +144,6 @@
      *
      * @returns {boolean}
      *   always true.
->>>>>>> a79b600c
      */
     // eslint-disable-next-line no-unused-vars
     onDragExit(event) {
@@ -176,17 +156,12 @@
     }
 
     /**
-<<<<<<< HEAD
-     *
-     * @param {*} event
-=======
      * Called when an element is dragged over the drop handler.
      * @param {Event} event
      *   the dom event which was fired.
      *
      * @returns {boolean}
      *   true in case the drag over event can be handled otherwise false
->>>>>>> a79b600c
      */
     onDragOver(event) {
 
@@ -199,10 +174,6 @@
     }
 
     /**
-<<<<<<< HEAD
-     *
-     * @param {*} event
-=======
      * Called when a element was dropped onto this drop handler.
      *
      * @param {Event} event
@@ -210,7 +181,6 @@
      *
      * @returns {boolean}
      *   true in case the element can be dropped, otherwise false.
->>>>>>> a79b600c
      */
     onDragDrop(event) {
 
@@ -223,11 +193,6 @@
     }
 
     /**
-<<<<<<< HEAD
-     *
-     * @param {*} flavour
-     * @param {*} event
-=======
      * Called when an element is dropped onto the handler.
      * It either creates or moves the element depending on the data transfers
      * meta data.
@@ -239,7 +204,6 @@
      *
      * @returns {boolean}
      *   true in case the element can be dropped other wise false.
->>>>>>> a79b600c
      */
     onDrop(flavour, event) {
       const dt = new SieveDataTransfer(event.originalEvent.dataTransfer);
@@ -276,10 +240,6 @@
     }
 
     /**
-<<<<<<< HEAD
-     *
-     * @param {*} event
-=======
      * Called when an element was dropped onto the drop handler
      *
      * @param {Event} event
@@ -287,7 +247,6 @@
      *
      * @returns {boolean}
      *   true in case the drop was successful otherwise false.
->>>>>>> a79b600c
      */
     drop(event) {
       for (const flavour of this.flavours()) {
@@ -301,11 +260,6 @@
     }
 
     /**
-<<<<<<< HEAD
-     *
-     * @param {*} flavour
-     * @param {*} event
-=======
      * Checks if the element can be dropped onto this drop handler.
      *
      * @param {string} flavour
@@ -315,7 +269,6 @@
      *
      * @returns {boolean}
      *   true in case the flavour is supported by this drop handler otherwise false.
->>>>>>> a79b600c
      */
     onCanDrop(flavour, event) {
       const dt = new SieveDataTransfer(event.originalEvent.dataTransfer);
@@ -358,17 +311,11 @@
     }
 
     /**
-<<<<<<< HEAD
-     *
-     * @param {*} sivFlavour
-     * @param {string} id
-=======
      * Checks if the drop handler can move the given element.
      * @param {string} sivFlavour
      *   the drag and drop operations flavour.
      * @param {string} id
      *   the unique id of the sieve element to be moved
->>>>>>> a79b600c
      * @returns {boolean}
      *   true in case the element can be moved otherwise false.
      */
@@ -378,17 +325,12 @@
     }
 
     /**
-<<<<<<< HEAD
-     *
-     * @param {*} event
-=======
      * Checks if the drop event is compatible and can be handled.
      *
      * @param {Event} event
      *   the dom event which was fired.
      * @returns {boolean}
      *   true in case the element can be dropped otherwise false.
->>>>>>> a79b600c
      */
     canDrop(event) {
       for (const flavour of this.flavours()) {
@@ -426,27 +368,17 @@
     canMoveElement(sivFlavour, id) {
       const source = this.document().id(id);
 
-<<<<<<< HEAD
-      if ($(source.html()).parent().prev().get(DOM_ELEMENT) == this.owner().html())
-        return false;
-
-      if ($(source.html()).parent().next().get(DOM_ELEMENT) == this.owner().html())
-=======
       if (source.html().parentElement.previousElementSibling === this.owner().html())
         return false;
 
       if (source.html().parentElement.nextElementSibling === this.owner().html())
->>>>>>> a79b600c
         return false;
 
       return true;
     }
 
     /**
-<<<<<<< HEAD
-=======
      * Moves a the given test from the source to the target destination.
->>>>>>> a79b600c
      *
      * @param {*} source
      * @param {*} target
@@ -659,17 +591,10 @@
 
         // if it's a conditional statement it's parent does not have a test method
         if (!source.parent().test) {
-<<<<<<< HEAD
-          if ($(source.html()).parent().prev().prev().get(DOM_ELEMENT) === this.owner().html())
-            return false;
-
-          if ($(source.html()).parent().next().get(DOM_ELEMENT) === this.owner().html())
-=======
           if (source.html().parentElement.previousElementSibling().previousElementSibling() === this.owner().html())
             return false;
 
           if (source.html().parentElement.nextElementSibling() === this.owner().html())
->>>>>>> a79b600c
             return false;
         }
       }
@@ -785,12 +710,8 @@
 
     /**
      *
-<<<<<<< HEAD
-     * @param {*} sivFlavour
-=======
      * @param {string} sivFlavour
      *   the flavour of the new element.
->>>>>>> a79b600c
      * @param {*} type
      */
     createElement(sivFlavour, type) {
@@ -874,12 +795,8 @@
 
     /**
      *
-<<<<<<< HEAD
-     * @param {*} sivFlavour
-=======
      * @param {string} sivFlavour
      *   the flavour of the moved element.
->>>>>>> a79b600c
      * @param {*} id
      */
     moveElement(sivFlavour, id) {
@@ -950,12 +867,8 @@
 
     /**
      *
-<<<<<<< HEAD
-     * @param {*} sivFlavour
-=======
      * @param {string} sivFlavour
      *   the flavour of the to be created element.
->>>>>>> a79b600c
      * @param {*} type
      */
     createElement(sivFlavour, type) {
@@ -1037,17 +950,10 @@
       }
 
       // It makes no sense so drop the item directly before or after the element.
-<<<<<<< HEAD
-      if ($(source.html()).parent().prev().get(DOM_ELEMENT) == this.owner().html())
-        return false;
-
-      if ($(source.html()).parent().next().get(DOM_ELEMENT) == this.owner().html())
-=======
       if (source.html().parentElement.previousElementSibling === this.owner().html())
         return false;
 
       if (source.html().parentElement.nextElementSibling === this.owner().html())
->>>>>>> a79b600c
         return false;
 
       return true;
@@ -1056,11 +962,7 @@
     /**
      *
      * @param {*} sivFlavour
-<<<<<<< HEAD
-     * @param {*} id
-=======
      * @param {string} id
->>>>>>> a79b600c
      */
     moveElement(sivFlavour, id) {
       const target = this.parent().getSieve();
