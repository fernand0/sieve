<<<<<<< HEAD
/*
 * The contents of this file are licenced. You may obtain a copy of 
 * the license at https://github.com/thsmi/sieve/ or request it via 
 * email from the author.
 *
 * Do not remove or change this comment.
 * 
 * The initial author of the code is:
 *   Thomas Schmid <schmid-thomas@gmx.net>
 *      
 */

/* global window */

( function ( /*exports*/ ) {

  "use strict";
  
  /* global SieveGrammar */

  if ( !SieveGrammar )
    throw new Error( "Could not register Vacation" );

  var _vacation = {
    node: "action/vacation",
    type: "action",

    requires: "vacation",

    token: "vacation",

    properties: [{
      id: "tags",
      optional: true,

      elements: [{
        id: "days",
        type: "action/vacation/days"
      },
      {
        id: "subject",
        type: "action/vacation/subject"
      },
      {
        id: "from",
        type: "action/vacation/from"
      },
      {
        id: "addresses",
        type: "action/vacation/addresses"
      },
      {
        id: "mime",
        type: "action/vacation/mime"
      },
      {
        id: "handle",
        type: "action/vacation/handle"
      }],
    }, {
      id: "parameters",

      elements: [{
        id: "reason",
        type: "string",
        value: '""'
      }]
    }]
  };

  SieveGrammar.addAction( _vacation );

  //------------------------------------------------------------------------------------/

  var _days = {
    node: "action/vacation/days",
    type: "action/vacation/days",

    requires: "vacation",

    token: ":days",

    properties: [{
      id: "parameters",

      elements: [{
        id: "days",
        type: "number",
        value: '7'
      }]
    }]
  };

  SieveGrammar.addTag( _days );

  var _subject = {
    node: "action/vacation/subject",
    type: "action/vacation/subject",

    requires: "vacation",

    token: ":subject",

    properties: [{
      id: "parameters",

      elements: [{
        id: "subject",
        type: "string"
      }]
    }]

  };

  SieveGrammar.addTag( _subject );

  var _from = {
    node: "action/vacation/from",
    type: "action/vacation/from",

    requires: "vacation",

    token: ":from",

    properties: [{
      id: "parameters",

      elements: [{
        id: "from",
        type: "string"
      }]
    }]
  };

  SieveGrammar.addTag( _from );


  var _addresses = {
    node: "action/vacation/addresses",
    type: "action/vacation/addresses",

    requires: "vacation",

    token: ":addresses",

    properties: [{
      id: "parameters",

      elements: [{
        id: "addresses",
        type: "stringlist"
      }]
    }]

  };

  SieveGrammar.addTag( _addresses );


  var _mime = {
    node: "action/vacation/mime",
    type: "action/vacation/mime",

    requires: "vacation",

    token: ":mime"
  };

  SieveGrammar.addTag( _mime );

  var _handle = {
    node: "action/vacation/handle",
    type: "action/vacation/handle",

    requires: "vacation",

    token: ":handle",

    properties: [{
      id: "parameters",

      elements: [{
        id: "handle",
        type: "string"
      }]
    }]
  };

  SieveGrammar.addTag( _handle );

})( window );
=======
/*
 * The contents of this file are licensed. You may obtain a copy of
 * the license at https://github.com/thsmi/sieve/ or request it via
 * email from the author.
 *
 * Do not remove or change this comment.
 *
 * The initial author of the code is:
 *   Thomas Schmid <schmid-thomas@gmx.net>
 *
 */

/* global window */

"use strict";

(function (exports) {

  /* global SieveLexer */
  /* global SieveAbstractElement */

  /**
   * vacation [":days" number] [":subject" string]
                      [":from" string] [":addresses" string-list]
                      [":mime"] [":handle" string] <reason: string>
   * @param {} docshell
   * @param {} id
   */
  function SieveVacation(docshell, id) {
    SieveAbstractElement.call(this, docshell, id);

    this.whiteSpace = [];
    this.whiteSpace[0] = this._createByName("whitespace", " ");
    this.whiteSpace[1] = this._createByName("whitespace", " ");
    this.whiteSpace[2] = this._createByName("whitespace", " ");
    this.whiteSpace[3] = this._createByName("whitespace", " ");
    this.whiteSpace[4] = this._createByName("whitespace", " ");
    this.whiteSpace[5] = this._createByName("whitespace", " ");
    this.whiteSpace[6] = this._createByName("whitespace", " ");

    this._days = this._createByName("vacation-days");
    this._subject = this._createByName("vacation-subject");
    this._from = this._createByName("vacation-from");
    this._addresses = this._createByName("vacation-addresses");
    this._mime = this._createByName("vacation-mime");
    this._handle = this._createByName("vacation-handle");

    this._state = {};

    // Required
    this._reason = this._createByName("string", '""');

    this.semicolon = this._createByName("atom/semicolon");
  }

  SieveVacation.prototype = Object.create(SieveAbstractElement.prototype);
  SieveVacation.prototype.constructor = SieveVacation;

  SieveVacation.isElement
    = function (parser, lexer) {
      return parser.startsWith("vacation");
    };

  SieveVacation.isCapable
    = function (capabilities) {
      return (capabilities["vacation"] === true);
    };

  SieveVacation.nodeName = function () {
    return "action/vacation";
  };

  SieveVacation.nodeType = function () {
    return "action";
  };

  SieveVacation.prototype.require
    = function (imports) {
      imports["vacation"] = true;
    };

  SieveVacation.prototype.init
    = function (parser) {

      parser.extract("vacation");
      this.whiteSpace[0].init(parser);

      this._state = {};

      while (true) {

        if (this._probeByName("vacation-days", parser)) {
          this._days.init(parser);
          this.whiteSpace[1].init(parser);

          this._state["days"] = true;

          continue;
        }

        if (this._probeByName("vacation-subject", parser)) {
          this._subject.init(parser);
          this.whiteSpace[2].init(parser);

          this._state["subject"] = true;

          continue;
        }

        if (this._probeByName("vacation-from", parser)) {
          this._from.init(parser);
          this.whiteSpace[3].init(parser);

          this._state["from"] = true;

          continue;
        }

        if (this._probeByName("vacation-addresses", parser)) {
          this._addresses.init(parser);
          this.whiteSpace[4].init(parser);

          this._state["addresses"] = true;

          continue;
        }

        if (this._probeByName("vacation-mime", parser)) {
          this._mime.init(parser);
          this.whiteSpace[5].init(parser);

          this._state["mime"] = true;

          continue;
        }

        if (this._probeByName("vacation-handle", parser)) {
          this._handle.init(parser);
          this.whiteSpace[6].init(parser);

          this._state["handle"] = true;

          continue;
        }

        // no more optional elements..
        break;

      }

      this._reason.init(parser);

      this.semicolon.init(parser);

      return this;
    };

  SieveVacation.prototype.state
    = function (value) {
      if (typeof (value) !== "undefined")
        this._state = value;

      return this._state;
    };

  SieveVacation.prototype.reason
    = function (value) {
      return this._reason.value(value);
    };

  SieveVacation.prototype.subject
    = function (value) {
      return this._subject.subject.value(value);
    };

  SieveVacation.prototype.days
    = function (value) {
      return this._days.days.value(value);
    };

  SieveVacation.prototype.from
    = function (value) {
      return this._from.from.value(value);
    };

  SieveVacation.prototype.handle
    = function (value) {
      return this._handle.handle.value(value);
    };

  SieveVacation.prototype.addresses
    = function () {
      return this._addresses.addresses;
    };

  SieveVacation.prototype.toScript
    = function () {
      return "vacation"
        + this.whiteSpace[0].toScript()
        + (this._state["days"] ?
          "" + this._days.toScript() + this.whiteSpace[1].toScript() : "")
        + (this._state["subject"] ?
          "" + this._subject.toScript() + this.whiteSpace[2].toScript() : "")
        + (this._state["from"] ?
          "" + this._from.toScript() + this.whiteSpace[3].toScript() : "")
        + (this._state["addresses"] ?
          "" + this._addresses.toScript() + this.whiteSpace[4].toScript() : "")
        + (this._state["mime"] ?
          "" + this._mime.toScript() + this.whiteSpace[5].toScript() : "")
        + (this._state["handle"] ?
          "" + this._handle.toScript() + this.whiteSpace[6].toScript() : "")
        + this._reason.toScript()
        + this.semicolon.toScript();
    };

  // ------------------------------------------------------------------------------------/



  function SieveVacationDays(docshell, id) {
    // call super constructor.
    SieveAbstractElement.call(this, docshell, id);

    // Initialize defaults...
    this.whitespace = this._createByName("whitespace", " ");
    this.days = this._createByName("number");
  }

  SieveVacationDays.prototype = Object.create(SieveAbstractElement.prototype);
  SieveVacationDays.prototype.constructor = SieveVacationDays;

  SieveVacationDays.nodeName = function () {
    return "vacation-days";
  };

  SieveVacationDays.nodeType = function () {
    return "vacation-days";
  };

  SieveVacationDays.isElement
    = function (parser, lexer) {
      if (parser.startsWith(":days"))
        return true;

      return false;
    };

  SieveVacationDays.prototype.init
    = function (parser) {

      parser.extract(":days");

      // Parse values
      this.whitespace.init(parser);
      this.days.init(parser);

      return this;
    };

  SieveVacationDays.prototype.toScript
    = function () {
      return ":days" + this.whitespace.toScript() + this.days.toScript();
    };

  // ---------------------------------------------------------------------------

  function SieveVacationSubject(docshell, id) {
    // call super constructor.
    SieveAbstractElement.call(this, docshell, id);

    this.whitespace = this._createByName("whitespace", " ");
    this.subject = this._createByName("string");
  }

  SieveVacationSubject.prototype = Object.create(SieveAbstractElement.prototype);
  SieveVacationSubject.prototype.constructor = SieveVacationSubject;

  SieveVacationSubject.nodeName = function () {
    return "vacation-subject";
  };

  SieveVacationSubject.nodeType = function () {
    return "vacation-subject";
  };

  SieveVacationSubject.isElement
    = function (parser, lexer) {
      if (parser.startsWith(":subject"))
        return true;

      return false;
    };

  SieveVacationSubject.prototype.init
    = function (parser) {
      parser.extract(":subject");

      this.whitespace.init(parser);
      this.subject.init(parser);

      return this;
    };

  SieveVacationSubject.prototype.toScript
    = function () {
      return ":subject" + this.whitespace.toScript() + this.subject.toScript();
    };


  // ---------------------------------------------------------------------------

  function SieveVacationFrom(docshell, id) {
    // call super constructor.
    SieveAbstractElement.call(this, docshell, id);

    // the default matchtype is by definition a :is
    this.whitespace = this._createByName("whitespace", " ");
    this.from = this._createByName("string");
  }

  SieveVacationFrom.prototype = Object.create(SieveAbstractElement.prototype);
  SieveVacationFrom.prototype.constructor = SieveVacationFrom;

  SieveVacationFrom.nodeName = function () {
    return "vacation-from";
  };

  SieveVacationFrom.nodeType = function () {
    return "vacation-from";
  };

  SieveVacationFrom.isElement
    = function (parser, lexer) {
      if (parser.startsWith(":from"))
        return true;

      return false;
    };

  SieveVacationFrom.prototype.init
    = function (parser) {
      parser.extract(":from");

      this.whitespace.init(parser);
      this.from.init(parser);

      return this;
    };

  SieveVacationFrom.prototype.toScript
    = function () {
      return ":from" + this.whitespace.toScript() + this.from.toScript();
    };


  // ---------------------------------------------------------------------------

  function SieveVacationAddresses(docshell, id) {
    // call super constructor.
    SieveAbstractElement.call(this, docshell, id);

    this.whitespace = this._createByName("whitespace", " ");
    this.addresses = this._createByName("stringlist");
  }

  SieveVacationAddresses.prototype = Object.create(SieveAbstractElement.prototype);
  SieveVacationAddresses.prototype.constructor = SieveVacationAddresses;

  SieveVacationAddresses.nodeName = function () {
    return "vacation-addresses";
  };

  SieveVacationAddresses.nodeType = function () {
    return "vacation-addresses";
  };

  SieveVacationAddresses.isElement
    = function (parser, lexer) {
      if (parser.startsWith(":addresses"))
        return true;

      return false;
    };

  SieveVacationAddresses.prototype.init
    = function (parser) {
      parser.extract(":addresses");

      this.whitespace.init(parser);
      this.addresses.init(parser);

      return this;
    };

  SieveVacationAddresses.prototype.toScript
    = function () {
      return ":addresses" + this.whitespace.toScript() + this.addresses.toScript();
    };

  // ---------------------------------------------------------------------------

  function SieveVacationMime(docshell, id) {
    // call super constructor.
    SieveAbstractElement.call(this, docshell, id);
  }

  SieveVacationMime.prototype = Object.create(SieveAbstractElement.prototype);
  SieveVacationMime.prototype.constructor = SieveVacationMime;

  SieveVacationMime.nodeName = function () {
    return "vacation-mime";
  };

  SieveVacationMime.nodeType = function () {
    return "vacation-mime";
  };

  SieveVacationMime.isElement
    = function (parser, lexer) {
      if (parser.startsWith(":mime"))
        return true;

      return false;
    };

  SieveVacationMime.prototype.init
    = function (parser) {
      parser.extract(":mime");

      return this;
    };

  SieveVacationMime.prototype.toScript
    = function () {
      return ":mime";
    };

  // ---------------------------------------------------------------------------

  function SieveVacationHandle(docshell, id) {
    // call super constructor.
    SieveAbstractElement.call(this, docshell, id);

    this.whitespace = this._createByName("whitespace", " ");
    this.handle = this._createByName("string");

  }

  SieveVacationHandle.prototype = Object.create(SieveAbstractElement.prototype);
  SieveVacationHandle.prototype.constructor = SieveVacationHandle;

  SieveVacationHandle.nodeName = function () {
    return "vacation-handle";
  };

  SieveVacationHandle.nodeType = function () {
    return "vacation-handle";
  };

  SieveVacationHandle.isElement
    = function (parser, lexer) {
      if (parser.startsWith(":handle"))
        return true;

      return false;
    };

  SieveVacationHandle.prototype.init
    = function (parser) {
      parser.extract(":handle");

      this.whitespace.init(parser);
      this.handle.init(parser);

      return this;
    };

  SieveVacationHandle.prototype.toScript
    = function () {
      return ":handle" + this.whitespace.toScript() + this.handle.toScript();
    };


  if (!SieveLexer)
    throw new Error("Could not register variables extension");

  SieveLexer.register(SieveVacationDays);
  SieveLexer.register(SieveVacationSubject);
  SieveLexer.register(SieveVacationFrom);
  SieveLexer.register(SieveVacationAddresses);
  SieveLexer.register(SieveVacationMime);
  SieveLexer.register(SieveVacationHandle);

  SieveLexer.register(SieveVacation);

})(window);
>>>>>>> 4e0478c4
<|MERGE_RESOLUTION|>--- conflicted
+++ resolved
@@ -1,6 +1,5 @@
-<<<<<<< HEAD
 /*
- * The contents of this file are licenced. You may obtain a copy of 
+ * The contents of this file are licensed. You may obtain a copy of
  * the license at https://github.com/thsmi/sieve/ or request it via 
  * email from the author.
  *
@@ -13,7 +12,7 @@
 
 /* global window */
 
-( function ( /*exports*/ ) {
+(function (exports) {
 
   "use strict";
   
@@ -189,502 +188,4 @@
 
   SieveGrammar.addTag( _handle );
 
-})( window );
-=======
-/*
- * The contents of this file are licensed. You may obtain a copy of
- * the license at https://github.com/thsmi/sieve/ or request it via
- * email from the author.
- *
- * Do not remove or change this comment.
- *
- * The initial author of the code is:
- *   Thomas Schmid <schmid-thomas@gmx.net>
- *
- */
-
-/* global window */
-
-"use strict";
-
-(function (exports) {
-
-  /* global SieveLexer */
-  /* global SieveAbstractElement */
-
-  /**
-   * vacation [":days" number] [":subject" string]
-                      [":from" string] [":addresses" string-list]
-                      [":mime"] [":handle" string] <reason: string>
-   * @param {} docshell
-   * @param {} id
-   */
-  function SieveVacation(docshell, id) {
-    SieveAbstractElement.call(this, docshell, id);
-
-    this.whiteSpace = [];
-    this.whiteSpace[0] = this._createByName("whitespace", " ");
-    this.whiteSpace[1] = this._createByName("whitespace", " ");
-    this.whiteSpace[2] = this._createByName("whitespace", " ");
-    this.whiteSpace[3] = this._createByName("whitespace", " ");
-    this.whiteSpace[4] = this._createByName("whitespace", " ");
-    this.whiteSpace[5] = this._createByName("whitespace", " ");
-    this.whiteSpace[6] = this._createByName("whitespace", " ");
-
-    this._days = this._createByName("vacation-days");
-    this._subject = this._createByName("vacation-subject");
-    this._from = this._createByName("vacation-from");
-    this._addresses = this._createByName("vacation-addresses");
-    this._mime = this._createByName("vacation-mime");
-    this._handle = this._createByName("vacation-handle");
-
-    this._state = {};
-
-    // Required
-    this._reason = this._createByName("string", '""');
-
-    this.semicolon = this._createByName("atom/semicolon");
-  }
-
-  SieveVacation.prototype = Object.create(SieveAbstractElement.prototype);
-  SieveVacation.prototype.constructor = SieveVacation;
-
-  SieveVacation.isElement
-    = function (parser, lexer) {
-      return parser.startsWith("vacation");
-    };
-
-  SieveVacation.isCapable
-    = function (capabilities) {
-      return (capabilities["vacation"] === true);
-    };
-
-  SieveVacation.nodeName = function () {
-    return "action/vacation";
-  };
-
-  SieveVacation.nodeType = function () {
-    return "action";
-  };
-
-  SieveVacation.prototype.require
-    = function (imports) {
-      imports["vacation"] = true;
-    };
-
-  SieveVacation.prototype.init
-    = function (parser) {
-
-      parser.extract("vacation");
-      this.whiteSpace[0].init(parser);
-
-      this._state = {};
-
-      while (true) {
-
-        if (this._probeByName("vacation-days", parser)) {
-          this._days.init(parser);
-          this.whiteSpace[1].init(parser);
-
-          this._state["days"] = true;
-
-          continue;
-        }
-
-        if (this._probeByName("vacation-subject", parser)) {
-          this._subject.init(parser);
-          this.whiteSpace[2].init(parser);
-
-          this._state["subject"] = true;
-
-          continue;
-        }
-
-        if (this._probeByName("vacation-from", parser)) {
-          this._from.init(parser);
-          this.whiteSpace[3].init(parser);
-
-          this._state["from"] = true;
-
-          continue;
-        }
-
-        if (this._probeByName("vacation-addresses", parser)) {
-          this._addresses.init(parser);
-          this.whiteSpace[4].init(parser);
-
-          this._state["addresses"] = true;
-
-          continue;
-        }
-
-        if (this._probeByName("vacation-mime", parser)) {
-          this._mime.init(parser);
-          this.whiteSpace[5].init(parser);
-
-          this._state["mime"] = true;
-
-          continue;
-        }
-
-        if (this._probeByName("vacation-handle", parser)) {
-          this._handle.init(parser);
-          this.whiteSpace[6].init(parser);
-
-          this._state["handle"] = true;
-
-          continue;
-        }
-
-        // no more optional elements..
-        break;
-
-      }
-
-      this._reason.init(parser);
-
-      this.semicolon.init(parser);
-
-      return this;
-    };
-
-  SieveVacation.prototype.state
-    = function (value) {
-      if (typeof (value) !== "undefined")
-        this._state = value;
-
-      return this._state;
-    };
-
-  SieveVacation.prototype.reason
-    = function (value) {
-      return this._reason.value(value);
-    };
-
-  SieveVacation.prototype.subject
-    = function (value) {
-      return this._subject.subject.value(value);
-    };
-
-  SieveVacation.prototype.days
-    = function (value) {
-      return this._days.days.value(value);
-    };
-
-  SieveVacation.prototype.from
-    = function (value) {
-      return this._from.from.value(value);
-    };
-
-  SieveVacation.prototype.handle
-    = function (value) {
-      return this._handle.handle.value(value);
-    };
-
-  SieveVacation.prototype.addresses
-    = function () {
-      return this._addresses.addresses;
-    };
-
-  SieveVacation.prototype.toScript
-    = function () {
-      return "vacation"
-        + this.whiteSpace[0].toScript()
-        + (this._state["days"] ?
-          "" + this._days.toScript() + this.whiteSpace[1].toScript() : "")
-        + (this._state["subject"] ?
-          "" + this._subject.toScript() + this.whiteSpace[2].toScript() : "")
-        + (this._state["from"] ?
-          "" + this._from.toScript() + this.whiteSpace[3].toScript() : "")
-        + (this._state["addresses"] ?
-          "" + this._addresses.toScript() + this.whiteSpace[4].toScript() : "")
-        + (this._state["mime"] ?
-          "" + this._mime.toScript() + this.whiteSpace[5].toScript() : "")
-        + (this._state["handle"] ?
-          "" + this._handle.toScript() + this.whiteSpace[6].toScript() : "")
-        + this._reason.toScript()
-        + this.semicolon.toScript();
-    };
-
-  // ------------------------------------------------------------------------------------/
-
-
-
-  function SieveVacationDays(docshell, id) {
-    // call super constructor.
-    SieveAbstractElement.call(this, docshell, id);
-
-    // Initialize defaults...
-    this.whitespace = this._createByName("whitespace", " ");
-    this.days = this._createByName("number");
-  }
-
-  SieveVacationDays.prototype = Object.create(SieveAbstractElement.prototype);
-  SieveVacationDays.prototype.constructor = SieveVacationDays;
-
-  SieveVacationDays.nodeName = function () {
-    return "vacation-days";
-  };
-
-  SieveVacationDays.nodeType = function () {
-    return "vacation-days";
-  };
-
-  SieveVacationDays.isElement
-    = function (parser, lexer) {
-      if (parser.startsWith(":days"))
-        return true;
-
-      return false;
-    };
-
-  SieveVacationDays.prototype.init
-    = function (parser) {
-
-      parser.extract(":days");
-
-      // Parse values
-      this.whitespace.init(parser);
-      this.days.init(parser);
-
-      return this;
-    };
-
-  SieveVacationDays.prototype.toScript
-    = function () {
-      return ":days" + this.whitespace.toScript() + this.days.toScript();
-    };
-
-  // ---------------------------------------------------------------------------
-
-  function SieveVacationSubject(docshell, id) {
-    // call super constructor.
-    SieveAbstractElement.call(this, docshell, id);
-
-    this.whitespace = this._createByName("whitespace", " ");
-    this.subject = this._createByName("string");
-  }
-
-  SieveVacationSubject.prototype = Object.create(SieveAbstractElement.prototype);
-  SieveVacationSubject.prototype.constructor = SieveVacationSubject;
-
-  SieveVacationSubject.nodeName = function () {
-    return "vacation-subject";
-  };
-
-  SieveVacationSubject.nodeType = function () {
-    return "vacation-subject";
-  };
-
-  SieveVacationSubject.isElement
-    = function (parser, lexer) {
-      if (parser.startsWith(":subject"))
-        return true;
-
-      return false;
-    };
-
-  SieveVacationSubject.prototype.init
-    = function (parser) {
-      parser.extract(":subject");
-
-      this.whitespace.init(parser);
-      this.subject.init(parser);
-
-      return this;
-    };
-
-  SieveVacationSubject.prototype.toScript
-    = function () {
-      return ":subject" + this.whitespace.toScript() + this.subject.toScript();
-    };
-
-
-  // ---------------------------------------------------------------------------
-
-  function SieveVacationFrom(docshell, id) {
-    // call super constructor.
-    SieveAbstractElement.call(this, docshell, id);
-
-    // the default matchtype is by definition a :is
-    this.whitespace = this._createByName("whitespace", " ");
-    this.from = this._createByName("string");
-  }
-
-  SieveVacationFrom.prototype = Object.create(SieveAbstractElement.prototype);
-  SieveVacationFrom.prototype.constructor = SieveVacationFrom;
-
-  SieveVacationFrom.nodeName = function () {
-    return "vacation-from";
-  };
-
-  SieveVacationFrom.nodeType = function () {
-    return "vacation-from";
-  };
-
-  SieveVacationFrom.isElement
-    = function (parser, lexer) {
-      if (parser.startsWith(":from"))
-        return true;
-
-      return false;
-    };
-
-  SieveVacationFrom.prototype.init
-    = function (parser) {
-      parser.extract(":from");
-
-      this.whitespace.init(parser);
-      this.from.init(parser);
-
-      return this;
-    };
-
-  SieveVacationFrom.prototype.toScript
-    = function () {
-      return ":from" + this.whitespace.toScript() + this.from.toScript();
-    };
-
-
-  // ---------------------------------------------------------------------------
-
-  function SieveVacationAddresses(docshell, id) {
-    // call super constructor.
-    SieveAbstractElement.call(this, docshell, id);
-
-    this.whitespace = this._createByName("whitespace", " ");
-    this.addresses = this._createByName("stringlist");
-  }
-
-  SieveVacationAddresses.prototype = Object.create(SieveAbstractElement.prototype);
-  SieveVacationAddresses.prototype.constructor = SieveVacationAddresses;
-
-  SieveVacationAddresses.nodeName = function () {
-    return "vacation-addresses";
-  };
-
-  SieveVacationAddresses.nodeType = function () {
-    return "vacation-addresses";
-  };
-
-  SieveVacationAddresses.isElement
-    = function (parser, lexer) {
-      if (parser.startsWith(":addresses"))
-        return true;
-
-      return false;
-    };
-
-  SieveVacationAddresses.prototype.init
-    = function (parser) {
-      parser.extract(":addresses");
-
-      this.whitespace.init(parser);
-      this.addresses.init(parser);
-
-      return this;
-    };
-
-  SieveVacationAddresses.prototype.toScript
-    = function () {
-      return ":addresses" + this.whitespace.toScript() + this.addresses.toScript();
-    };
-
-  // ---------------------------------------------------------------------------
-
-  function SieveVacationMime(docshell, id) {
-    // call super constructor.
-    SieveAbstractElement.call(this, docshell, id);
-  }
-
-  SieveVacationMime.prototype = Object.create(SieveAbstractElement.prototype);
-  SieveVacationMime.prototype.constructor = SieveVacationMime;
-
-  SieveVacationMime.nodeName = function () {
-    return "vacation-mime";
-  };
-
-  SieveVacationMime.nodeType = function () {
-    return "vacation-mime";
-  };
-
-  SieveVacationMime.isElement
-    = function (parser, lexer) {
-      if (parser.startsWith(":mime"))
-        return true;
-
-      return false;
-    };
-
-  SieveVacationMime.prototype.init
-    = function (parser) {
-      parser.extract(":mime");
-
-      return this;
-    };
-
-  SieveVacationMime.prototype.toScript
-    = function () {
-      return ":mime";
-    };
-
-  // ---------------------------------------------------------------------------
-
-  function SieveVacationHandle(docshell, id) {
-    // call super constructor.
-    SieveAbstractElement.call(this, docshell, id);
-
-    this.whitespace = this._createByName("whitespace", " ");
-    this.handle = this._createByName("string");
-
-  }
-
-  SieveVacationHandle.prototype = Object.create(SieveAbstractElement.prototype);
-  SieveVacationHandle.prototype.constructor = SieveVacationHandle;
-
-  SieveVacationHandle.nodeName = function () {
-    return "vacation-handle";
-  };
-
-  SieveVacationHandle.nodeType = function () {
-    return "vacation-handle";
-  };
-
-  SieveVacationHandle.isElement
-    = function (parser, lexer) {
-      if (parser.startsWith(":handle"))
-        return true;
-
-      return false;
-    };
-
-  SieveVacationHandle.prototype.init
-    = function (parser) {
-      parser.extract(":handle");
-
-      this.whitespace.init(parser);
-      this.handle.init(parser);
-
-      return this;
-    };
-
-  SieveVacationHandle.prototype.toScript
-    = function () {
-      return ":handle" + this.whitespace.toScript() + this.handle.toScript();
-    };
-
-
-  if (!SieveLexer)
-    throw new Error("Could not register variables extension");
-
-  SieveLexer.register(SieveVacationDays);
-  SieveLexer.register(SieveVacationSubject);
-  SieveLexer.register(SieveVacationFrom);
-  SieveLexer.register(SieveVacationAddresses);
-  SieveLexer.register(SieveVacationMime);
-  SieveLexer.register(SieveVacationHandle);
-
-  SieveLexer.register(SieveVacation);
-
-})(window);
->>>>>>> 4e0478c4
+})( window );