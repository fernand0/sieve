<<<<<<< HEAD
/*
* The contents of this file are licenced. You may obtain a copy of 
* the license at https://github.com/thsmi/sieve/ or request it via 
* email from the author.
*
* Do not remove or change this comment.
* 
* The initial author of the code is:
*   Thomas Schmid <schmid-thomas@gmx.net>
*      
*/

/* global window */

( function ( /*exports*/ ) {

  "use strict";

  /* global $: false */
  /* global SieveStringListWidget */
  /* global SieveActionDialogBoxUI */
  /* global SieveTabWidget */
  /* global SieveDesigner */

  function SieveVacationUI( elm ) {
    SieveActionDialogBoxUI.call( this, elm );
  }

  SieveVacationUI.prototype = Object.create( SieveActionDialogBoxUI.prototype );
  SieveVacationUI.prototype.constructor = SieveVacationUI;

  SieveVacationUI.prototype.reason
    = function () {
      return this.getSieve().getElement( "reason" );
    };

  SieveVacationUI.prototype.subject
    = function () {
      return this.getSieve().getElement( "subject" ).getElement( "subject" );
    };

  SieveVacationUI.prototype.days
    = function () {
      return this.getSieve().getElement( "days" ).getElement( "days" );
    };

  SieveVacationUI.prototype.from
    = function () {
      return this.getSieve().getElement( "from" ).getElement( "from" );
    };

  SieveVacationUI.prototype.handle
    = function () {
      return this.getSieve().getElement( "handle" ).getElement( "handle" );
    };

  SieveVacationUI.prototype.addresses
    = function () {
      return this.getSieve().getElement( "addresses" ).getElement( "addresses" );
    };


  SieveVacationUI.prototype.enable
    = function ( id, status ) {
      return this.getSieve().enable( id, status );
    };


  SieveVacationUI.prototype.onEnvelopeChanged
    = function () {

      var addresses = ( new SieveStringListWidget( "#sivAddresses" ) ).items();
      var text = "";

      addresses.each( function ( ) {
        text += ( text.length ? ", " : "" ) + $( this ).val();
      });

      $( '#vacationAddressesDesc' ).text( text );

      if ( text.length )
        $( '#vacationAddressesDesc' ).parent().show();
      else
        $( '#vacationAddressesDesc' ).parent().hide();

      // Update the From Field
      if ( $( "input[type='radio'][name='from']:checked" ).val() === "true" )
        $( '#vacationFromDesc' ).text( $( "#sivVacationFrom" ).val() );
      else
        $( '#vacationFromDesc' ).text( "Address of the sieve script owner" );

      if ( $( "input[type='radio'][name='subject']:checked" ).val() === "true" )
        $( '#vacationSubjectDesc' ).text( $( "#sivVacationSubject" ).val() );
      else
        $( '#vacationSubjectDesc' ).text( "Server's default Subject" );

    };

  SieveVacationUI.prototype.onLoad
    = function () {
      var that = this;

      ( new SieveTabWidget() ).init();

      $( "#vacationEnvelopeEdit" ).click( function () {
        $( "#sivEditMain" ).hide();
        $( "#vacationEnvelopePage" ).show();
      });

      $( "#vacationEnvelopeBack" ).click( function () {

        that.onEnvelopeChanged();

        $( "#sivEditMain" ).show();
        $( "#vacationEnvelopePage" ).hide();

      });


      $( 'input:radio[name="days"][value="' + this.enable( "days" ) + '"]' ).prop( 'checked', true );
      $( 'input:radio[name="subject"][value="' + this.enable( "subject" ) + '"]' ).prop( 'checked', true );
      $( 'input:radio[name="from"][value="' + this.enable( "from" ) + '"]' ).prop( 'checked', true );
      $( 'input:radio[name="addresses"][value="' + this.enable( "addresses" ) + '"]' ).prop( 'checked', true );
      $( 'input:radio[name="mime"][value="' + this.enable( "mime" ) + '"]' ).prop( 'checked', true );
      $( 'input:radio[name="handle"][value="' + this.enable( "handle" ) + '"]' ).prop( 'checked', true );

      // In case the user focuses into a textfield the radio button should be changed...
      $( "#sivVacationFrom" ).focus( function () { $( 'input:radio[name="from"][value="true"]' ).prop( 'checked', true ); });
      $( "#sivVacationSubject" ).focus( function () { $( 'input:radio[name="subject"][value="true"]' ).prop( 'checked', true ); });
      $( "#sivVacationDays" ).focus( function () { $( 'input:radio[name="days"][value="true"]' ).prop( 'checked', true ); });
      $( "#sivVacationHandle" ).focus( function () { $( 'input:radio[name="handle"][value="true"]' ).prop( 'checked', true ); });

      $( "#sivVacationReason" ).val( this.reason().value() );


      if ( this.enable( "subject" ) )
        $( "#sivVacationSubject" ).val( this.subject().value() );

      if ( this.enable( "days" ) )
        $( "#sivVacationDays" ).val( this.days().value() );

      if ( this.enable( "from" ) )
        $( "#sivVacationFrom" ).val( this.from().value() );

      if ( this.enable( "handle" ) )
        $( "#sivVacationHandle" ).val( this.handle().value() );


      var addresses = ( new SieveStringListWidget( "#sivAddresses" ) )
        .init();

      if ( this.enable( "addresses" ) ) {
        addresses.values( this.addresses().values() );
      }

      // trigger reloading the envelope fields...
      this.onEnvelopeChanged();
    };

  SieveVacationUI.prototype.onSave
    = function () {

      var state = {};

      //$("#myform input[type='radio']:checked").val();

      // Update the states...
      state["subject"] = ( $( "input[type='radio'][name='subject']:checked" ).val() === "true" );
      state["days"] = ( $( "input[type='radio'][name='days']:checked" ).val() === "true" );
      state["from"] = ( $( "input[type='radio'][name='from']:checked" ).val() === "true" );
      state["mime"] = ( $( "input[type='radio'][name='mime']:checked" ).val() === "true" );
      state["handle"] = ( $( "input[type='radio'][name='handle']:checked" ).val() === "true" );

      var addresses = ( new SieveStringListWidget( "#sivAddresses" ) ).values();
      state["addresses"] = !!addresses.length;

      // TODO Catch exceptions...
      // ... then update the fields...

      try {
        if ( state["from"] && ( !$( "#sivVacationFrom" )[0].checkValidity() ) )
          throw new Error("From contains an invalid mail address");

        if ( state["subject"] )
          this.subject().value( $( "#sivVacationSubject" ).val() );

        if ( state["days"] )
          this.days().value( $( "#sivVacationDays" ).val() );

        if ( state["from"] )
          this.from().value( $( "#sivVacationFrom" ).val() );

        if ( state["handle"] )
          this.handle().value( $( "#sivVacationHandle" ).val() );

        if ( state["addresses"] )
          this.addresses().values( addresses );

        this.reason().value( $( "#sivVacationReason" ).val() );
      }
      catch ( ex ) {
        window.alert( ex );
        return false;
      }


      this.enable( "days", state["days"] );
      this.enable( "subject", state["subject"] );
      this.enable( "from", state["from"] );
      this.enable( "addresses", state["addresses"] );
      this.enable( "mime", state["mime"] );
      this.enable( "handle", state["handle"] );

      return true;
    };

  SieveVacationUI.prototype.getTemplate
    = function () {
      return "./vacation/template/SieveVacationUI.html #sivVacationDialog";
    };


  SieveVacationUI.prototype.getSummary
    = function () {
      return $( "<div/>" )
        .html( "Send a vacation/an out of office message:" +
        "<div><em>" +
        $( '<div/>' ).text( this.reason().value().substr( 0, 240 ) ).html() +
        ( ( this.reason().value().length > 240 ) ? "..." : "" ) +
        "</em></div>" );
    };

  if ( !SieveDesigner )
    throw new Error("Could not register Vacation Extension");

  SieveDesigner.register( "action/vacation", SieveVacationUI );

})( window );
=======
/*
 * The contents of this file are licensed. You may obtain a copy of
 * the license at https://github.com/thsmi/sieve/ or request it via
 * email from the author.
 *
 * Do not remove or change this comment.
 *
 * The initial author of the code is:
 *   Thomas Schmid <schmid-thomas@gmx.net>
 *
 */

/* global window */

"use strict";

(function (exports) {

  /* global $: false */
  /* global SieveStringListWidget */
  /* global SieveActionDialogBoxUI */
  /* global SieveTabWidget */
  /* global SieveDesigner */

  function SieveVacationUI(elm) {
    SieveActionDialogBoxUI.call(this, elm);
  }

  SieveVacationUI.prototype = Object.create(SieveActionDialogBoxUI.prototype);
  SieveVacationUI.prototype.constructor = SieveVacationUI;


  SieveVacationUI.prototype.onEnvelopeChanged
    = function () {
      let addresses = (new SieveStringListWidget("#sivAddresses")).items();
      let text = "";

      addresses.each(function (index) {
        text += (text.length ? ", " : "") + $(this).val();
      });

      $('#vacationAddressesDesc').text(text);

      if (text.length)
        $('#vacationAddressesDesc').parent().show();
      else
        $('#vacationAddressesDesc').parent().hide();

      // Update the From Field
      if ($("input[type='radio'][name='from']:checked").val() === "true")
        $('#vacationFromDesc').text($("#sivVacationFrom").val());
      else
        $('#vacationFromDesc').text("Address of the sieve script owner");

      if ($("input[type='radio'][name='subject']:checked").val() === "true")
        $('#vacationSubjectDesc').text($("#sivVacationSubject").val());
      else
        $('#vacationSubjectDesc').text("Server's default Subject");

    };

  SieveVacationUI.prototype.onLoad
    = function () {
      let that = this;

      (new SieveTabWidget()).init();

      $("#vacationEnvelopeEdit").click(function () {
        $("#sivEditMain").hide();
        $("#vacationEnvelopePage").show();
      });

      $("#vacationEnvelopeBack").click(function () {

        that.onEnvelopeChanged();

        $("#sivEditMain").show();
        $("#vacationEnvelopePage").hide();

      });

      let state = this.getSieve().state();

      $('input:radio[name="days"][value="' + !!state["days"] + '"]').prop('checked', true);
      $('input:radio[name="subject"][value="' + !!state["subject"] + '"]').prop('checked', true);
      $('input:radio[name="from"][value="' + !!state["from"] + '"]').prop('checked', true);
      $('input:radio[name="addresses"][value="' + !!state["addresses"] + '"]').prop('checked', true);
      $('input:radio[name="mime"][value="' + !!state["mime"] + '"]').prop('checked', true);
      $('input:radio[name="handle"][value="' + !!state["handle"] + '"]').prop('checked', true);

      // In case the user focuses into a textfield the radio button should be changed...
      $("#sivVacationFrom").focus(function () { $('input:radio[name="from"][value="true"]').prop('checked', true); });
      $("#sivVacationSubject").focus(function () { $('input:radio[name="subject"][value="true"]').prop('checked', true); });
      $("#sivVacationDays").focus(function () { $('input:radio[name="days"][value="true"]').prop('checked', true); });
      $("#sivVacationHandle").focus(function () { $('input:radio[name="handle"][value="true"]').prop('checked', true); });

      $("#sivVacationReason").val(this.getSieve().reason());


      if (state["subject"])
        $("#sivVacationSubject").val(this.getSieve().subject());

      if (state["days"])
        $("#sivVacationDays").val(this.getSieve().days());

      if (state["from"])
        $("#sivVacationFrom").val(this.getSieve().from());

      if (state["handle"])
        $("#sivVacationHandle").val(this.getSieve().handle());


      let addresses = (new SieveStringListWidget("#sivAddresses")).init();

      if (state["addresses"])
        addresses.values(this.getSieve().addresses());

      // trigger reloading the envelope fields...
      this.onEnvelopeChanged();
    };

  SieveVacationUI.prototype.onSave
    = function () {

      let state = {};

      // $("#myform input[type='radio']:checked").val();

      // Update the states...
      state["subject"] = ($("input[type='radio'][name='subject']:checked").val() === "true");
      state["days"] = ($("input[type='radio'][name='days']:checked").val() === "true");
      state["from"] = ($("input[type='radio'][name='from']:checked").val() === "true");
      state["mime"] = ($("input[type='radio'][name='mime']:checked").val() === "true");
      state["handle"] = ($("input[type='radio'][name='handle']:checked").val() === "true");


      let addresses = (new SieveStringListWidget("#sivAddresses")).values();
      state["addresses"] = !!addresses.length;

      // TODO Catch exceptions...
      // ... then update the fields...

      let sieve = this.getSieve();

      try {
        if (state["from"] && (!$("#sivVacationFrom")[0].checkValidity()))
          throw new Error("From contains an invalid mail address");


        if (state["subject"])
          sieve.subject($("#sivVacationSubject").val());

        if (state["days"])
          sieve.days($("#sivVacationDays").val());

        if (state["from"])
          sieve.from($("#sivVacationFrom").val());

        if (state["handle"])
          sieve.handle($("#sivVacationHandle").val());

        if (state["addresses"]) {
          sieve.addresses()
            .clear()
            .append(addresses);
        }

        this.getSieve().reason($("#sivVacationReason").val());
      }
      catch (ex) {
        alert(ex);
        return false;
      }

      this.getSieve().state(state);
      return true;
    };

  SieveVacationUI.prototype.getTemplate
    = function () {
      return "./vacation/widgets/SieveVacationUI.html";
    };


  SieveVacationUI.prototype.getSummary
    = function () {
      return $("<div/>")
        .html("Send a vacation/an out of office message:" +
        "<div><em>" +
        $('<div/>').text(this.getSieve().reason().substr(0, 240)).html() +
        ((this.getSieve().reason().length > 240) ? "..." : "") +
        "</em></div>");
    };

  if (!SieveDesigner)
    throw new Error("Could not register Body Extension");

  SieveDesigner.register("action/vacation", SieveVacationUI);

})(window);
>>>>>>> 4e0478c4
<|MERGE_RESOLUTION|>--- conflicted
+++ resolved
@@ -1,245 +1,5 @@
-<<<<<<< HEAD
 /*
 * The contents of this file are licenced. You may obtain a copy of 
-* the license at https://github.com/thsmi/sieve/ or request it via 
-* email from the author.
-*
-* Do not remove or change this comment.
-* 
-* The initial author of the code is:
-*   Thomas Schmid <schmid-thomas@gmx.net>
-*      
-*/
-
-/* global window */
-
-( function ( /*exports*/ ) {
-
-  "use strict";
-
-  /* global $: false */
-  /* global SieveStringListWidget */
-  /* global SieveActionDialogBoxUI */
-  /* global SieveTabWidget */
-  /* global SieveDesigner */
-
-  function SieveVacationUI( elm ) {
-    SieveActionDialogBoxUI.call( this, elm );
-  }
-
-  SieveVacationUI.prototype = Object.create( SieveActionDialogBoxUI.prototype );
-  SieveVacationUI.prototype.constructor = SieveVacationUI;
-
-  SieveVacationUI.prototype.reason
-    = function () {
-      return this.getSieve().getElement( "reason" );
-    };
-
-  SieveVacationUI.prototype.subject
-    = function () {
-      return this.getSieve().getElement( "subject" ).getElement( "subject" );
-    };
-
-  SieveVacationUI.prototype.days
-    = function () {
-      return this.getSieve().getElement( "days" ).getElement( "days" );
-    };
-
-  SieveVacationUI.prototype.from
-    = function () {
-      return this.getSieve().getElement( "from" ).getElement( "from" );
-    };
-
-  SieveVacationUI.prototype.handle
-    = function () {
-      return this.getSieve().getElement( "handle" ).getElement( "handle" );
-    };
-
-  SieveVacationUI.prototype.addresses
-    = function () {
-      return this.getSieve().getElement( "addresses" ).getElement( "addresses" );
-    };
-
-
-  SieveVacationUI.prototype.enable
-    = function ( id, status ) {
-      return this.getSieve().enable( id, status );
-    };
-
-
-  SieveVacationUI.prototype.onEnvelopeChanged
-    = function () {
-
-      var addresses = ( new SieveStringListWidget( "#sivAddresses" ) ).items();
-      var text = "";
-
-      addresses.each( function ( ) {
-        text += ( text.length ? ", " : "" ) + $( this ).val();
-      });
-
-      $( '#vacationAddressesDesc' ).text( text );
-
-      if ( text.length )
-        $( '#vacationAddressesDesc' ).parent().show();
-      else
-        $( '#vacationAddressesDesc' ).parent().hide();
-
-      // Update the From Field
-      if ( $( "input[type='radio'][name='from']:checked" ).val() === "true" )
-        $( '#vacationFromDesc' ).text( $( "#sivVacationFrom" ).val() );
-      else
-        $( '#vacationFromDesc' ).text( "Address of the sieve script owner" );
-
-      if ( $( "input[type='radio'][name='subject']:checked" ).val() === "true" )
-        $( '#vacationSubjectDesc' ).text( $( "#sivVacationSubject" ).val() );
-      else
-        $( '#vacationSubjectDesc' ).text( "Server's default Subject" );
-
-    };
-
-  SieveVacationUI.prototype.onLoad
-    = function () {
-      var that = this;
-
-      ( new SieveTabWidget() ).init();
-
-      $( "#vacationEnvelopeEdit" ).click( function () {
-        $( "#sivEditMain" ).hide();
-        $( "#vacationEnvelopePage" ).show();
-      });
-
-      $( "#vacationEnvelopeBack" ).click( function () {
-
-        that.onEnvelopeChanged();
-
-        $( "#sivEditMain" ).show();
-        $( "#vacationEnvelopePage" ).hide();
-
-      });
-
-
-      $( 'input:radio[name="days"][value="' + this.enable( "days" ) + '"]' ).prop( 'checked', true );
-      $( 'input:radio[name="subject"][value="' + this.enable( "subject" ) + '"]' ).prop( 'checked', true );
-      $( 'input:radio[name="from"][value="' + this.enable( "from" ) + '"]' ).prop( 'checked', true );
-      $( 'input:radio[name="addresses"][value="' + this.enable( "addresses" ) + '"]' ).prop( 'checked', true );
-      $( 'input:radio[name="mime"][value="' + this.enable( "mime" ) + '"]' ).prop( 'checked', true );
-      $( 'input:radio[name="handle"][value="' + this.enable( "handle" ) + '"]' ).prop( 'checked', true );
-
-      // In case the user focuses into a textfield the radio button should be changed...
-      $( "#sivVacationFrom" ).focus( function () { $( 'input:radio[name="from"][value="true"]' ).prop( 'checked', true ); });
-      $( "#sivVacationSubject" ).focus( function () { $( 'input:radio[name="subject"][value="true"]' ).prop( 'checked', true ); });
-      $( "#sivVacationDays" ).focus( function () { $( 'input:radio[name="days"][value="true"]' ).prop( 'checked', true ); });
-      $( "#sivVacationHandle" ).focus( function () { $( 'input:radio[name="handle"][value="true"]' ).prop( 'checked', true ); });
-
-      $( "#sivVacationReason" ).val( this.reason().value() );
-
-
-      if ( this.enable( "subject" ) )
-        $( "#sivVacationSubject" ).val( this.subject().value() );
-
-      if ( this.enable( "days" ) )
-        $( "#sivVacationDays" ).val( this.days().value() );
-
-      if ( this.enable( "from" ) )
-        $( "#sivVacationFrom" ).val( this.from().value() );
-
-      if ( this.enable( "handle" ) )
-        $( "#sivVacationHandle" ).val( this.handle().value() );
-
-
-      var addresses = ( new SieveStringListWidget( "#sivAddresses" ) )
-        .init();
-
-      if ( this.enable( "addresses" ) ) {
-        addresses.values( this.addresses().values() );
-      }
-
-      // trigger reloading the envelope fields...
-      this.onEnvelopeChanged();
-    };
-
-  SieveVacationUI.prototype.onSave
-    = function () {
-
-      var state = {};
-
-      //$("#myform input[type='radio']:checked").val();
-
-      // Update the states...
-      state["subject"] = ( $( "input[type='radio'][name='subject']:checked" ).val() === "true" );
-      state["days"] = ( $( "input[type='radio'][name='days']:checked" ).val() === "true" );
-      state["from"] = ( $( "input[type='radio'][name='from']:checked" ).val() === "true" );
-      state["mime"] = ( $( "input[type='radio'][name='mime']:checked" ).val() === "true" );
-      state["handle"] = ( $( "input[type='radio'][name='handle']:checked" ).val() === "true" );
-
-      var addresses = ( new SieveStringListWidget( "#sivAddresses" ) ).values();
-      state["addresses"] = !!addresses.length;
-
-      // TODO Catch exceptions...
-      // ... then update the fields...
-
-      try {
-        if ( state["from"] && ( !$( "#sivVacationFrom" )[0].checkValidity() ) )
-          throw new Error("From contains an invalid mail address");
-
-        if ( state["subject"] )
-          this.subject().value( $( "#sivVacationSubject" ).val() );
-
-        if ( state["days"] )
-          this.days().value( $( "#sivVacationDays" ).val() );
-
-        if ( state["from"] )
-          this.from().value( $( "#sivVacationFrom" ).val() );
-
-        if ( state["handle"] )
-          this.handle().value( $( "#sivVacationHandle" ).val() );
-
-        if ( state["addresses"] )
-          this.addresses().values( addresses );
-
-        this.reason().value( $( "#sivVacationReason" ).val() );
-      }
-      catch ( ex ) {
-        window.alert( ex );
-        return false;
-      }
-
-
-      this.enable( "days", state["days"] );
-      this.enable( "subject", state["subject"] );
-      this.enable( "from", state["from"] );
-      this.enable( "addresses", state["addresses"] );
-      this.enable( "mime", state["mime"] );
-      this.enable( "handle", state["handle"] );
-
-      return true;
-    };
-
-  SieveVacationUI.prototype.getTemplate
-    = function () {
-      return "./vacation/template/SieveVacationUI.html #sivVacationDialog";
-    };
-
-
-  SieveVacationUI.prototype.getSummary
-    = function () {
-      return $( "<div/>" )
-        .html( "Send a vacation/an out of office message:" +
-        "<div><em>" +
-        $( '<div/>' ).text( this.reason().value().substr( 0, 240 ) ).html() +
-        ( ( this.reason().value().length > 240 ) ? "..." : "" ) +
-        "</em></div>" );
-    };
-
-  if ( !SieveDesigner )
-    throw new Error("Could not register Vacation Extension");
-
-  SieveDesigner.register( "action/vacation", SieveVacationUI );
-
-})( window );
-=======
-/*
- * The contents of this file are licensed. You may obtain a copy of
  * the license at https://github.com/thsmi/sieve/ or request it via
  * email from the author.
  *
@@ -252,9 +12,9 @@
 
 /* global window */
 
-"use strict";
-
 (function (exports) {
+
+  "use strict";
 
   /* global $: false */
   /* global SieveStringListWidget */
@@ -269,13 +29,50 @@
   SieveVacationUI.prototype = Object.create(SieveActionDialogBoxUI.prototype);
   SieveVacationUI.prototype.constructor = SieveVacationUI;
 
+  SieveVacationUI.prototype.reason
+    = function () {
+      return this.getSieve().getElement( "reason" );
+    };
+
+  SieveVacationUI.prototype.subject
+    = function () {
+      return this.getSieve().getElement( "subject" ).getElement( "subject" );
+    };
+
+  SieveVacationUI.prototype.days
+    = function () {
+      return this.getSieve().getElement( "days" ).getElement( "days" );
+    };
+
+  SieveVacationUI.prototype.from
+    = function () {
+      return this.getSieve().getElement( "from" ).getElement( "from" );
+    };
+
+  SieveVacationUI.prototype.handle
+    = function () {
+      return this.getSieve().getElement( "handle" ).getElement( "handle" );
+    };
+
+  SieveVacationUI.prototype.addresses
+    = function () {
+      return this.getSieve().getElement( "addresses" ).getElement( "addresses" );
+    };
+
+
+  SieveVacationUI.prototype.enable
+    = function ( id, status ) {
+      return this.getSieve().enable( id, status );
+    };
+
 
   SieveVacationUI.prototype.onEnvelopeChanged
     = function () {
+
       let addresses = (new SieveStringListWidget("#sivAddresses")).items();
       let text = "";
 
-      addresses.each(function (index) {
+      addresses.each( function ( ) {
         text += (text.length ? ", " : "") + $(this).val();
       });
 
@@ -319,14 +116,13 @@
 
       });
 
-      let state = this.getSieve().state();
-
-      $('input:radio[name="days"][value="' + !!state["days"] + '"]').prop('checked', true);
-      $('input:radio[name="subject"][value="' + !!state["subject"] + '"]').prop('checked', true);
-      $('input:radio[name="from"][value="' + !!state["from"] + '"]').prop('checked', true);
-      $('input:radio[name="addresses"][value="' + !!state["addresses"] + '"]').prop('checked', true);
-      $('input:radio[name="mime"][value="' + !!state["mime"] + '"]').prop('checked', true);
-      $('input:radio[name="handle"][value="' + !!state["handle"] + '"]').prop('checked', true);
+
+      $( 'input:radio[name="days"][value="' + this.enable( "days" ) + '"]' ).prop( 'checked', true );
+      $( 'input:radio[name="subject"][value="' + this.enable( "subject" ) + '"]' ).prop( 'checked', true );
+      $( 'input:radio[name="from"][value="' + this.enable( "from" ) + '"]' ).prop( 'checked', true );
+      $( 'input:radio[name="addresses"][value="' + this.enable( "addresses" ) + '"]' ).prop( 'checked', true );
+      $( 'input:radio[name="mime"][value="' + this.enable( "mime" ) + '"]' ).prop( 'checked', true );
+      $( 'input:radio[name="handle"][value="' + this.enable( "handle" ) + '"]' ).prop( 'checked', true );
 
       // In case the user focuses into a textfield the radio button should be changed...
       $("#sivVacationFrom").focus(function () { $('input:radio[name="from"][value="true"]').prop('checked', true); });
@@ -334,26 +130,28 @@
       $("#sivVacationDays").focus(function () { $('input:radio[name="days"][value="true"]').prop('checked', true); });
       $("#sivVacationHandle").focus(function () { $('input:radio[name="handle"][value="true"]').prop('checked', true); });
 
-      $("#sivVacationReason").val(this.getSieve().reason());
-
-
-      if (state["subject"])
-        $("#sivVacationSubject").val(this.getSieve().subject());
-
-      if (state["days"])
-        $("#sivVacationDays").val(this.getSieve().days());
-
-      if (state["from"])
-        $("#sivVacationFrom").val(this.getSieve().from());
-
-      if (state["handle"])
-        $("#sivVacationHandle").val(this.getSieve().handle());
-
-
-      let addresses = (new SieveStringListWidget("#sivAddresses")).init();
-
-      if (state["addresses"])
-        addresses.values(this.getSieve().addresses());
+      $( "#sivVacationReason" ).val( this.reason().value() );
+
+
+      if ( this.enable( "subject" ) )
+        $( "#sivVacationSubject" ).val( this.subject().value() );
+
+      if ( this.enable( "days" ) )
+        $( "#sivVacationDays" ).val( this.days().value() );
+
+      if ( this.enable( "from" ) )
+        $( "#sivVacationFrom" ).val( this.from().value() );
+
+      if ( this.enable( "handle" ) )
+        $( "#sivVacationHandle" ).val( this.handle().value() );
+
+
+      let addresses = ( new SieveStringListWidget( "#sivAddresses" ) )
+        .init();
+
+      if ( this.enable( "addresses" ) ) {
+        addresses.values( this.addresses().values() );
+      }
 
       // trigger reloading the envelope fields...
       this.onEnvelopeChanged();
@@ -373,52 +171,52 @@
       state["mime"] = ($("input[type='radio'][name='mime']:checked").val() === "true");
       state["handle"] = ($("input[type='radio'][name='handle']:checked").val() === "true");
 
-
       let addresses = (new SieveStringListWidget("#sivAddresses")).values();
       state["addresses"] = !!addresses.length;
 
       // TODO Catch exceptions...
       // ... then update the fields...
-
-      let sieve = this.getSieve();
 
       try {
         if (state["from"] && (!$("#sivVacationFrom")[0].checkValidity()))
           throw new Error("From contains an invalid mail address");
 
-
         if (state["subject"])
-          sieve.subject($("#sivVacationSubject").val());
+          this.subject().value( $( "#sivVacationSubject" ).val() );
 
         if (state["days"])
-          sieve.days($("#sivVacationDays").val());
+          this.days().value( $( "#sivVacationDays" ).val() );
 
         if (state["from"])
-          sieve.from($("#sivVacationFrom").val());
+          this.from().value( $( "#sivVacationFrom" ).val() );
 
         if (state["handle"])
-          sieve.handle($("#sivVacationHandle").val());
-
-        if (state["addresses"]) {
-          sieve.addresses()
-            .clear()
-            .append(addresses);
-        }
-
-        this.getSieve().reason($("#sivVacationReason").val());
+          this.handle().value( $( "#sivVacationHandle" ).val() );
+
+        if ( state["addresses"] )
+          this.addresses().values( addresses );
+
+        this.reason().value( $( "#sivVacationReason" ).val() );
       }
       catch (ex) {
         alert(ex);
         return false;
       }
 
-      this.getSieve().state(state);
+
+      this.enable( "days", state["days"] );
+      this.enable( "subject", state["subject"] );
+      this.enable( "from", state["from"] );
+      this.enable( "addresses", state["addresses"] );
+      this.enable( "mime", state["mime"] );
+      this.enable( "handle", state["handle"] );
+
       return true;
     };
 
   SieveVacationUI.prototype.getTemplate
     = function () {
-      return "./vacation/widgets/SieveVacationUI.html";
+      return "./vacation/template/SieveVacationUI.html #sivVacationDialog";
     };
 
 
@@ -427,15 +225,14 @@
       return $("<div/>")
         .html("Send a vacation/an out of office message:" +
         "<div><em>" +
-        $('<div/>').text(this.getSieve().reason().substr(0, 240)).html() +
-        ((this.getSieve().reason().length > 240) ? "..." : "") +
+        $( '<div/>' ).text( this.reason().value().substr( 0, 240 ) ).html() +
+        ( ( this.reason().value().length > 240 ) ? "..." : "" ) +
         "</em></div>");
     };
 
   if (!SieveDesigner)
-    throw new Error("Could not register Body Extension");
+    throw new Error("Could not register Vacation Extension");
 
   SieveDesigner.register("action/vacation", SieveVacationUI);
 
-})(window);
->>>>>>> 4e0478c4
+})(window);