--- conflicted
+++ resolved
@@ -1,251 +1,3 @@
-<<<<<<< HEAD
-/*
- * The contents of this file are licenced. You may obtain a copy of 
- * the license at https://github.com/thsmi/sieve/ or request it via 
- * email from the author.
- *
- * Do not remove or change this comment.
- * 
- * The initial author of the code is:
- *   Thomas Schmid <schmid-thomas@gmx.net>
- *      
- */
-
-/* global window */
-
-( function ( /*exports*/ ) {
-
-  "use strict";
-
-
-  /* global $: false */
-  /* global SieveStringListWidget */
-  /* global SieveActionDialogBoxUI */
-  /* global SieveTabWidget */
-  /* global SieveTestDialogBoxUI */
-  /* global SieveMatchTypeUI */
-  /* global SieveDesigner */
-  /* global SieveComparatorUI */
-
-  function SieveSetActionUI( elm ) {
-    SieveActionDialogBoxUI.call( this, elm );
-  }
-
-  SieveSetActionUI.prototype = Object.create( SieveActionDialogBoxUI.prototype );
-  SieveSetActionUI.prototype.constructor = SieveSetActionUI;
-
-  SieveSetActionUI.prototype.getTemplate
-    = function () {
-      return "./variables/templates/SieveSetActionUI.html #sivDialogVariables";
-    };
-
-  SieveSetActionUI.prototype.name
-    = function ( value ) {
-      return this.getSieve().getElement( "name" ).value( value );
-    };
-
-  SieveSetActionUI.prototype.value
-    = function ( value ) {
-      return this.getSieve().getElement( "value" ).value( value );
-    };
-
-  SieveSetActionUI.prototype.onSave
-    = function () {
-      var item = null;
-
-      item = $( "#sivVariableName" ).val();
-      if ( !item.trim() ) {
-        window.alert( "Variable name can't be empty" );
-        return false;
-      }
-
-      this.name( item );
-      this.value( $( "#sivVariableValue" ).val() );
-
-      var status;
-      var value = null;
-
-      status = $( "input[type='checkbox'][name='10']" ).is( ":checked" );
-      if ( status )
-        value = ":length";
-
-      this.getSieve().getElement( "modifier/10" ).setValue( value );
-      this.getSieve().enable( "modifier/10", status );
-
-      value = null;
-      status = $( "input[type='checkbox'][name='20']" ).is( ":checked" );
-      if ( status )
-        value = ":quotewildcard";
-
-      this.getSieve().getElement( "modifier/20" ).setValue( value );
-      this.getSieve().enable( "modifier/20", status );
-
-      value = null;
-      status = $( "input[type='checkbox'][name='30']" ).is( ":checked" );
-      if ( status )
-        value = $( "input:radio[name='30']:checked" ).val();
-
-      this.getSieve().getElement( "modifier/30" ).setValue( value );
-      this.getSieve().enable( "modifier/30", status );
-
-      value = null;
-      status = $( "input[type='checkbox'][name='40']" ).is( ":checked" );
-      if ( status )
-        value = $( "input:radio[name='40']:checked" ).val();
-
-      this.getSieve().getElement( "modifier/40" ).setValue( value );
-      this.getSieve().enable( "modifier/40", status );
-
-      this.getSieve().toScript();
-
-      return true;
-    };
-
-
-  SieveSetActionUI.prototype.onLoad
-    = function () {
-
-      ( new SieveTabWidget() ).init();
-
-      var state = null;
-
-      state = this.getSieve().enable( "modifier/10" );
-      $( 'input:checkbox[name="10"]' ).prop( 'checked', state );
-
-      state = this.getSieve().enable( "modifier/20" );
-      $( 'input:checkbox[name="20"]' ).prop( 'checked', state );
-
-      state = this.getSieve().enable( "modifier/30" );
-      $( 'input:checkbox[name="30"]' )
-        .change( function () { $( 'input:radio[name="30"]' ).prop( 'disabled', !( $( this ).prop( 'checked' ) ) ); })
-        .prop( 'checked', state )
-        .change();
-
-      // if (item)   
-      //   $('input:radio[name="30"][value="'+ item.nodeName().substr(9)+'"]' ).prop('checked', true);  
-
-      state = this.getSieve().enable( "modifier/40" );
-      $( 'input:checkbox[name="40"]' )
-        .change( function () { $( 'input:radio[name="40"]' ).prop( 'disabled', !( $( this ).prop( 'checked' ) ) ); })
-        .prop( 'checked', state )
-        .change();
-
-      //if (item)
-      //  $('input:radio[name="40"][value="'+ item.nodeName().substr(9)+'"]' ).prop('checked', true);
-
-      $( "#sivVariableName" ).val( this.name() );
-      $( "#sivVariableValue" ).val( this.value() );
-    };
-
-
-  SieveSetActionUI.prototype.getSummary
-    = function () {
-      return $( "<div/>" )
-        .html( "Set variable <em>" + this.name() + "</em> to value " +
-        "<div><em>" +
-        $( '<div/>' ).text( this.value().substr( 0, 240 ) ).html() +
-        ( ( this.value().substr().length > 240 ) ? "..." : "" ) +
-        "</em></div>" );
-
-    };
-
-  //-----------------------------------------------------------------------------
-
-  function SieveStringTestUI( elm ) {
-    SieveTestDialogBoxUI.call( this, elm );
-  }
-
-  SieveStringTestUI.prototype = Object.create( SieveTestDialogBoxUI.prototype );
-  SieveStringTestUI.prototype.constructor = SieveStringTestUI;
-
-  SieveStringTestUI.prototype.getTemplate
-    = function () {
-      return "./variables/templates/SieveStringTestUI.html #sivDialogVariables";
-    };
-
-  SieveStringTestUI.prototype.keys
-    = function ( values ) {
-      return this.getSieve().getElement( "keys" ).values( values );
-    };
-
-  SieveStringTestUI.prototype.sources
-    = function ( values ) {
-      return this.getSieve().getElement( "sources" ).values( values );
-    };
-
-  SieveStringTestUI.prototype.matchtype
-    = function () {
-      return this.getSieve().getElement( "match-type" );
-    };
-
-  SieveStringTestUI.prototype.comparator
-    = function () {
-      return this.getSieve().getElement( "comparator" );
-    };
-
-  SieveStringTestUI.prototype.onSave
-    = function () {
-      var values = null;
-
-      values = ( new SieveStringListWidget( "#sivVariablesSourceList" ) ).values();
-
-      if ( !values || !values.length ) {
-        window.alert( "Source list is empty" );
-        return false;
-      }
-
-      this.sources( values );
-
-      values = ( new SieveStringListWidget( "#sivVariablesKeyList" ) ).values();
-
-      if ( !values || !values.length ) {
-        window.alert( "Key list is empty" );
-        return false;
-      }
-
-      this.keys( values );
-
-      return true;
-    };
-
-
-  SieveStringTestUI.prototype.onLoad
-    = function () {
-      ( new SieveTabWidget() ).init();
-
-      ( new SieveStringListWidget( "#sivVariablesSourceList" ) )
-        .init( this.sources() );
-
-      ( new SieveStringListWidget( "#sivVariablesKeyList" ) )
-        .init( this.keys() );
-
-      var matchtype = new SieveMatchTypeUI( this.matchtype() );
-      $( "#sivVariablesMatchTypes" )
-        .append( matchtype.html() );
-
-      var comparator = new SieveComparatorUI( this.comparator() );
-      $( "#sivVariablesComparator" )
-        .append( comparator.html() );
-    };
-
-  SieveStringTestUI.prototype.getSummary
-    = function () {
-      return $( "<div/>" )
-        .html( " string " + $( '<em/>' ).text( this.sources() ).html()
-        + " " + this.matchtype().getValue()
-        + " " + $( '<em/>' ).text( this.keys() ).html() );
-
-    };
-
-
-  if ( !SieveDesigner )
-    throw new Error( "Could not register Body Extension" );
-
-  SieveDesigner.register( "action/set", SieveSetActionUI );
-  SieveDesigner.register( "test/string", SieveStringTestUI );
-
-})( window );
-=======
 /*
  * The contents of this file are licensed. You may obtain a copy of
  * the license at https://github.com/thsmi/sieve/ or request it via
@@ -260,9 +12,10 @@
 
 /* global window */
 
-"use strict";
 
 (function (exports) {
+
+  "use strict";
 
   /* global $: false */
   /* global SieveStringListWidget */
@@ -282,7 +35,17 @@
 
   SieveSetActionUI.prototype.getTemplate
     = function () {
-      return "./variables/widgets/SieveSetActionUI.html";
+      return "./variables/templates/SieveSetActionUI.html #sivDialogVariables";
+    };
+
+  SieveSetActionUI.prototype.name
+    = function ( value ) {
+      return this.getSieve().getElement( "name" ).value( value );
+    };
+
+  SieveSetActionUI.prototype.value
+    = function ( value ) {
+      return this.getSieve().getElement( "value" ).value( value );
     };
 
   SieveSetActionUI.prototype.onSave
@@ -295,40 +58,44 @@
         return false;
       }
 
-      this.getSieve().name(item);
-
-      this.getSieve().value($("#sivVariableValue").val());
-
-
-      let modifiers = this.getSieve().modifiers();
-
-      item = $("input:checkbox[name='10']:checked");
-      if (item && item.val())
-        modifiers.setItem(item.val());
-      else
-        modifiers.removeItem(10);
-
-      item = $("input:checkbox[name='20']:checked");
-      if (item && item.val())
-        modifiers.setItem(item.val());
-      else
-        modifiers.removeItem(20);
-
-      item = $("input:checkbox[name='30']:checked");
-      if (item && item.val()) {
-        item = $("input:radio[name='30']:checked").val();
-        modifiers.setItem(item);
-      }
-      else
-        modifiers.removeItem(30);
-
-      item = $("input:checkbox[name='40']:checked");
-      if (item && item.val()) {
-        item = $("input:radio[name='40']:checked").val();
-        modifiers.setItem(item);
-      }
-      else
-        modifiers.removeItem(40);
+      this.name( item );
+      this.value( $( "#sivVariableValue" ).val() );
+
+      let status;
+      let value = null;
+
+      status = $( "input[type='checkbox'][name='10']" ).is( ":checked" );
+      if ( status )
+        value = ":length";
+
+      this.getSieve().getElement( "modifier/10" ).setValue( value );
+      this.getSieve().enable( "modifier/10", status );
+
+      value = null;
+      status = $( "input[type='checkbox'][name='20']" ).is( ":checked" );
+      if ( status )
+        value = ":quotewildcard";
+
+      this.getSieve().getElement( "modifier/20" ).setValue( value );
+      this.getSieve().enable( "modifier/20", status );
+
+      value = null;
+      status = $( "input[type='checkbox'][name='30']" ).is( ":checked" );
+      if ( status )
+        value = $( "input:radio[name='30']:checked" ).val();
+
+      this.getSieve().getElement( "modifier/30" ).setValue( value );
+      this.getSieve().enable( "modifier/30", status );
+
+      value = null;
+      status = $( "input[type='checkbox'][name='40']" ).is( ":checked" );
+      if ( status )
+        value = $( "input:radio[name='40']:checked" ).val();
+
+      this.getSieve().getElement( "modifier/40" ).setValue( value );
+      this.getSieve().enable( "modifier/40", status );
+
+      this.getSieve().toScript();
 
       return true;
     };
@@ -336,46 +103,47 @@
 
   SieveSetActionUI.prototype.onLoad
     = function () {
+
       (new SieveTabWidget()).init();
 
-      let item = null;
-
-      item = this.getSieve().modifiers().getItem(10);
-      $('input:checkbox[name="10"]').prop('checked', !!item);
-
-      item = this.getSieve().modifiers().getItem(20);
-      $('input:checkbox[name="20"]').prop('checked', !!item);
-
-
-      item = this.getSieve().modifiers().getItem(30);
+      var state = null;
+
+      state = this.getSieve().enable( "modifier/10" );
+      $( 'input:checkbox[name="10"]' ).prop( 'checked', state );
+
+      state = this.getSieve().enable( "modifier/20" );
+      $( 'input:checkbox[name="20"]' ).prop( 'checked', state );
+
+      state = this.getSieve().enable( "modifier/30" );
       $('input:checkbox[name="30"]')
         .change(function () { $('input:radio[name="30"]').prop('disabled', !($(this).prop('checked'))); })
-        .prop('checked', !!item)
+        .prop( 'checked', state )
         .change();
 
-      if (item)
-        $('input:radio[name="30"][value="' + item.nodeName().substr(9) + '"]').prop('checked', true);
-
-      item = this.getSieve().modifiers().getItem(40);
+      // if (item)   
+      //   $('input:radio[name="30"][value="'+ item.nodeName().substr(9)+'"]' ).prop('checked', true);  
+
+      state = this.getSieve().enable( "modifier/40" );
       $('input:checkbox[name="40"]')
         .change(function () { $('input:radio[name="40"]').prop('disabled', !($(this).prop('checked'))); })
-        .prop('checked', !!item)
+        .prop( 'checked', state )
         .change();
 
-      if (item)
-        $('input:radio[name="40"][value="' + item.nodeName().substr(9) + '"]').prop('checked', true);
-
-      $("#sivVariableName").val(this.getSieve().name());
-      $("#sivVariableValue").val(this.getSieve().value());
-    };
+      //if (item)
+      //  $('input:radio[name="40"][value="'+ item.nodeName().substr(9)+'"]' ).prop('checked', true);
+
+      $( "#sivVariableName" ).val( this.name() );
+      $( "#sivVariableValue" ).val( this.value() );
+    };
+
 
   SieveSetActionUI.prototype.getSummary
     = function () {
       return $("<div/>")
-        .html("Set variable <em>" + this.getSieve().name() + "</em> to value " +
+        .html( "Set variable <em>" + this.name() + "</em> to value " +
         "<div><em>" +
-        $('<div/>').text(this.getSieve().value().substr(0, 240)).html() +
-        ((this.getSieve().value().substr().length > 240) ? "..." : "") +
+        $( '<div/>' ).text( this.value().substr( 0, 240 ) ).html() +
+        ( ( this.value().substr().length > 240 ) ? "..." : "" ) +
         "</em></div>");
 
     };
@@ -391,25 +159,41 @@
 
   SieveStringTestUI.prototype.getTemplate
     = function () {
-      return "./variables/widgets/SieveStringTestUI.html";
+      return "./variables/templates/SieveStringTestUI.html #sivDialogVariables";
+    };
+
+  SieveStringTestUI.prototype.keys
+    = function ( values ) {
+      return this.getSieve().getElement( "keys" ).values( values );
+    };
+
+  SieveStringTestUI.prototype.sources
+    = function ( values ) {
+      return this.getSieve().getElement( "sources" ).values( values );
+    };
+
+  SieveStringTestUI.prototype.matchtype
+    = function () {
+      return this.getSieve().getElement( "match-type" );
+    };
+
+  SieveStringTestUI.prototype.comparator
+    = function () {
+      return this.getSieve().getElement( "comparator" );
     };
 
   SieveStringTestUI.prototype.onSave
     = function () {
-      let values = null;
-
-      let sieve = this.getSieve();
+      var values = null;
 
       values = (new SieveStringListWidget("#sivVariablesSourceList")).values();
 
       if (!values || !values.length) {
-        alert("Source list is empty");
+        window.alert( "Source list is empty" );
         return false;
       }
 
-      sieve.source()
-        .clear()
-        .append(values);
+      this.sources( values );
 
       values = (new SieveStringListWidget("#sivVariablesKeyList")).values();
 
@@ -418,9 +202,7 @@
         return false;
       }
 
-      sieve.keyList()
-        .clear()
-        .append(values);
+      this.keys( values );
 
       return true;
     };
@@ -431,18 +213,16 @@
       (new SieveTabWidget()).init();
 
       (new SieveStringListWidget("#sivVariablesSourceList"))
-        .init()
-        .values(this.getSieve().source());
+        .init( this.sources() );
 
       (new SieveStringListWidget("#sivVariablesKeyList"))
-        .init()
-        .values(this.getSieve().keyList());
-
-      let matchType = new SieveMatchTypeUI(this.getSieve().matchType());
+        .init( this.keys() );
+
+      var matchtype = new SieveMatchTypeUI( this.matchtype() );
       $("#sivVariablesMatchTypes")
-        .append(matchType.html());
-
-      let comparator = new SieveComparatorUI(this.getSieve().comparator());
+        .append( matchtype.html() );
+
+      var comparator = new SieveComparatorUI( this.comparator() );
       $("#sivVariablesComparator")
         .append(comparator.html());
     };
@@ -450,9 +230,9 @@
   SieveStringTestUI.prototype.getSummary
     = function () {
       return $("<div/>")
-        .html(" string " + $('<em/>').text(this.getSieve().source().toScript()).html()
-        + " " + this.getSieve().matchType().matchType()
-        + " " + $('<em/>').text(this.getSieve().keyList().toScript()).html());
+        .html( " string " + $( '<em/>' ).text( this.sources() ).html()
+        + " " + this.matchtype().getValue()
+        + " " + $( '<em/>' ).text( this.keys() ).html() );
 
     };
 
@@ -460,8 +240,7 @@
   if (!SieveDesigner)
     throw new Error("Could not register Body Extension");
 
-  SieveDesigner.register("action/setvariable", SieveSetActionUI);
+  SieveDesigner.register( "action/set", SieveSetActionUI );
   SieveDesigner.register("test/string", SieveStringTestUI);
 
-})(window);
->>>>>>> 4e0478c4
+})(window);