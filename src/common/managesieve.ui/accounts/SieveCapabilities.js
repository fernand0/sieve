--- conflicted
+++ resolved
@@ -13,15 +13,10 @@
 /* global $ */
 import { SieveTemplate } from "./../utils/SieveTemplate.js";
 
-<<<<<<< HEAD
 /**
  * Implements a dialog which displays the accounts capabilities.
  */
 class SieveCapabilities {
-=======
-  /* global bootstrap */
-  /* global SieveTemplate */
->>>>>>> 02a0f980
 
   /**
    * Shows the capability dialog.
@@ -29,47 +24,11 @@
    * @param {object} capabilities
    *   the server's capabilities.
    */
-<<<<<<< HEAD
   async show(capabilities) {
 
     document.querySelector("#ctx").appendChild(
       await (new SieveTemplate()).load("./accounts/account.capabilities.tpl"));
 
-    $('#sieve-dialog-capabilities').modal('show');
-
-    document.querySelector("#sieve-capabilities-server").textContent
-      = capabilities.implementation;
-    document.querySelector("#sieve-capabilities-version").textContent
-      = capabilities.version;
-    document.querySelector("#sieve-capabilities-sasl").textContent
-      = Object.values(capabilities.sasl).join(" ");
-    document.querySelector("#sieve-capabilities-extensions").textContent
-      = Object.keys(capabilities.extensions).join(" ");
-    document.querySelector("#sieve-capabilities-language").textContent
-      = capabilities.language;
-
-    await new Promise((resolve) => {
-
-      $('#sieve-dialog-capabilities').modal("show")
-        .on("hidden.bs.modal", () => {
-          const elm = document.querySelector('#sieve-dialog-capabilities');
-          elm.parentNode.removeChild(elm);
-          resolve();
-        });
-    });
-=======
-  class SieveCapabilities {
-
-    /**
-     * Shows the capability dialog.
-     *
-     * @param {object} capabilities
-     *   the server's capabilities.
-     */
-    async show(capabilities) {
-
-      document.querySelector("#ctx").appendChild(
-        await (new SieveTemplate()).load("./accounts/account.capabilities.tpl"));
 
       document.querySelector("#sieve-capabilities-server").textContent
         = capabilities.implementation;
@@ -99,8 +58,6 @@
         });
       });
 
-    }
->>>>>>> 02a0f980
   }
 }
 
