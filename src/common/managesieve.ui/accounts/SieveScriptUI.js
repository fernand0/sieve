--- conflicted
+++ resolved
@@ -52,57 +52,10 @@
   }
 
 
-<<<<<<< HEAD
   /**
    * Renders the UI element into the dom.
    */
   async render() {
-=======
-    /**
-     * Renders the UI element into the dom.
-     */
-    async render() {
-
-      const id = this.getId();
-
-      let elm = document.querySelector(`#siv-script-${id}`);
-      // Check if the element exists...
-      if (!elm) {
-
-        elm = await (new SieveTemplate()).load("./accounts/SieveScriptUI.tpl");
-
-        elm.id = `siv-script-${id}`;
-
-        document
-          .querySelector(`#siv-account-${this.account.id} .siv-tpl-scripts`)
-          .appendChild(elm);
-
-        elm.querySelector(".sieve-list-script-name").textContent = this.name;
-
-        elm.querySelector(".sieve-script-rename")
-          .addEventListener("click", () => { this.rename(); });
-        elm.querySelector(".sieve-script-delete")
-          .addEventListener("click", () => { this.remove(); });
-        elm.querySelector(".sieve-script-edit")
-          .addEventListener("click", () => { this.edit(); });
-        elm.querySelector(".sieve-script-activate")
-          .addEventListener("click", () => { this.activate(); });
-        elm.querySelector(".sieve-script-deactivate")
-          .addEventListener("click", () => { this.deactivate(); });
-      }
-
-      if (this.isActive === false) {
-        elm.querySelector(".sieve-list-script-active").classList.add("d-none");
-        elm.querySelector(".sieve-script-activate").classList.remove("d-none");
-        elm.querySelector(".sieve-script-deactivate").classList.add("d-none");
-      }
-      else {
-        elm.querySelector(".sieve-list-script-active").classList.remove("d-none");
-        elm.querySelector(".sieve-script-activate").classList.add("d-none");
-        elm.querySelector(".sieve-script-deactivate").classList.remove("d-none");
-      }
-    }
->>>>>>> d76a8df9
 
     const id = this.getId();
 
@@ -133,12 +86,12 @@
     }
 
     if (this.isActive === false) {
-      elm.querySelector(".sieve-list-script-active").classList.add("invisible");
+        elm.querySelector(".sieve-list-script-active").classList.add("d-none");
       elm.querySelector(".sieve-script-activate").classList.remove("d-none");
       elm.querySelector(".sieve-script-deactivate").classList.add("d-none");
     }
     else {
-      elm.querySelector(".sieve-list-script-active").classList.remove("invisible");
+        elm.querySelector(".sieve-list-script-active").classList.remove("d-none");
       elm.querySelector(".sieve-script-activate").classList.add("d-none");
       elm.querySelector(".sieve-script-deactivate").classList.remove("d-none");
     }
