--- conflicted
+++ resolved
@@ -9,14 +9,13 @@
  *   Thomas Schmid <schmid-thomas@gmx.net>
  */
 
-<<<<<<< HEAD
 const KEY_RETURN = 13;
 
 const DIALOG_CANCELED = 0;
 const DIALOG_ACCEPTED = 1;
 const DIALOG_DISCARDED = 2;
 
-/* global $ */
+  /* global bootstrap */
 import { SieveTemplate } from "./../utils/SieveTemplate.js";
 import { SieveUniqueId } from "./../utils/SieveUniqueId.js";
 
@@ -130,147 +129,6 @@
 
     return await new Promise((resolve, reject) => {
 
-      const buttons = this.getDialog()
-        .querySelectorAll(".sieve-dialog-resolve");
-
-      for (const button of buttons) {
-        button.addEventListener("click", async () => {
-          try {
-            resolve(await this.onAccept(event.target));
-          } catch (ex) {
-            reject(ex);
-          }
-
-          $(this.getDialog()).modal("hide");
-        });
-      }
-
-      $(this.getDialog()).modal('show')
-        .on('hidden.bs.modal', async () => {
-=======
-(function (exports) {
-
-  "use strict";
-
-  const KEY_RETURN = 13;
-
-  const DIALOG_CANCELED = 0;
-  const DIALOG_ACCEPTED = 1;
-  const DIALOG_DISCARDED = 2;
-
-  /* global bootstrap */
-  const { SieveTemplate } = require("./../utils/SieveTemplate.js");
-  const { SieveUniqueId } = require("./../utils/SieveUniqueId.js");
-
-  /**
-   * Displays a simple dialog with an action button.
-   */
-  class SieveDialog {
-
-    /**
-     * The path to the html template which should be used for this dialog
-     * @abstract
-     *
-     * @returns {string}
-     *   the path to the html template.
-     */
-    getTemplate() {
-      throw new Error("Implement getTemplate");
-    }
-
-    /**
-     * Get the current dialogs root element
-     *
-     * @returns {HTMLElement}
-     *   the dialogs root element.
-     */
-    getDialog() {
-      return document.querySelector(`#${this.id}`);
-    }
-
-    /**
-     * Called when the dialog is initialized.
-     * It is used to populate it with html elements.
-     *
-     * You can use getDialog to retrieve the dialogs root element.
-     * E.g. when adding new elements.
-     *
-     */
-    onInit() {
-      throw new Error("Implement on Init");
-    }
-
-    /**
-     * Called when the user clicks the accept button.
-     * Which is any button marked with the "sieve-dialog-resolve" class.
-     *
-     * The result should be typically true for simple dialogs or
-     * with more complex dialogs just return the desired value.
-     *
-     * @returns {object}
-     *   returns true or the accept value
-     *
-     */
-    onAccept() {
-      return true;
-    }
-
-    /**
-     * Called when the user clicks the cancel button.
-     * Which is any button marked with the "sieve-dialog-reject" class.
-     *
-     * The result should be false for simple dialogs or a default value for
-     * more complex dialogs. In case there is no default value, the best strategy
-     * is to throw an exception.
-     *
-     * @returns {object}
-     *   returns false or the reject result.
-     */
-    onCancel() {
-      return false;
-    }
-
-    /**
-     * Called when the dialog is shown.
-     * This can be used e.g. to move the focus to the desired text box.
-     */
-    onShown() {
-    }
-
-    /**
-     * Generates an if made of alphanumerical characters and dashes.
-     * @returns {string}
-     *   a string with an html compatible unique id
-     */
-    generateId() {
-      return (new SieveUniqueId()).generate();
-    }
-
-    /**
-     * Removes the dialog window from the UI.
-     */
-    destroy() {
-      const elm = this.getDialog();
-      elm.parentNode.removeChild(elm);
-    }
-
-    /**
-     * Shows the dialog.
-     *
-     * @returns {object}
-     *   the value returned from the dialog.
-     */
-    async show() {
-
-      this.id = this.generateId();
-
-      const dialog = await (new SieveTemplate()).load(this.getTemplate());
-      dialog.id = this.id;
-      document.querySelector("#ctx").appendChild(dialog);
-
-      this.onInit();
-
-      return await new Promise((resolve, reject) => {
 
         const modal = new bootstrap.Modal(this.getDialog());
 
@@ -293,7 +151,6 @@
         modal.show();
 
         this.getDialog().addEventListener('hidden.bs.modal', async () => {
->>>>>>> 02a0f980
 
           this.destroy();
 
@@ -302,9 +159,9 @@
           } catch (ex) {
             reject(ex);
           }
-<<<<<<< HEAD
-        })
-        .on('shown.bs.modal', () => {
+        });
+
+        this.getDialog().addEventListener('shown.bs.modal', () => {
           this.onShown();
         });
     });
@@ -829,548 +686,4 @@
   SieveScriptBusyDialog,
   SieveScriptSaveDialog,
   SieveErrorDialog
-};
-=======
-        });
-
-        this.getDialog().addEventListener('shown.bs.modal', () => {
-          this.onShown();
-        });
-      });
-    }
-  }
-
-  /**
-   * Prompts if the given account shall be deleted.
-   */
-  class SieveDeleteAccountDialog extends SieveDialog {
-
-    /**
-     * Creates a new dialog instance
-     *
-     * @param {string} displayName
-     *   the accounts display name
-     */
-    constructor(displayName) {
-      super();
-      this.displayName = displayName;
-    }
-
-    /**
-     * @inheritdoc
-     */
-    getTemplate() {
-      return "./dialogs/dialog.account.delete.tpl";
-    }
-
-    /**
-     * @inheritdoc
-     */
-    onInit() {
-      this.getDialog()
-        .querySelector("#sieve-dialog-account-remove-name")
-        .textContent = this.displayName;
-    }
-  }
-
-  /**
-   * Shows the dialog asking for the server's fingerprint.
-   */
-  class SieveFingerprintDialog extends SieveDialog {
-
-    /**
-     * Creates a new instance
-     *
-     * @param {object} secInfo
-     *   the security info object with details about the validation error.
-     */
-    constructor(secInfo) {
-      super();
-      this.fingerprint = secInfo.fingerprint;
-      this.error = secInfo.message;
-    }
-
-    /**
-     * @inheritdoc
-     */
-    getTemplate() {
-      return "./dialogs/dialog.account.cert.tpl";
-    }
-
-    /**
-     * @inheritdoc
-     */
-    onInit() {
-      this.getDialog()
-        .querySelector(".sieve-dialog-fingerprint")
-        .textContent = this.fingerprint;
-
-      this.getDialog()
-        .querySelector(".sieve-dialog-certerror")
-        .textContent = this.error;
-    }
-  }
-
-  /**
-   * Aks if the given script should be deleted or not.
-   */
-  class SieveDeleteScriptDialog extends SieveDialog {
-
-    /**
-     * Create a new delete script dialog instance.
-     *
-     * @param {string} name
-     *   the script name as string
-     */
-    constructor(name) {
-      super();
-      this.name = name;
-    }
-
-    /**
-     * @inheritdoc
-     */
-    getTemplate() {
-      return "./dialogs/dialog.script.delete.tpl";
-    }
-
-    /**
-     * @inheritdoc
-     */
-    onInit() {
-      this.getDialog()
-        .querySelector('.sieve-delete-dialog-name')
-        .textContent = this.name;
-    }
-  }
-
-  /**
-   * Asks for a name, which should be used to create the new script.
-   */
-  class SieveCreateScriptDialog extends SieveDialog {
-
-    /**
-     * @inheritdoc
-     */
-    getTemplate() {
-      return "./dialogs/dialog.script.create.tpl";
-    }
-
-    /**
-     * @inheritdoc
-     */
-    onInit() {
-      this.getDialog().querySelector('.sieve-create-dialog-name').addEventListener("keypress", (e) => {
-        if (e.which === KEY_RETURN) {
-          const event = document.createEvent('HTMLEvents');
-          event.initEvent('click', true, false);
-          this.getDialog().querySelector(".sieve-dialog-resolve").dispatchEvent(event);
-        }
-      });
-    }
-
-    /**
-     * @inheritdoc
-     */
-    onShown() {
-      this.getDialog().querySelector('.sieve-create-dialog-name').focus();
-    }
-
-    /**
-     * @inheritdoc
-     */
-    onAccept() {
-      return this.getDialog().querySelector('.sieve-create-dialog-name').value;
-    }
-
-    /**
-     * @inheritdoc
-     */
-    onCancel() {
-      return "";
-    }
-  }
-
-  /**
-   * Asks for a scripts new name
-   */
-  class SieveRenameScriptDialog extends SieveDialog {
-
-    /**
-     * Create a rename script dialog instance.
-     * @param {string} name
-     *   the scripts old name
-     */
-    constructor(name) {
-      super();
-      this.name = name;
-    }
-
-    /**
-     * @inheritdoc
-     */
-    getTemplate() {
-      return "./dialogs/dialog.script.rename.tpl";
-    }
-
-    /**
-     * @inheritdoc
-     */
-    onInit() {
-      this.getDialog().querySelector('.sieve-rename-dialog-newname').addEventListener("keypress", (e) => {
-        if (e.which === KEY_RETURN) {
-          const event = document.createEvent('HTMLEvents');
-          event.initEvent('click', true, false);
-          this.getDialog().querySelector(".sieve-dialog-resolve").dispatchEvent(event);
-        }
-      });
-
-      this.getDialog()
-        .querySelector(".sieve-rename-dialog-newname").value = this.name;
-    }
-
-    /**
-     * @inheritdoc
-     */
-    onShown() {
-      this.getDialog().querySelector('.sieve-rename-dialog-newname').focus();
-    }
-
-    /**
-     * @inheritdoc
-     */
-    onAccept() {
-      return this.getDialog()
-        .querySelector(".sieve-rename-dialog-newname").value;
-    }
-
-    /**
-     * @inheritdoc
-     */
-    onCancel() {
-      return this.name;
-    }
-  }
-
-  /**
-   * Asks for a password.
-   * The show method returns null or the authorization.
-   */
-  class SievePasswordDialog extends SieveDialog {
-
-    /**
-     * Creates a password dialog.
-     *
-     * @param {string} username
-     *   the username for which the password is requested
-     * @param {string} displayName
-     *   the accounts display name.
-     * @param {{ remember : boolean }} [options]
-     *   extended additional options.
-     *   In case "remember" is set to true a switch will be rendered which allows
-     *   the user to select if the password should be stored.
-     */
-    constructor(username, displayName, options) {
-      super();
-      this.username = username;
-      this.displayName = displayName;
-
-      if (typeof(options) === "undefined" || options === null)
-        options = {};
-
-      this.options = options;
-    }
-
-    /**
-     * @inheritdoc
-     */
-    getTemplate() {
-      return "./dialogs/dialog.account.password.tpl";
-    }
-
-    /**
-     * @inheritdoc
-     */
-    onInit() {
-      const dialog = this.getDialog();
-
-      if (!this.options.remember)
-        dialog.querySelector(".sieve-password-remember").style.display = "none";
-
-      dialog.querySelector(".sieve-username").textContent = this.username;
-      dialog.querySelector(".sieve-displayname").textContent = this.displayName;
-
-      this.getDialog().querySelector('.sieve-password').addEventListener("keypress", (e) => {
-        if (e.which === KEY_RETURN) {
-          const event = document.createEvent('HTMLEvents');
-          event.initEvent('click', true, false);
-          this.getDialog().querySelector(".sieve-dialog-resolve").dispatchEvent(event);
-        }
-      });
-    }
-
-    /**
-     * @inheritdoc
-     */
-    onShown() {
-      this.getDialog().querySelector('.sieve-password').focus();
-    }
-
-    /**
-     * @inheritdoc
-     */
-    onAccept() {
-      return {
-        "username" : this.username,
-        "password" : this.getDialog().querySelector(".sieve-password").value,
-        "remember" : document.querySelector("#sieve-password-remember").checked
-      };
-    }
-
-    /**
-     * @inheritdoc
-     */
-    onCancel() {
-      return {};
-    }
-  }
-
-  /**
-   * Asks for a authorization.
-   * The show method returns null or the authorization.
-   */
-  class SieveAuthorizationDialog extends SieveDialog {
-
-    /**
-     * Creates a authorization request dialog.
-     *
-     * @param {string} displayName
-     *   the account's display name.
-     */
-    constructor(displayName) {
-      super();
-      this.displayName = displayName;
-    }
-
-    /**
-     * @inheritdoc
-     */
-    getTemplate() {
-      return "./dialogs/dialog.account.authorization.tpl";
-    }
-
-    /**
-     * @inheritdoc
-     */
-    onInit() {
-      const dialog = this.getDialog();
-
-      dialog.querySelector(".sieve-displayname").textContent = this.displayName;
-
-      dialog.querySelector('.sieve-authorization').addEventListener("keypress", (e) => {
-        if (e.which === KEY_RETURN) {
-          const event = document.createEvent('HTMLEvents');
-          event.initEvent('click', true, false);
-          this.getDialog().querySelector(".sieve-dialog-resolve").dispatchEvent(event);
-        }
-      });
-    }
-
-    /**
-     * @inheritdoc
-     */
-    onShown() {
-      this.getDialog().querySelector('.sieve-authorization').focus();
-    }
-
-    /**
-     * @inheritdoc
-     */
-    onAccept() {
-      return this.getDialog().querySelector(".sieve-authorization").value;
-    }
-
-    /**
-     * @inheritdoc
-     */
-    onCancel() {
-      return null;
-    }
-  }
-
-  /**
-   * An info dialog indicating the current script is busy.
-   */
-  class SieveScriptBusyDialog extends SieveDialog {
-
-    /**
-     * Create a new script busy dialog.
-     * @param {string} name
-     *   the scripts name.
-     */
-    constructor(name) {
-      super();
-      this.name = name;
-    }
-
-    /**
-     * @inheritdoc
-     */
-    getTemplate() {
-      return "./dialogs/dialog.script.busy.tpl";
-    }
-
-    /**
-     * @inheritdoc
-     */
-    onInit() {
-      this.getDialog()
-        .querySelector(".sieve-busy-dialog-scriptname").textContent = this.name;
-    }
-  }
-
-  // TODO should be extracted an stored next to the editor
-  /**
-   * Asks is a changed script should be saved
-   */
-  class SieveScriptSaveDialog extends SieveDialog {
-
-    /**
-     * Create a rename script dialog instance.
-     * @param {string} name
-     *   the scripts old name
-     */
-    constructor(name) {
-      super();
-      this.name = name;
-    }
-
-    /**
-     * @inheritdoc
-     */
-    getTemplate() {
-      return "./dialogs/dialog.script.save.tpl";
-    }
-
-    /**
-     * @inheritdoc
-     */
-    onInit() {
-      this.getDialog()
-        .querySelector(".sieve-save-dialog-scriptname").textContent = this.name;
-    }
-
-    /**
-     * @inheritdoc
-     */
-    onAccept(element) {
-      if (element.classList.contains("sieve-save-dialog-discard"))
-        return DIALOG_DISCARDED;
-
-      if (element.classList.contains("sieve-save-dialog-save"))
-        return DIALOG_ACCEPTED;
-
-      throw new Error("Unknown button pressed");
-    }
-
-    /**
-     * Checks if the dialogs return value was a discard
-     * @param {int} value
-     *  the value to be checked.
-     * @returns {boolean}
-     *   true in case the dialog was discarded.
-     */
-    static isDiscarded(value) {
-      return value === DIALOG_DISCARDED;
-    }
-
-    /**
-     * Checks if the dialogs return value was a cancel
-     * @param {int} value
-     *   the value to be checked.
-     * @returns {boolean}
-     *   true in case the dialog was canceled
-     */
-    static isCanceled(value) {
-      return value === DIALOG_CANCELED;
-    }
-
-    /**
-     * Checks if the dialogs return value was an accept
-     * @param {int} value
-     *   the value to be checked.
-     * @returns {boolean}
-     *   true in case the dialog was accepted.
-     */
-    static isAccepted(value) {
-      return value === DIALOG_ACCEPTED;
-    }
-
-    /**
-     * @inheritdoc
-     */
-    onCancel() {
-      return DIALOG_CANCELED;
-    }
-  }
-
-  /**
-   * An info dialog indicating the current script is busy.
-   */
-  class SieveErrorDialog extends SieveDialog {
-
-    /**
-     * Create a new script busy dialog.
-     * @param {string} description
-     *   the scripts name.
-     */
-    constructor(description) {
-      super();
-      this.description = description;
-    }
-
-    /**
-     * @inheritdoc
-     */
-    getTemplate() {
-      return "./dialogs/dialog.error.tpl";
-    }
-
-    /**
-     * @inheritdoc
-     */
-    onInit() {
-      this.getDialog()
-        .querySelector(".sieve-error-dialog-description")
-        .textContent = this.description;
-    }
-  }
-
-
-  if (typeof (module) !== "undefined" && module && module.exports) {
-    module.exports.SievePasswordDialog = SievePasswordDialog;
-    module.exports.SieveRenameScriptDialog = SieveRenameScriptDialog;
-    module.exports.SieveCreateScriptDialog = SieveCreateScriptDialog;
-    module.exports.SieveDeleteScriptDialog = SieveDeleteScriptDialog;
-    module.exports.SieveFingerprintDialog = SieveFingerprintDialog;
-    module.exports.SieveDeleteAccountDialog = SieveDeleteAccountDialog;
-    module.exports.SieveAuthorizationDialog = SieveAuthorizationDialog;
-    module.exports.SieveScriptBusyDialog = SieveScriptBusyDialog;
-    module.exports.SieveScriptSaveDialog = SieveScriptSaveDialog;
-    module.exports.SieveErrorDialog = SieveErrorDialog;
-  }
-  else {
-    exports.SievePasswordDialog = SievePasswordDialog;
-    exports.SieveRenameScriptDialog = SieveRenameScriptDialog;
-    exports.SieveCreateScriptDialog = SieveCreateScriptDialog;
-    exports.SieveDeleteScriptDialog = SieveDeleteScriptDialog;
-    exports.SieveFingerprintDialog = SieveFingerprintDialog;
-    exports.SieveDeleteAccountDialog = SieveDeleteAccountDialog;
-    exports.SieveAuthorizationDialog = SieveAuthorizationDialog;
-    exports.SieveScriptBusyDialog = SieveScriptBusyDialog;
-    exports.SieveScriptSaveDialog = SieveScriptSaveDialog;
-    exports.SieveErrorDialog = SieveErrorDialog;
-  }
-
-})(this);
->>>>>>> 02a0f980
+};