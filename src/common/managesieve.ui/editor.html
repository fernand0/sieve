<!DOCTYPE html>
<html lang="en">

<head>
  <meta charset="utf-8">
  <meta name="viewport" content="width=device-width, initial-scale=1, shrink-to-fit=no">

  <title>Manage Sieve Scripts</title>

  <!-- Bootstrap core CSS -->
  <link rel="stylesheet" href="./../../libs/bootstrap/css/bootstrap.min.css">

  <link rel="stylesheet" href="./../../libs/CodeMirror/lib/codemirror.css">
  <link rel="stylesheet" href="./../../libs/CodeMirror/theme/eclipse.css">

  <script src="./../../libs/CodeMirror/lib/codemirror.js"></script>
  <script src="./../../libs/CodeMirror/addon/search/searchcursor.js"></script>
  <script src="./../../libs/CodeMirror/addon/edit/matchbrackets.js"></script>

  <script src="./../../libs/CodeMirror/mode/sieve/sieve.js"></script>

  <style>
    .CodeMirror {
      border-color: #eee;
      border-width: 0px 1px 1px 1px;
      border-style: solid;
      height: auto;
    }

    #sieve-widget-editor {
      border: 0;
    }

    .sticky {
      position: sticky;
      top: 0px;
      z-index: 10;
      background-color: inherit;
    }

    html {
      overflow-y: scroll;
    }

    .activeline {
      background: #e8f2ff !important;
    }

    #sieve-editor-toolbar {
      border-bottom: 1px solid #eee;
    }

    #sieve-editor-errors {
      border-bottom: 1px solid #eee;
    }

    #sieve-editor-errors:empty {
      display:none;
    }

  </style>
</head>

<body>
  <div id="sieve-editor" class="container">
  </div>

  <div id="ctx"></div>

  <!-- Bootstrap core JavaScript
    ================================================== -->
  <!-- Placed at the end of the document so the pages load faster -->
  <script src="./../../libs/bootstrap/js/bootstrap.bundle.min.js"></script>

<<<<<<< HEAD
  <script type="module" src="editor.js"></script>
=======
  <script type="module" src="editor.mjs"></script>
>>>>>>> 4a2a09c5

</body>

</html><|MERGE_RESOLUTION|>--- conflicted
+++ resolved
@@ -72,11 +72,7 @@
   <!-- Placed at the end of the document so the pages load faster -->
   <script src="./../../libs/bootstrap/js/bootstrap.bundle.min.js"></script>
 
-<<<<<<< HEAD
-  <script type="module" src="editor.js"></script>
-=======
   <script type="module" src="editor.mjs"></script>
->>>>>>> 4a2a09c5
 
 </body>
 
