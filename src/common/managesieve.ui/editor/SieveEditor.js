/*
 * The content of this file is licensed. You may obtain a copy of
 * the license at https://github.com/thsmi/sieve/ or request it via
 * email from the author.
 *
 * Do not remove or change this comment.
 *
 * The initial author of the code is:
 *   Thomas Schmid <schmid-thomas@gmx.net>
 */

/* global bootstrap */

import { SieveEditorController } from "./SieveEditorController.js";
import { SieveTextEditorUI } from "./text/SieveTextEditor.js";
import { SieveGraphicalEditorUI } from "./graphical/SieveGraphicalEditor.js";
import { SieveTemplate } from "./../utils/SieveTemplate.js";

const EDITOR_OFFSET_PX = 40;
/**
 * Implements a editor UI which contains a graphical as well as a text editor.
 */
class SieveEditorUI extends SieveEditorController {

  /**
   * @inheritdoc
   */
  constructor(name, account) {
    super(name, account);

    this.textEditor = new SieveTextEditorUI(this);
    this.graphicalEditor = new SieveGraphicalEditorUI(this);
    this.checksum = "";
  }

  /**
     * Resizes the widget editors iframe to fill all of the available screen.
     */
  resize() {
    const topOffset = document
      .querySelector("#sieve-widget-editor")
      .getBoundingClientRect()
      .top + document.body.scrollTop;

    const screen = document.documentElement.clientHeight;

    // the visible screen size minus the top and bottom offset
    const size = screen - topOffset - EDITOR_OFFSET_PX;

    document
      .querySelector("#sieve-widget-editor")
      .style.height = `${size}px`;
  }
  /**
   * Moves the input focus to the currently active editor.
   */
  focus() {
    this.getCurrentEditor().focus();
  }

  /**
   * Renders the editor to screen.
   *
   * @returns {SieveEditorUI}
   *   a self reference.
   */
  async render() {

    document.querySelector("#sieve-editor").appendChild(
      await (new SieveTemplate()).load("./editor/editor.tpl"));

    await this.getTextEditor().render();
    await this.getGraphicalEditor().render();

    await this.loadSettings();

    document
      .querySelector("#sieve-editor-settings .sieve-editor-settings-show")
      .addEventListener("click", () => {
        (new bootstrap.Tab(document.querySelector("#sieve-tab-settings"))).show();
      });

    document
      .querySelector("#sieve-editor-settings .sieve-editor-import")
      .addEventListener("click", () => {
        this.importScript();
      });

<<<<<<< HEAD
    document
      .querySelector("#sieve-editor-settings .sieve-editor-export")
      .addEventListener("click", () => {
        this.exportScript();
      });
=======
      document
        .querySelector("#sieve-editor-save")
        .addEventListener("click", async () => {
          document
            .querySelector("#sieve-editor-saving").classList.remove("d-none");

          await this.save();

          document
            .querySelector("#sieve-editor-saving").classList.add("d-none");
        });
>>>>>>> 45d140ab

    document
      .querySelector("#sieve-editor-save")
      .addEventListener("click", () => {
        this.save();
      });

    document
      .querySelector('.nav-item > a[href="#sieve-widget-editor"]')
      .addEventListener('show.bs.tab', async (e) => {

        if (!this.isTextEditor())
          return;

        e.preventDefault();

        if (await this.switchToGraphicalEditor()) {
          (new bootstrap.Tab(document.querySelector('.nav-item > a[href="#sieve-widget-editor"]'))).show();
        }
      });

    document
      .querySelector('.nav-item > a[href="#sieve-widget-editor"]')
      .addEventListener('shown.bs.tab', () => {
        this.resize();
      });

<<<<<<< HEAD
    window.addEventListener("resize", () => {
      this.resize();
    });
=======
      document
        .querySelector('.nav-item > a[href="#sieve-plaintext-editor"]')
        .addEventListener('shown.bs.tab', () => { this.switchToTextEditor(); });

      document
        .querySelector('.nav-item > a[href="#sieve-content-settings"]')
        .addEventListener('shown.bs.tab', () => { this.switchToSettings(); });

      return this;
    }

    /**
     * Hides/Dismisses any error messages.
     */
    hideErrorMessage() {
      const elm = document.querySelector("#sieve-editor-error");
      if (elm !== null)
        elm.parentNode.removeChild(elm);
    }
>>>>>>> 45d140ab

    document
      .querySelector('.nav-item > a[href="#sieve-plaintext-editor"]')
      .addEventListener('shown.bs.tab', () => { this.switchToTextEditor(); });

<<<<<<< HEAD
    document
      .querySelector('.nav-item > a[href="#sieve-content-settings"]')
      .addEventListener('shown.bs.tab', () => { this.switchToSettings(); });
    return this;
  }
=======
      const content = await (new SieveTemplate()).load("./editor/editor.error.save.html");
>>>>>>> 45d140ab

  /**
   * Hides/Dismisses any error messages.
   */
  hideErrorMessage() {
    const elm = document.querySelector("#sieve-editor-error");
    elm.parentNode.removeChild(elm);
  }

  /**
   * Shows an error message.
   *
   * @param {string} message
   *   the error message to show.
   */
  async showErrorMessage(message) {

<<<<<<< HEAD
    const content = await (new SieveTemplate()).load("./editor/editor.error.save.tpl");
=======
      document.querySelector("#sieve-editor-errors").appendChild(content);
>>>>>>> 45d140ab

    content.querySelector(".sieve-editor-error-msg").textContent = message;

    this.hideErrorMessage();

    document.querySelector("#sieve-editor-toolbar").appendChild(content);

    // eslint-disable-next-line no-new
    new bootstrap.Alert(content);

    this.resize();
  }

  /**
   * Checks if the current editor has unsaved changes
   *
   * @returns {boolean}
   *   true in case the editor contains unsaved changes.
   */
  async hasChanged() {
    return (await this.getCurrentEditor().getChecksum() !== this.checksum);
  }

  /**
   * Loads the sieve script into the editor.
   * All undo history will be flushed.
   *
   * @returns {boolean}
   *   true in case the script could be loaded otherwise false.
   */
  async load() {

    const editor = this.getCurrentEditor();

    await editor.setScript(await this.loadScript());

    this.checksum = await editor.getChecksum();

    editor.clearHistory();
    editor.focus();

    return true;
  }

  /**
   * Saves the sieve script currently loaded into the editor.
   *
   * @returns {boolean}
   *   true in case the script could be saved otherwise false.
   */
  async save() {

    if (!await this.hasChanged())
      return this;

    try {

      const editor = this.getCurrentEditor();

      await this.saveScript(
        await editor.getScript());

      this.checksum = await editor.getChecksum();

      this.hideErrorMessage();
    } catch (ex) {
      this.showErrorMessage(ex.toString());
      return false;
    }

    return true;
  }

  /**
   * Checks the script on the server for syntax errors.
   *
   * @param {string} [script]
   *   the script to check if omitted the current editors
   *   script will be used.
   *
   * @returns {undefined|string}
   *   in case of an script error, the error message
   *   otherwise null
   */
  async checkScript(script) {
    if (script === undefined || script === null)
      script = await this.getCurrentEditor().getScript();

    return await super.checkScript(script);
  }

  /**
   * Imports a sieve script from a file
   */
  async importScript() {

    const script = await super.importScript();

    if (typeof (script) === "undefined")
      return;

    await this.getCurrentEditor().setScript(script);

    // The dialog stole our focus...
    this.getCurrentEditor().focus();
  }

<<<<<<< HEAD
  /**
   * Exports the script to a file
   */
  async exportScript() {
    await super.exportScript(await this.getCurrentEditor().getScript());
=======
      document.querySelector("#sieve-editor-save").classList.remove("d-none");
      document.querySelector("#sieve-editor-toolbar").classList.remove("d-none");
      document.querySelector("#sieve-plaintext-editor-toolbar").classList.remove("d-none");
>>>>>>> 45d140ab

    // The dialog stole our focus...
    this.getCurrentEditor().focus();
  }

  /**
   * Switches to the text editor.
   * It transfers the script from the graphical to the text editor.
   *
   *  @returns {boolean}
   *   true in case the editor was changed otherwise false.
   */
  async switchToTextEditor() {

    document.querySelector("#sieve-editor-save").classList.remove("d-none");
    document.querySelector("#sieve-plaintext-editor-toolbar").classList.remove("d-none");

    if (this.isTextEditor()) {
      this.getTextEditor().focus();
      return true;
    }

    // We keep the history intact so that undo works.
    // The set script would be just like an edit..
    await this.getTextEditor().setScript(
      await this.getGraphicalEditor().getScript());

    this.isTextEditor(true);

    this.getTextEditor().focus();

<<<<<<< HEAD
    return true;
  }
=======
      document.querySelector("#sieve-editor-save").classList.remove("d-none");
      document.querySelector("#sieve-editor-toolbar").classList.add("d-none");
      document.querySelector("#sieve-plaintext-editor-toolbar").classList.add("d-none");
>>>>>>> 45d140ab

  /**
   * Switches the graphical editor.
   * It transfers the script from the text editor to the graphical.
   * It is only possible to switch to the graphical editor,
   * when the script is free of syntax errors.
   *
   * @returns {boolean}
   *   true in case the editor was changed otherwise false.
   */
  async switchToGraphicalEditor() {

<<<<<<< HEAD
    document.querySelector("#sieve-editor-save").classList.remove("d-none");
    document.querySelector("#sieve-plaintext-editor-toolbar").classList.add("d-none");
=======
      try {
        await this.getGraphicalEditor().setScript(
          await this.getTextEditor().getScript());
      } catch (ex) {
        await this.switchToTextEditor();
        this.showErrorMessage(`Switching to Graphical editor failed ${ex}`);
        return false;
      }
>>>>>>> 45d140ab

    if (!this.isTextEditor())
      return true;

<<<<<<< HEAD
    try {
      await this.getGraphicalEditor().setScript(
        await this.getTextEditor().getScript());
    } catch (ex) {
      console.log(ex);
      this.showErrorMessage(`Switching to Graphical editor failed ${ex}`);
      return false;
=======
    /**
     * Switches to the settings tab.
     */
    switchToSettings() {
      document.querySelector("#sieve-editor-toolbar").classList.add("d-none");
      document.querySelector("#sieve-editor-save").classList.add("d-none");
>>>>>>> 45d140ab
    }

    this.isTextEditor(false);
    return true;
  }

  /**
   * Switches to the settings tab.
   */
  switchToSettings() {
    document.querySelector("#sieve-plaintext-editor-toolbar").classList.add("d-none");
    document.querySelector("#sieve-editor-save").classList.add("d-none");
  }

  /**
   * Gets the currently active editor type and optionally
   * also sets the editor type.
   *
   * @param {boolean} [value]
   *  optional. If set to true the text editor will be enabled.
   *  Setting it to false will switch to the graphical editor.
   *
   * @returns {boolean}
   *   true in case the text editor is the current editor.
   *   Otherwise false.
   */
  isTextEditor(value) {

    const elm = document.querySelector('.nav-item > a[href="#sieve-widget-editor"]');

    if (value === true || value === false)
      elm.dataset.currentEditor = (!value).toString();

    return !(elm.dataset.currentEditor === "true");
  }

  /**
   * Returns a reference to the currently active editor.
   * Which is either the plain text editor or the rich text editor.
   *
   * @returns {SieveAbstractEditorUI} the currently active editor.
   */
  getCurrentEditor() {
    if (this.isTextEditor())
      return this.getTextEditor();

    return this.getGraphicalEditor();
  }

  /**
   * Returns the plain text editor.
   * Keep in mind the editor might be hidden.
   *
   * @returns {SieveTextEditorUI}
   *   the plain text editor
   */
  getTextEditor() {
    return this.textEditor;
  }

  /**
   * Returns the graphical editor.
   * Keep in mind the editor might be hidden.
   *
   * @returns {SieveGraphicalEditorUI}
   *   the graphical editor
   */
  getGraphicalEditor() {
    return this.graphicalEditor;
  }

  /**
   * Renders the current settings.
   */
  async renderSettings() {

    const parent = document.querySelector("#sieve-content-settings");
    while (parent.firstChild)
      parent.removeChild(parent.firstChild);

    await this.getTextEditor().renderSettings();
    // this.getGraphicalEditor().renderSettings();

    parent.appendChild(
      await (new SieveTemplate()).load("./editor/editor.settings.defaults.tpl"));

    document.querySelector("#editor-settings-save-defaults")
      .addEventListener("click", async () => {
        await this.saveDefaultSettings();
      });

    document.querySelector("#editor-settings-load-defaults")
      .addEventListener("click", async () => {
        await this.loadDefaultSettings();
      });
  }

  /**
   * @inheritdoc
   */
  async loadSettings() {
    await this.getTextEditor().loadSettings();
    await this.getGraphicalEditor().loadSettings();

    await this.renderSettings();
  }

  /**
   * @inheritdoc
   */
  async loadDefaultSettings() {
    await this.getTextEditor().loadDefaultSettings();
    await this.getGraphicalEditor().loadDefaultSettings();

    await this.renderSettings();
  }

  /**
   * @inheritdoc
   */
  async saveDefaultSettings() {
    await this.getTextEditor().saveDefaultSettings();
    await this.getGraphicalEditor().saveDefaultSettings();
  }
}

export { SieveEditorUI };<|MERGE_RESOLUTION|>--- conflicted
+++ resolved
@@ -86,15 +86,14 @@
         this.importScript();
       });
 
-<<<<<<< HEAD
     document
       .querySelector("#sieve-editor-settings .sieve-editor-export")
       .addEventListener("click", () => {
         this.exportScript();
       });
-=======
-      document
-        .querySelector("#sieve-editor-save")
+
+    document
+      .querySelector("#sieve-editor-save")
         .addEventListener("click", async () => {
           document
             .querySelector("#sieve-editor-saving").classList.remove("d-none");
@@ -103,13 +102,6 @@
 
           document
             .querySelector("#sieve-editor-saving").classList.add("d-none");
-        });
->>>>>>> 45d140ab
-
-    document
-      .querySelector("#sieve-editor-save")
-      .addEventListener("click", () => {
-        this.save();
       });
 
     document
@@ -132,51 +124,26 @@
         this.resize();
       });
 
-<<<<<<< HEAD
     window.addEventListener("resize", () => {
       this.resize();
     });
-=======
-      document
-        .querySelector('.nav-item > a[href="#sieve-plaintext-editor"]')
-        .addEventListener('shown.bs.tab', () => { this.switchToTextEditor(); });
-
-      document
-        .querySelector('.nav-item > a[href="#sieve-content-settings"]')
-        .addEventListener('shown.bs.tab', () => { this.switchToSettings(); });
-
-      return this;
-    }
-
-    /**
-     * Hides/Dismisses any error messages.
-     */
-    hideErrorMessage() {
-      const elm = document.querySelector("#sieve-editor-error");
-      if (elm !== null)
-        elm.parentNode.removeChild(elm);
-    }
->>>>>>> 45d140ab
 
     document
       .querySelector('.nav-item > a[href="#sieve-plaintext-editor"]')
       .addEventListener('shown.bs.tab', () => { this.switchToTextEditor(); });
 
-<<<<<<< HEAD
     document
       .querySelector('.nav-item > a[href="#sieve-content-settings"]')
       .addEventListener('shown.bs.tab', () => { this.switchToSettings(); });
     return this;
   }
-=======
-      const content = await (new SieveTemplate()).load("./editor/editor.error.save.html");
->>>>>>> 45d140ab
 
   /**
    * Hides/Dismisses any error messages.
    */
   hideErrorMessage() {
     const elm = document.querySelector("#sieve-editor-error");
+      if (elm !== null)
     elm.parentNode.removeChild(elm);
   }
 
@@ -188,17 +155,13 @@
    */
   async showErrorMessage(message) {
 
-<<<<<<< HEAD
-    const content = await (new SieveTemplate()).load("./editor/editor.error.save.tpl");
-=======
+      const content = await (new SieveTemplate()).load("./editor/editor.error.save.html");
+
+    content.querySelector(".sieve-editor-error-msg").textContent = message;
+
+    this.hideErrorMessage();
+
       document.querySelector("#sieve-editor-errors").appendChild(content);
->>>>>>> 45d140ab
-
-    content.querySelector(".sieve-editor-error-msg").textContent = message;
-
-    this.hideErrorMessage();
-
-    document.querySelector("#sieve-editor-toolbar").appendChild(content);
 
     // eslint-disable-next-line no-new
     new bootstrap.Alert(content);
@@ -300,17 +263,11 @@
     this.getCurrentEditor().focus();
   }
 
-<<<<<<< HEAD
   /**
    * Exports the script to a file
    */
   async exportScript() {
     await super.exportScript(await this.getCurrentEditor().getScript());
-=======
-      document.querySelector("#sieve-editor-save").classList.remove("d-none");
-      document.querySelector("#sieve-editor-toolbar").classList.remove("d-none");
-      document.querySelector("#sieve-plaintext-editor-toolbar").classList.remove("d-none");
->>>>>>> 45d140ab
 
     // The dialog stole our focus...
     this.getCurrentEditor().focus();
@@ -326,6 +283,7 @@
   async switchToTextEditor() {
 
     document.querySelector("#sieve-editor-save").classList.remove("d-none");
+      document.querySelector("#sieve-editor-toolbar").classList.remove("d-none");
     document.querySelector("#sieve-plaintext-editor-toolbar").classList.remove("d-none");
 
     if (this.isTextEditor()) {
@@ -342,14 +300,8 @@
 
     this.getTextEditor().focus();
 
-<<<<<<< HEAD
     return true;
   }
-=======
-      document.querySelector("#sieve-editor-save").classList.remove("d-none");
-      document.querySelector("#sieve-editor-toolbar").classList.add("d-none");
-      document.querySelector("#sieve-plaintext-editor-toolbar").classList.add("d-none");
->>>>>>> 45d140ab
 
   /**
    * Switches the graphical editor.
@@ -362,39 +314,20 @@
    */
   async switchToGraphicalEditor() {
 
-<<<<<<< HEAD
     document.querySelector("#sieve-editor-save").classList.remove("d-none");
+      document.querySelector("#sieve-editor-toolbar").classList.add("d-none");
     document.querySelector("#sieve-plaintext-editor-toolbar").classList.add("d-none");
-=======
-      try {
-        await this.getGraphicalEditor().setScript(
-          await this.getTextEditor().getScript());
-      } catch (ex) {
-        await this.switchToTextEditor();
-        this.showErrorMessage(`Switching to Graphical editor failed ${ex}`);
-        return false;
-      }
->>>>>>> 45d140ab
 
     if (!this.isTextEditor())
       return true;
 
-<<<<<<< HEAD
     try {
       await this.getGraphicalEditor().setScript(
         await this.getTextEditor().getScript());
     } catch (ex) {
-      console.log(ex);
+        await this.switchToTextEditor();
       this.showErrorMessage(`Switching to Graphical editor failed ${ex}`);
       return false;
-=======
-    /**
-     * Switches to the settings tab.
-     */
-    switchToSettings() {
-      document.querySelector("#sieve-editor-toolbar").classList.add("d-none");
-      document.querySelector("#sieve-editor-save").classList.add("d-none");
->>>>>>> 45d140ab
     }
 
     this.isTextEditor(false);
@@ -405,7 +338,7 @@
    * Switches to the settings tab.
    */
   switchToSettings() {
-    document.querySelector("#sieve-plaintext-editor-toolbar").classList.add("d-none");
+      document.querySelector("#sieve-editor-toolbar").classList.add("d-none");
     document.querySelector("#sieve-editor-save").classList.add("d-none");
   }
 
