/*
 * The content of this file is licensed. You may obtain a copy of
 * the license at https://github.com/thsmi/sieve/ or request it via
 * email from the author.
 *
 * Do not remove or change this comment.
 *
 * The initial author of the code is:
 *   Thomas Schmid <schmid-thomas@gmx.net>
 */

/* global CodeMirror */

import { SieveTemplate } from "./../../utils/SieveTemplate.js";
import { SieveAbstractEditorUI } from "./../SieveAbstractEditor.js";

const COMPILE_DELAY = 500;
const EDITOR_SCROLL_INTO_VIEW_OFFSET = 200;

/**
 * An text editor ui for sieve scripts.
 */
class SieveTextEditorUI extends SieveAbstractEditorUI {

  /**
   * Creates a new text editor UI.
   *
   * @param {SieveEditorController} controller
   *   The controller which is assigned to this editor.
   * @param {string} [id]
   *   An optional id, which points to a the textbox, which will be converted
   *   into a code mirror input. In case it is omitted the id "code" will be used.
   */
  constructor(controller, id) {

    super(controller);

    if (typeof (id) === "undefined" || id === null)
      this.id = "code";

    this.syntaxCheckEnabled = false;
    this.timeout = null;

    this.cm = null;

    this.activeLine = null;

    this.changed = false;
  }

  /**
   * Renders the text editors settings
   */
  async renderSettings() {



    const loader = new SieveTemplate();

    // Syntax Checks
    document
      .querySelector("#sieve-content-settings")
      .appendChild(await loader.load("./editor/text/editor.settings.syntax.tpl"));

    document
      .querySelector("#sieve-editor-settings-synatxcheck")
      .addEventListener("click", async () => {

        if (document.querySelector("#sieve-editor-settings-synatxcheck").checked === true)
          await this.enableSyntaxCheck();
        else
          await this.disableSyntaxCheck();
      });

    document.querySelector("#sieve-editor-settings-synatxcheck")
      .checked = this.isSyntaxCheckEnabled();

    // Indentation
    document
      .querySelector("#sieve-content-settings")
      .appendChild(await loader.load("./editor/text/editor.settings.indentation.tpl"));

    // Indentation width...
    document
      .querySelector("#editor-settings-indentation-width")
      .addEventListener("change", async () => {
        await this.setIndentWidth(
          document.querySelector("#editor-settings-indentation-width").value);
      });

    document.querySelector("#editor-settings-indentation-width")
      .value = this.getIndentWidth();

    // Indentation policy...
    document
      .querySelector("#editor-settings-indentation-policy-spaces")
      .addEventListener("change", async () => { await this.setIndentWithTabs(false); });

    document
      .querySelector("#editor-settings-indentation-policy-tabs")
      .addEventListener("change", async () => { await this.setIndentWithTabs(true); });

    if (this.getIndentWithTabs())
      document.querySelector("#editor-settings-indentation-policy-tabs").checked = true;
    else
      document.querySelector("#editor-settings-indentation-policy-spaces").checked = true;

    // Tabulator width...
    document
      .querySelector("#editor-settings-tabulator-width")
      .addEventListener("change", async () => {
        await this.setTabWidth(
          document.querySelector("#editor-settings-tabulator-width").value);
      });

    document.querySelector("#editor-settings-tabulator-width")
      .value = this.getTabWidth();
  }

  /**
   * @inheritdoc
   */
  async render() {

    const loader = new SieveTemplate();

    const editor = document.querySelector("#sieve-plaintext-editor");
    while (editor.firstChild)
      editor.removeChild(editor.firstChild);

<<<<<<< HEAD
    editor.appendChild(
      await loader.load("./editor/text/editor.plaintext.html"));
=======
      const toolbar = document.querySelector("#sieve-editor-toolbar");
      toolbar.appendChild(
        await loader.load("./editor/text/editor.plaintext.toolbar.html"));
>>>>>>> 45d140ab

    this.cm = CodeMirror.fromTextArea(document.getElementById(this.id), {
      lineNumbers: true,
      lineWrapping: true,

      theme: "eclipse",
      matchBrackets: true,

      inputStyle: "contenteditable"
    });

    this.cm.on("renderLine", (cm, line, elt) => { this.onRenderLine(cm, line, elt); });
    this.cm.on("change", () => { this.onChange(); });
    this.cm.on("cursorActivity", () => { this.onActiveLineChange(); });

    this.cm.refresh();

    // Configure tab handling...
    this.cm.setOption("extraKeys", {
      "Tab": function (cm) {

        if (cm.somethingSelected()) {
          const sel = cm.getSelection("\n");
          // Indent only if there are multiple lines selected, or if the selection spans a full line
          if (sel.length > 0 && (sel.indexOf("\n") > -1 || sel.length === cm.getLine(cm.getCursor().line).length)) {
            cm.indentSelection("add");
            return;
          }
        }

        if (cm.options.indentWithTabs)
          cm.execCommand("insertTab");
        else
          cm.execCommand("insertSoftTab");
      },
      "Shift-Tab": function (cm) {
        cm.indentSelection("subtract");
      }
    });

    const toolbar = document.querySelector("#sieve-plaintext-editor-toolbar");
    toolbar.appendChild(
      await loader.load("./editor/text/editor.plaintext.toolbar.html"));

    document
      .querySelector("#sieve-editor-undo")
      .addEventListener("click", () => { this.undo(); });

    document
      .querySelector("#sieve-editor-redo")
      .addEventListener("click", () => { this.redo(); });

    document
      .querySelector("#sieve-editor-cut")
      .addEventListener("click", () => { this.cut(); });

    document
      .querySelector("#sieve-editor-copy")
      .addEventListener("click", () => { this.copy(); });

    document
      .querySelector("#sieve-editor-paste")
      .addEventListener("click", () => { this.paste(); });

    document
      .querySelector("#sieve-editor-find")
      .addEventListener("click", () => {
        const token = document.querySelector("#sieve-editor-txt-find").value;

        const isReverse = document.querySelector("#sieve-editor-backward").checked;
        const isCaseSensitive = document.querySelector("#sieve-editor-casesensitive").checked;

        this.find(token, isCaseSensitive, isReverse);
      });

    document
      .querySelector("#sieve-editor-replace")
      .addEventListener("click", () => {
        const oldToken = document.querySelector("#sieve-editor-txt-find").value;
        const newToken = document.querySelector("#sieve-editor-txt-replace").value;

        const isReverse = document.querySelector("#sieve-editor-backward").checked;
        const isCaseSensitive = document.querySelector("#sieve-editor-casesensitive").checked;

        if (oldToken === "")
          return;

        this.replace(oldToken, newToken, isCaseSensitive, isReverse);
      });


    document
      .querySelector("#sieve-editor-replace-replace")
      .addEventListener("click", () => {
        document.querySelector("#sieve-editor-find-toolbar").classList.toggle("d-none");
      });

    await this.renderSettings();
  }

  /**
   * Returns the editor change status.
   *
   * @returns {boolean}
   *   true in case the document was changed otherwise false.
   */
  hasChanged() {
    return this.changed;
  }

  /**
   * @inheritdoc
   */
  async setScript(script) {
    // Load a new script. It will discard the current script
    // the cursor position is reset to defaults.

    this.cm.setValue(script);
    this.cm.setCursor({ line: 0, ch: 0 });

    this.cm.refresh();

    // ensure the active line cursor changed...
    //    onActiveLineChange();
  }

  /**
   * @inheritdoc
   */
  getScript() {

    this.focus();

    const script = this.cm.getValue();

    // ... and ensure the line endings are sanitized
    // eslint-disable-next-line no-control-regex
    return script.replace(/\r\n|\r|\n|\u0085|\u000C|\u2028|\u2029/g, "\r\n");
  }

  /**
   * @inheritdoc
   */
  focus() {
    if (this.cm)
      this.cm.focus();
  }

  /**
   * @inheritdoc
   */
  clearHistory() {
    this.cm.clearHistory();
  }

  /**
   * Checks the current script for syntax errors
   */
  async checkScript() {

    const errors = await this.getController().checkScript(await this.getScript());

    if (errors && errors !== "")
      this.showSyntaxErrors(errors);
    else
      this.hideSyntaxErrors();
  }

  /**
   * Undoes the last input
   */
  undo() {
    this.cm.undo();
    this.cm.focus();
  }

  /**
   * Redos the last input
   */
  redo() {
    this.cm.redo();
    this.cm.focus();
  }

  /**
   * Cuts the currently selected text.
   */
  async cut() {
    await this.copy();
    this.cm.replaceSelection("");

    this.cm.focus();
  }

  /**
   * Copies the currently selected text.
   */
  async copy() {
    const data = this.cm.getSelection();

    await this.getController().setClipboard(data);

    this.cm.focus();
  }

  /**
   * Pastes the clipboard content into the editor.
   */
  async paste() {
    const data = await this.getController().getClipboard();
    this.cm.replaceSelection(data);

    this.cm.focus();
  }

  /**
   * Gets the selection begin
   *
   * @param {boolean} isReverse
   *   if true the selection is handled in reverse order.
   *   which means the selection start gets the selections end and vice versa.
   * @returns {int}
   *   the current start position.
   */
  getSelectionStart(isReverse) {

    const start = this.cm.getCursor(true);
    const end = this.cm.getCursor(false);

    if (isReverse) {
      if (start.line < end.line)
        return start;

      if (start.line > end.line)
        return end;

      // start.line == end.line
      if (start.ch > end.ch)
        return end;

      return start;
    }


    if (start.line > end.line)
      return start;

    if (start.line < end.line)
      return end;

    // start.line == end.line
    if (start.ch > end.ch)
      return start;

    return end;

  }

  /**
   * Finds the specified token within the editor.
   *
   * @param {string} token
   *   the string to find.
   * @param {boolean} [isCaseSensitive]
   *   if true the search is case sensitive.
   * @param {boolean} [isReverse]
   *   if true the search will be in reverse direction.
   * @returns {boolean}
   *   true in case the the string was found otherwise false.
   */
  find(token, isCaseSensitive, isReverse) {

    // Fix optional parameters...
    if (typeof (isCaseSensitive) === "undefined" || isCaseSensitive === null)
      isCaseSensitive = false;

    if (typeof (isReverse) === "undefined" || isReverse === null)
      isReverse = false;

    let cursor = this.cm.getSearchCursor(
      token,
      this.getSelectionStart(isReverse),
      !isCaseSensitive);

    if (!cursor.find(isReverse)) {
      // warp search at top or bottom
      cursor = this.cm.getSearchCursor(
        token,
        isReverse ? { line: this.cm.lineCount() - 1 } : { line: 0, ch: 0 },
        !isCaseSensitive);

      if (!cursor.find(isReverse))
        return false;
    }

    if (isReverse)
      this.cm.setSelection(cursor.from(), cursor.to());
    else
      this.cm.setSelection(cursor.to(), cursor.from());

    this.cm.scrollIntoView(cursor.to(), EDITOR_SCROLL_INTO_VIEW_OFFSET);

    return true;
  }

  /**
   * Checks if the specified token is selected.
   *
   * @param {string} token
   *   the token
   * @param {boolean} isCaseSensitive
   *   true in case the check should be case insensitive.
   * @returns {boolean}
   *   true in case the token was found otherwise false.
   */
  isSelected(token, isCaseSensitive) {
    let selection = this.cm.getSelection();

    if (isCaseSensitive) {
      selection = selection.toLowerCase();
      token = token.toLocaleLowerCase();
    }

    if (selection !== token)
      return false;

    return true;
  }

  /**
   * Replaces the old token with the new token.
   *
   * @param {string} oldToken
   *   the old token which should be replaced
   * @param {string} newToken
   *   the new token
   * @param {boolean} [isCaseSensitive]
   *   if true the search is case sensitive.
   * @param {boolean} [isReverse]
   *   if true the search will be in reverse direction.
   * @returns {boolean}
   *   true if the string was replaced, otherwise false.
   */
  replace(oldToken, newToken, isCaseSensitive, isReverse) {

    // Fix optional parameters...
    if (typeof (isCaseSensitive) === "undefined" || isCaseSensitive === null)
      isCaseSensitive = false;

    if (typeof (isReverse) === "undefined" || isReverse === null)
      isReverse = false;

    if (this.isSelected(oldToken, isCaseSensitive) === false) {
      if (this.find(oldToken, isCaseSensitive, isReverse) === false)
        return false;
    }

    this.cm.replaceSelection(newToken);

    return true;
  }

  /**
   * Callback handler for code mirror. Do not invoke unless you know what you are doing.
   *
   * @param {CodeMirror} cm
   *   a reference to the code mirror instance
   * @param {LineHandle} line
   *   the current line
   * @param {Element} element
   *   the dom element which represents the line
   */
  onRenderLine(cm, line, element) {
    const charWidth = this.cm.defaultCharWidth();
    const basePadding = 4;

    const off = CodeMirror.countColumn(line.text, null, cm.getOption("tabSize")) * charWidth;
    element.style.textIndent = "-" + off + "px";
    element.style.paddingLeft = (basePadding + off) + "px";
  }

  /**
   * On Change callback handler for codemirror
   * Do not invoke unless you know what you are doing.
   */
  onChange() {

    if (this.syntaxCheckEnabled === false)
      return;

    // reset the timer...
    if (this.timeout !== null) {
      clearTimeout(this.timeout);
      this.timeout = null;
    }

    this.timeout = setTimeout(() => { this.checkScript(); }, COMPILE_DELAY);
  }

  /**
   * On Active Line Change callback handler for codemirror.
   * Do not invoke unless you know what you are doing.
   */
  onActiveLineChange() {
    const currentLine = this.cm.getLineHandle(this.cm.getCursor().line);

    if (currentLine === this.activeLine)
      return;

    if (this.activeLine)
      this.cm.removeLineClass(this.activeLine, "background", "activeline");

    this.activeLine = this.cm.addLineClass(currentLine, "background", "activeline");
  }

  /**
   * Enables checking for syntax errors
   */
  async enableSyntaxCheck() {
    this.syntaxCheckEnabled = true;
    this.checkScript();

    this.focus();

    await this.getController().setPreference("syntax-check", this.syntaxCheckEnabled);
  }

  /**
   * Disables checking for syntax errors
   */
  async disableSyntaxCheck() {
    this.syntaxCheckEnabled = false;
    this.hideSyntaxErrors();


    this.focus();

    await this.getController().setPreference("syntax-check", this.syntaxCheckEnabled);

    // reset the timer...
    if (this.timeout === null)
      return;

    clearTimeout(this.timeout);
    this.timeout = null;
  }

  /**
   * Checks if syntax checking is enabled
   * @returns {boolean}
   *   true in case syntax check is enabled otherwise false
   */
  isSyntaxCheckEnabled() {
    return this.syntaxCheckEnabled;
  }

  /**
   * Shows a message box with the given syntax errors
   * @param {string} errors
   *   the errors which should be displayed
   */
  showSyntaxErrors(errors) {
    const msg = document.querySelector("#sieve-editor-msg");
    msg.style.display = '';

    const details = msg.querySelector(".sieve-editor-msg-details");
    while (details.firstChild)
      details.removeChild(details.firstChild);

    details.textContent = errors;
  }

  /**
   * Hides the syntax errors.
   */
  hideSyntaxErrors() {
    document.querySelector("#sieve-editor-msg").style.display = 'none';
  }

  /**
   * Sets the editors indentation width.
   *
   * @param {int} width
   *   the indentation width in characters
   * @returns {SieveEditorUI}
   *   a self reference
   */
  async setIndentWidth(width) {
    width = parseInt(width, 10);

    if (isNaN(width))
      throw new Error("Invalid Indent width");

    this.cm.setOption("indentUnit", width);
    await this.getController().setPreference("indentation-width", width);

    return this;
  }

  /**
   * Returns the indentation width.
   *
   * @returns {int}
   *   the indentation width in characters.
   */
  getIndentWidth() {
    return this.cm.getOption("indentUnit");
  }

  /**
   * Sets the indent policy.
   *
   * @param {boolean} useTabs
   *   if true tabs are used for indenting otherwise spaces are used.
   * @returns {SieveEditorUI}
   *   a self reference
   */
  async setIndentWithTabs(useTabs) {
    this.cm.setOption("indentWithTabs", useTabs);

    await this.getController().setPreference("indentation-policy", useTabs);

    return this;
  }

  /**
   * Returns the indent policy.
   *
   * @returns {boolean}
   *   true in case tabs are used to indent. False if spaces are used.
   */
  getIndentWithTabs() {
    return this.cm.getOption("indentWithTabs");
  }

  /**
   * Sets the editor's tabulator width and persists the changed value.
   *
   * @param {int} tabSize
   *   the tabulator width in characters
   * @returns {SieveEditorUI}
   *   a self reference
   */
  async setTabWidth(tabSize) {
    tabSize = parseInt(tabSize, 10);

    if (isNaN(tabSize))
      throw new Error(`Invalid Tab width ${tabSize}`);

    this.cm.setOption("tabSize", tabSize);

    await this.getController().setPreference("tabulator-width", tabSize);

    return this;
  }

  /**
   * Gets the editor's tabulator width.
   * @returns {int}
   *   the tabulator width in characters.
   */
  getTabWidth() {
    return this.cm.getOption("tabSize");
  }

  /**
   * @inheritdoc
   */
  async loadSettings() {
    const tabWidth = await this.getController().getPreference("tabulator-width");
    await this.setTabWidth(tabWidth);

    const IndentWithTabs = await this.getController().getPreference("indentation-policy");
    await this.setIndentWithTabs(IndentWithTabs);

    const indentWidth = await this.getController().getPreference("indentation-width");
    await this.setIndentWidth(indentWidth);

    const syntaxCheck = await this.getController().getPreference("syntax-check");
    if (syntaxCheck === false || syntaxCheck === "false")
      await this.disableSyntaxCheck();
    else
      await this.enableSyntaxCheck();
  }

  /**
   * @inheritdoc
   */
  async loadDefaultSettings() {
    const tabWidth = await this.getController().getDefaultPreference("tabulator-width");
    await this.setTabWidth(tabWidth);

    const IndentWithTabs = await this.getController().getDefaultPreference("indentation-policy");
    await this.setIndentWithTabs(IndentWithTabs);

    const indentWidth = await this.getController().getDefaultPreference("indentation-width");
    await this.setIndentWidth(indentWidth);

    const syntaxCheck = await this.getController().getDefaultPreference("syntax-check");
    if (syntaxCheck === false)
      await this.disableSyntaxCheck();
    else
      await this.enableSyntaxCheck();

    await this.renderSettings();
  }

  /**
   * @inheritdoc
   */
  async saveDefaultSettings() {
    await this.getController().setDefaultPreference("tabulator-width", this.getTabWidth());

    await this.getController().setDefaultPreference("indentation-policy", this.getIndentWithTabs());
    await this.getController().setDefaultPreference("indentation-width", this.getIndentWidth());

    await this.getController().setDefaultPreference("syntax-check", this.isSyntaxCheckEnabled());
  }

}

export { SieveTextEditorUI };<|MERGE_RESOLUTION|>--- conflicted
+++ resolved
@@ -128,14 +128,8 @@
     while (editor.firstChild)
       editor.removeChild(editor.firstChild);
 
-<<<<<<< HEAD
     editor.appendChild(
       await loader.load("./editor/text/editor.plaintext.html"));
-=======
-      const toolbar = document.querySelector("#sieve-editor-toolbar");
-      toolbar.appendChild(
-        await loader.load("./editor/text/editor.plaintext.toolbar.html"));
->>>>>>> 45d140ab
 
     this.cm = CodeMirror.fromTextArea(document.getElementById(this.id), {
       lineNumbers: true,
@@ -176,7 +170,7 @@
       }
     });
 
-    const toolbar = document.querySelector("#sieve-plaintext-editor-toolbar");
+      const toolbar = document.querySelector("#sieve-editor-toolbar");
     toolbar.appendChild(
       await loader.load("./editor/text/editor.plaintext.toolbar.html"));
 
