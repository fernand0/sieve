{
  "import.title": "Fiókok importálása",
  "import.verify": "Konfiguráció ellenőrzése, kérjük, várjon…",
  "import.account": "Fióknév",
  "import.hostname": "Gazdagépnév",
  "import.username": "Felhasználónév",
  "import.accept": "Importálás",
  "settings.title": "Fiók beállítások",
  "settings.more": "Több",
  "settings.less": "Kevesebb",
  "settings.accept": "Alkalmaz",
  "account.disconnected.title": "Nincs csatlakoztatva a kiszolgálóhoz",
  "account.disconnected.description": "A fiók nincs csatlakoztatva a kiszolgálóhoz.",
  "account.connect": "Csatlakozás",
  "account.connecting.title": "Csatlakozás…",
  "account.disconnecting.title": "Kapcsolat bontása…",
  "account.capabilities.title": "Kiszolgálói képesség",
  "account.capabilities.implementation": "Megvalósítás",
  "account.capabilities.version": "Változat",
  "account.capabilities.sasl": "SASL mechanizmusok",
  "account.capabilities.extensions": "Szita bővítmények",
  "account.capabilities.languages": "Nyelvek",
  "accounts.create.title": "Hozzáadás vagy importálás",
  "accounts.create.description": "Adjon hozzá új fiókot a Szita alkalmazáshoz vagy importáljon meglévő konfigurációt a Thunderbird alkalmazásból",
  "accounts.create.add": "Kiszolgáló hozzáadása",
  "accounts.create.import.thunderbird": "Importálás Thunderbirdből",
  "accounts.create.import.file": "Importálás fájlból",
  "account.create.title": "Fiók létrehozása",
  "account.create.displayName": "Megjelenítendő név",
  "account.create.displayName.placeholder": "például munka vagy mail@example.com",
  "account.server.hostname": "Gazdagépnév",
  "account.server.hostname.placeholder": "például imap.example.com",
  "account.server.port": "Kikötő",
  "account.server.port.placeholder": "például 4190 vagy 2000",
  "account.server.username": "Felhasználónév",
  "account.create.accept": "Létrehozás",
  "account.delete.title": "Fiók törlése",
  "account.delete.description1": "Biztosan törölni szeretné a konfigurációt:",
  "account.delete.description2": "?",
  "account.delete.accept": "Törlés",
  "account.details.delete.title": "Veszélyes területet",
  "account.details.delete.description": "Távolítsa el ezt a kiszolgáló konfigurációt az alkalmazásból. A levelezőszerveren lévő fiókja érintetlen marad, egyetlen parancsfájl sem törlődik és az aktuálisan aktív marad.",
  "account.details.delete": "Kiszolgáló törlése",
  "account.settings": "Beállítások",
  "account.newscript": "Új parancsfájl",
  "account.donate": "Adomány",
  "server.title": "Kiszolgáló beállításai",
  "server.displayname": "Megjelenítendő név",
  "server.displayname.placeholder": "például munka vagy mail@example.com",
  "server.hostname": "Gazdagépnév",
  "server.hostname.placeholder": "például imap.example.com",
  "server.port": "Kikötő",
  "server.port.placeholder": "például 4190 vagy 2000",
  "server.fingerprint": "Ujjlenyomat",
  "server.fingerprint.description": "Az ujjlenyomat olyan tanúsítványok megbízhatóságára szolgál, amelyeket nem lehet önműködően érvényesíteni. Erre csak akkor lesz szüksége, ha önaláírt tanúsítványokkal használja.",
  "server.fingerprint.placeholder": "A kiszolgáló tanúsítványának ujjlenyomata.",
  "server.idle1": "Tétlen üzenet küldése:",
  "server.idle2": "perc tétlenség.",
  "server.idle.description": "A legtöbb kiszolgáló leválasztja az ügyfelet, miután egy bizonyos időtartamig inaktív. Ennek megakadályozása és a kapcsolat életben tartása érdekében tétlen üzeneteket küld. Az életben tartás (keep-alive) kikapcsolásához állítsa az intervallumot nullára.",
  "credentials.title": "Hitelesítő adatok",
  "credentials.security": "Biztonság",
  "credentials.forceEncryption": "Titkosított kapcsolat",
  "credentials.noEncryption": "Nincs",
  "credentials.authentication": "Hitelesítés",
  "credentials.sasl.default": "Javasolt mechanizmus használata",
  "credentials.sasl.plain": "Sima kényszerítése",
  "credentials.sasl.login": "Bejelentkezés kényszerítése (elavult)",
  "credentials.sasl.scramsha1": "SCRAM-SHA-1 kényszerítése",
  "credentials.sasl.scramsha256": "SCRAM-SHA-256 kényszerítése",
  "credentials.sasl.scramsha512": "SCRAM-SHA-512 kényszerítése",
  "credentials.sasl.external": "Külső kényszerítése",
  "credentials.sasl.none": "Nincs hitelesítés",
  "credentials.username": "Felhasználónév",
  "credentials.forget": "Mentett jelszó törlése",
  "credentials.authorization1": "A meghatalmazott engedélyezése lehetővé teszi egy hitelesített felhasználó számára, hogy más felhasználók nevében járjon el. A kiszolgálók általában csak különleges emelt szintű rendszergazdai vagy gyökér fiókok számára biztosítják ezt a funkciót.",
  "credentials.authorization2": "Ne feledje, hogy nagyon kevés hitelesítési mechanizmus támogatja az engedélyezést. Ezért mindig kényszerítenie kell a SASL sima hitelesítés használatát, amikor ezt a funkciót használja.",
  "credentials.authorization": "Engedélyezés",
  "credentials.authorization.implicit": "Beleértett, kiszolgáló dönt (alapértelmezett)",
  "credentials.authorization.current": "Kifejezett, jelenlegi felhasználó használata",
  "credentials.authorization.prompt": "Kifejezett, felhasználónév kérése",
  "credentials.authorization.username": "Kifejezett, másik felhasználó használata",
  "credentials.authorization.username2": "Felhasználónév",
  "account.settings.edit": "Beállítások szerkesztése",
  "account.disconnect": "Kapcsolat bontása",
  "account.reconnect": "Újracsatlakozás",
  "account.capabilities.show": "Kiszolgálói képesség mutatása",
  "account.details.title": "Fiók adatai",
  "account.details.server": "Kiszolgáló",
  "account.details.secure": "(Biztonságos kapcsolat)",
  "account.details.fingerprint": "Ujjlenyomat",
  "account.details.username": "Felhasználónév",
  "account.details.sasl": "SASL mechanism",
  "account.details.server.edit": "Kiszolgáló szerkesztése",
  "account.details.credentials.edit": "Hitelesítő adatok szerkesztése",
  "account.details.debugging.edit": "Hibakeresés",
  "account.details.export": "Beállítások exportálása",
  "account.script.active": "bekapcsolva",
  "account.script.deactivate": "Kikapcsolás",
  "account.script.activate": "Bekapcsolás",
  "account.script.rename": "Átnevezés",
  "account.script.delete": "Törlés",
  "account.script.edit": "Szerkesztés",
  "account.error.title": "Csatlakozási hiba",
  "account.error.description": "Nem sikerült kapcsolódni a kiszolgálóhoz",
  "account.error.accept": "Rendben",
<<<<<<< HEAD
  "account.empty.title": "It is empty here...",
  "account.empty.description": "... get started by creating and activating a sieve script.",
  "account.empty.create": "Create new Script",
=======
  "account.empty.title": "Itt üres…",
  "account.empty.description": "… kezdje egy szita parancsfájl létrehozásával és aktiválásával.",
  "account.empty.create": "Új parancsfájl létrehozása",
>>>>>>> 4a2a09c5
  "password.dialog.title": "Jelszó szükséges",
  "password.dialog.description": "Adja meg a Szita fiók jelszavát.",
  "password.dialog.account": "Fiók",
  "password.dialog.username": "Felhasználónév",
  "password.dialog.password": "Jelszó",
  "password.dialog.remember": "Jelszó megjegyzése",
  "password.dialog.accept": "Bejelentkezés",
  "authorization.title": "Engedélyezés kötelező",
  "authorization.description": "Kérjük, adja meg azt a felhasználót, akinek felhatalmazását szeretné kérni.",
  "authorization.account": "Fiók",
  "authorization.username": "Felhasználónév",
  "authorization.placeholder": "Engedélyezés",
  "authorization.accept": "Engedélyezés",
  "cert.title": "Biztonsági értesítés",
  "cert.description1": "A levelezőkiszolgáló hitelességét nem sikerült ellenőrizni!",
  "cert.warning": "Csak akkor lépjen tovább, ha az ujjlenyomatok megegyeznek a levelezőkiszolgáló-ujjlenyomatokkal, és a hibaüzenet elfogadható.",
  "cert.warning2": "Lehet, hogy valaki megszemélyesítette a levelezőkiszolgálót!",
  "cert.accept": "Folytatás",
  "script.create.title": "Parancsfájl létrehozása",
  "script.create.description": "Új parancsfájl név megadása",
  "script.create.name": "Új parancsfájl neve",
  "script.create.accept": "Létrehozás",
  "script.delete.title": "Parancsfájl törlése",
  "script.delete.description1": "Biztos, hogy törölni szeretné a parancsfájlt:",
  "script.delete.description2": "?",
  "script.delete.description3": "A művelet nem vonható vissza.",
  "script.delete.accept": "Törlés",
  "script.rename.title": "Parancsfájl átnevezése",
  "script.rename.description": "Új parancsfájl név megadása",
  "script.rename.placeholder": "Új parancsfájl neve",
  "script.rename.accept": "Átnevezés",
  "script.busy.title": "A parancsfájl használatban van",
  "script.busy.description1": "Parancsfájl",
  "script.busy.description2": "nem lehet átnevezni vagy törölni.",
  "script.busy.description3": "Szerkesztés folyamatban van egy lapon.",
  "script.busy.accept": "Rendben",
  "editor.script": "Parancsfájl",
  "editor.source": "Forrás",
  "editor.settings": "Beállítások",
  "editor.save": "Mentés",
  "editor.donate": "Adomány",
  "editor.error": "A kiszolgáló parancsfájlhibákat jelenik meg",
  "editor.menu.settings": "Szerkesztő beállításai",
  "editor.menu.reload": "Felhasználói felület újratöltése",
  "editor.menu.import": "Parancsfájl importálása",
  "editor.menu.export": "Parancsfájl exportálása",
  "editor.save.title": "Parancsfájl megváltozott",
  "editor.save.description1": "Parancsfájl",
  "editor.save.description2": "megváltozott.",
  "editor.save.description3": "Menti a változtatásokat?",
  "editor.save.accept": "Változtatások mentése",
  "editor.save.discard": "Változtatások elvetése",
  "editor.error.save.title": "Nem sikerült menteni a parancsfájlt",
  "editor.error.save.description": "A parancsfájl nem menthető a kiszolgálóba. Ennek oka valószínűleg egy érvénytelen mondattan.",
  "editor.syntax.title": "Mondattan-ellenőrzés",
  "editor.syntax.description": "A parancsfájl szerkesztése közben ellenőrizhetők az érvényességük. A mondattan-ellenőrzést a kiszolgáló végzi. A hálózati forgalom alacsony szinten tartása érdekében a mondattan-ellenőrzést csoportosítják.",
  "editor.syntax.switch": "Parancsfájl-ellenőrzés szerkesztés közben",
  "editor.indentation.title": "Behúzás",
  "editor.indentation.description": "A szerkesztő önműködően behúzza a kódot gépelés közben.",
  "editor.indentation.width": "Behúzás szélessége",
  "editor.indentation.policy": "Behúzás házirendje",
  "editor.indentation.tabs": "Tabulátorral válassza el",
  "editor.indentation.spaces": "Szóközzel válassza el",
  "editor.indentation.tabWidth": "Tabulátor szélessége",
  "editor.defaults.title": "Alapértékek",
  "editor.defaults.description": "Használja a jelenlegi beállítást alapértelmezésként az összes szerkesztőpéldányhoz vagy töltse be az alapértelmezett értékeket.",
  "editor.defaults.save": "Mentés alapértelmezettként",
  "editor.defaults.load": "Alapértelmezett betöltése",
  "texteditor.cut": "Kivágás",
  "texteditor.copy": "Másolás",
  "texteditor.paste": "Beillesztés",
  "texteditor.undo": "Visszavonás",
  "texteditor.redo": "Ismét",
  "texteditor.findAndReplace": "Keresés és csere",
  "texteditor.reference": "Kézikönyvek",
  "texteditor.find": "Keresés",
  "texteditor.find.text": "Keresés…",
  "texteditor.replace": "Csere",
  "texteditor.replace.text": "Csere erre…",
  "texteditor.matchCase": "Kis- és nagybetűk megkülönböztetése",
  "texteditor.backwards": "Keresés visszafelé",
  "updater.title": "Új verzió érhető el!",
  "updater.message": "Kattintson a frissítés letöltéséhez.",
  "debug.transport.description": "Az alkalmazás és a kiszolgáló közötti kommunikáció naplózására és hibakeresésére szolgál. Az összes beállítás erre a fiókra vonatkozik az újracsatlakozás után.",
  "debug.transport.clientserver": "Ügyféltől kiszolgálóhoz kommunikáció (kérések)",
  "debug.transport.serverclient": "Kiszolgálótól ügyfélhez kommunikáció (kérések)",
  "debug.transport.states": "Kivételek és állapotgép adatai",
  "debug.transport.rawdump": "Nyers lerakóhely/bájt-patak lerakóhely",
  "debug.transport.session": "Munkamenet-kezelés",
  "debug.transport.trace": "A naplóüzenetek teljes veremkövetési listájának nyomtatása",
  "debug.global.title": "Teljes körű",
  "debug.global.description": "Az alkalmazás felhasználói felületének és megjelenítésének naplózására és hibakeresésére szolgál. A beállítások globálisak és az alkalmazás újraindítását követően az összes fiókra érvényesek.",
  "debug.global.actions": "Felhasználói események és műveletek",
  "debug.global.ipc": "IPC-üzenetek",
  "debug.global.widgets": "Vezérlők",
  "debug.global.i18n": "Nemzetközivé (I18n)",
  "debug.console.show": "Kezelőpult megjelenítése",
  "debug.ui.reload": "Felhasználói felület újratöltése"
}<|MERGE_RESOLUTION|>--- conflicted
+++ resolved
@@ -103,15 +103,9 @@
   "account.error.title": "Csatlakozási hiba",
   "account.error.description": "Nem sikerült kapcsolódni a kiszolgálóhoz",
   "account.error.accept": "Rendben",
-<<<<<<< HEAD
-  "account.empty.title": "It is empty here...",
-  "account.empty.description": "... get started by creating and activating a sieve script.",
-  "account.empty.create": "Create new Script",
-=======
   "account.empty.title": "Itt üres…",
   "account.empty.description": "… kezdje egy szita parancsfájl létrehozásával és aktiválásával.",
   "account.empty.create": "Új parancsfájl létrehozása",
->>>>>>> 4a2a09c5
   "password.dialog.title": "Jelszó szükséges",
   "password.dialog.description": "Adja meg a Szita fiók jelszavát.",
   "password.dialog.account": "Fiók",
