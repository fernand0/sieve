--- conflicted
+++ resolved
@@ -8,9 +8,8 @@
  * The initial author of the code is:
  *   Thomas Schmid <schmid-thomas@gmx.net>
  */
-
-<<<<<<< HEAD
-/* global $ */
+  /* global bootstrap */
+
 
 import { SieveTemplate } from "./../../utils/SieveTemplate.js";
 
@@ -54,20 +53,12 @@
   async render() {
     const dialog = this.getDialog();
 
-    const settings = dialog.querySelector(".modal-body");
-    while (settings.firstChild)
-      settings.removeChild(settings.firstChild);
-
-    settings.appendChild(
-      await (new SieveTemplate().load("./settings/ui/settings.debug.tpl")));
 
     const levels = await this.account.send("account-settings-get-debug");
 
     this.setAccountLogLevel(levels.account);
     this.setGlobalLogLevel(levels.global);
 
-    dialog.querySelector(".sieve-settings-apply")
-      .addEventListener("click", () => { this.save(); });
 
     dialog.querySelector(".siv-settings-show-advanced")
       .addEventListener("click", () => { this.showAdvanced(); });
@@ -84,180 +75,6 @@
   async show() {
 
     document.querySelector("#ctx").appendChild(
-      await (new SieveTemplate()).load("./settings/ui/settings.dialog.tpl"));
-
-    await this.render();
-
-    await new Promise((resolve) => {
-
-      $(this.getDialog()).modal("show")
-        .on("hidden.bs.modal", () => {
-          this.getDialog().parentNode.removeChild(this.getDialog());
-          resolve();
-        });
-    });
-
-  }
-
-  /**
-   * Reads the currently set account log level from the dialog.
-   *
-   * @returns {int}
-   *   the account log level as integer.
-   */
-  getAccountLogLevel() {
-    let level = 0x00;
-
-    if (document.querySelector("#debugClientServer").checked === true)
-      level |= LOG_ACCOUNT_REQUEST;
-
-    if (document.querySelector("#debugServerClient").checked === true)
-      level |= LOG_ACCOUNT_RESPONSE;
-
-    if (document.querySelector("#debugSessionManagement").checked === true)
-      level |= LOG_ACCOUNT_SESSION_INFO;
-
-    if (document.querySelector("#debugStateMachine").checked === true)
-      level |= LOG_ACCOUNT_STATE;
-
-    if (document.querySelector("#debugRawDump").checked === true)
-      level |= LOG_ACCOUNT_STREAM;
-
-    return level;
-  }
-
-  /**
-   * Sets the account log level in the dialog.
-   *
-   * @param {int} level
-   *   the account log level as integer
-   */
-  setAccountLogLevel(level) {
-
-    document.querySelector("#debugClientServer").checked = (level & LOG_ACCOUNT_REQUEST);
-    document.querySelector("#debugServerClient").checked = (level & LOG_ACCOUNT_RESPONSE);
-    document.querySelector("#debugSessionManagement").checked = (level & LOG_ACCOUNT_SESSION_INFO);
-    document.querySelector("#debugStateMachine").checked = (level & LOG_ACCOUNT_STATE);
-    document.querySelector("#debugRawDump").checked = (level & LOG_ACCOUNT_STREAM);
-  }
-
-  /**
-   * Reads the currently set global log level from the dialog.
-   *
-   * @returns {int}
-   *   the global log level as integer.
-   */
-  getGlobalLogLevel() {
-    let level = 0x00;
-
-    if (document.querySelector("#debugActions").checked)
-      level |= LOG_GLOBAL_ACTION;
-
-    if (document.querySelector("#debugIpcMessages").checked)
-      level |= LOG_GLOBAL_IPC_MESSAGES;
-
-    if (document.querySelector("#debugWidgets").checked)
-      level |= LOG_GLOBAL_WIDGET;
-
-    if (document.querySelector("#debugI18n").checked)
-      level |= LOG_GLOBAL_I18N;
-
-    return level;
-  }
-
-  /**
-   * Sets the global log level in the dialog.
-   *
-   * @param {int} level
-   *   the global log level as integer
-   */
-  setGlobalLogLevel(level) {
-    document.querySelector("#debugActions").checked = (level & LOG_GLOBAL_ACTION);
-    document.querySelector("#debugIpcMessages").checked = (level & LOG_GLOBAL_IPC_MESSAGES);
-    document.querySelector("#debugWidgets").checked = (level & LOG_GLOBAL_WIDGET);
-    document.querySelector("#debugI18n").checked = (level & LOG_GLOBAL_I18N);
-  }
-=======
-(function (exports) {
-
-  "use strict";
-
-  /* global bootstrap */
-  /* global SieveTemplate */
-
-  // eslint-disable-next-line no-magic-numbers
-  const LOG_ACCOUNT_REQUEST = (1 << 0);
-  // eslint-disable-next-line no-magic-numbers
-  const LOG_ACCOUNT_RESPONSE = (1 << 1);
-  // eslint-disable-next-line no-magic-numbers
-  const LOG_ACCOUNT_STATE = (1 << 2);
-  // eslint-disable-next-line no-magic-numbers
-  const LOG_ACCOUNT_STREAM = (1 << 3);
-  // eslint-disable-next-line no-magic-numbers
-  const LOG_ACCOUNT_SESSION_INFO = (1 << 4);
-
-  // eslint-disable-next-line no-magic-numbers
-  const LOG_GLOBAL_IPC_MESSAGES = (1 << 0);
-  // eslint-disable-next-line no-magic-numbers
-  const LOG_GLOBAL_ACTION = (1 << 1);
-  // eslint-disable-next-line no-magic-numbers
-  const LOG_GLOBAL_WIDGET = (1 << 2);
-  // eslint-disable-next-line no-magic-numbers
-  const LOG_GLOBAL_I18N = (1 << 3);
->>>>>>> 02a0f980
-
-  /**
-   * Validates and saves the setting before closing the dialog.
-   * In case the settings are invalid an error message is displayed.
-   */
-  async save() {
-
-<<<<<<< HEAD
-    const levels = {
-      account: this.getAccountLogLevel(),
-      global: this.getGlobalLogLevel()
-    };
-=======
-    /**
-     * Initializes the settings
-     * @param {SieveAccount} account
-     *   the account for which the settings edited.
-     */
-    constructor(account) {
-      this.account = account;
-    }
-
-    /**
-     * Renders the UI element into the dom.
-     */
-    async render() {
-      const dialog = this.getDialog();
-
-      const levels = await this.account.send("account-settings-get-debug");
->>>>>>> 02a0f980
-
-    await this.account.send("account-settings-set-debug", { "levels": levels });
-
-<<<<<<< HEAD
-    // Validate and close
-    $(this.getDialog()).modal('hide');
-  }
-=======
-      dialog.querySelector(".siv-settings-show-advanced")
-        .addEventListener("click", () => { this.showAdvanced(); });
-      dialog.querySelector(".siv-settings-hide-advanced")
-        .addEventListener("click", () => { this.hideAdvanced(); });
-
-      this.hideAdvanced();
-
-    }
-
-    /**
-     * Shows the settings dialog
-     */
-    async show() {
-
-      document.querySelector("#ctx").appendChild(
         await (new SieveTemplate()).load("./settings/ui/settings.debug.tpl"));
 
       await this.render();
@@ -376,40 +193,9 @@
       };
 
       await this.account.send("account-settings-set-debug", { "levels": levels });
-    }
-
-    /**
-     * Returns the currents dialogs UI Element.
-     *
-     * @returns {HTMLElement}
-     *   the dialogs UI elements.
-     */
-    getDialog() {
-      return document.querySelector("#dialog-settings-debug");
-    }
-
-    /**
-     * Shows the advanced setting
-     */
-    showAdvanced() {
-      const parent = this.getDialog();
-
-      parent.querySelector(".siv-settings-advanced").style.display = "";
-      parent.querySelector(".siv-settings-show-advanced").style.display = "none";
-      parent.querySelector(".siv-settings-hide-advanced").style.display = "";
-    }
-
-    /**
-     * Hides the advanced settings
-     */
-    hideAdvanced() {
-      const parent = this.getDialog();
-
-      parent.querySelector(".siv-settings-advanced").style.display = "none";
-      parent.querySelector(".siv-settings-show-advanced").style.display = "";
-      parent.querySelector(".siv-settings-hide-advanced").style.display = "none";
-    }
->>>>>>> 02a0f980
+
+    }
+
 
   /**
    * Returns the currents dialogs UI Element.
@@ -418,7 +204,7 @@
    *   the dialogs UI elements.
    */
   getDialog() {
-    return document.querySelector("#sieve-dialog-settings");
+      return document.querySelector("#dialog-settings-debug");
   }
 
   /**
