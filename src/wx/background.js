--- conflicted
+++ resolved
@@ -111,7 +111,6 @@
       };
 
       const onAuthenticate = async (hasPassword) => {
-<<<<<<< HEAD
 
         const authentication = {};
         authentication.username = await account.getAuthentication().getUsername();
@@ -120,14 +119,6 @@
           authentication.password = await account.getAuthentication().getPassword();
 
         return authentication;
-=======
-        console.log("onAuthenticate");
-
-        return {
-          "username" : await account.getAuthentication().getUsername(),
-          "password" : await account.getAuthentication().getPassword()
-        };
->>>>>>> 3f3367fb
       };
 
       const onAuthorize = async() => {
@@ -185,7 +176,6 @@
 
       if (await getTabs(account, oldName).length > 0) {
         await SieveIpcClient.sendMessage("accounts", "script-show-busy", oldName);
-<<<<<<< HEAD
         return false;
       }
 
@@ -223,45 +213,6 @@
       await browser.sieve.session.activateScript(msg.payload.account, msg.payload.data);
     },
 
-=======
-        return false;
-      }
-
-      const newName = await SieveIpcClient.sendMessage("accounts", "script-show-rename", oldName);
-
-      if (newName === oldName)
-        return false;
-
-      await browser.sieve.session.renameScript(account, oldName, newName);
-      return true;
-    },
-
-    "script-delete": async function (msg) {
-      const account = msg.payload.account;
-      const name = msg.payload.data;
-
-      console.log(`Delete Scripts ${name} for account: ${account}`);
-
-      if (await getTabs(account, name).length > 0) {
-        await SieveIpcClient.sendMessage("accounts", "script-show-busy", name);
-        return false;
-      }
-
-      const rv = await SieveIpcClient.sendMessage("accounts", "script-show-delete", name);
-
-      if (rv === true)
-        await browser.sieve.session.deleteScript(account, name);
-
-      return rv;
-    },
-
-    "script-activate": async function (msg) {
-      console.log("Activate..." + msg);
-
-      await browser.sieve.session.activateScript(msg.payload.account, msg.payload.data);
-    },
-
->>>>>>> 3f3367fb
     "script-deactivate": async function (msg) {
       console.log("Deactivate...");
 
@@ -280,16 +231,7 @@
 
       const tabs = await getTabs(account, name);
       if (tabs.length > 0) {
-<<<<<<< HEAD
         await showTab(tabs[0]);
-=======
-
-        await browser.tabs.update(
-          tabs[0].id,
-          { active : true }
-        );
-
->>>>>>> 3f3367fb
         return;
       }
 
