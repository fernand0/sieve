/*
 * The content of this file is licensed. You may obtain a copy of
 * the license at https://github.com/thsmi/sieve/ or request it via
 * email from the author.
 *
 * Do not remove or change this comment.
 *
 * The initial author of the code is:
 *   Thomas Schmid <schmid-thomas@gmx.net>
 */

/* global browser */
<<<<<<< HEAD
import { SieveLogger } from "./SieveLogger.js";
import { SieveAbstractIpcClient } from "./SieveAbstractIpcClient.js";
=======
import { SieveLogger } from "./SieveLogger.mjs";
import { SieveAbstractIpcClient } from "./SieveAbstractIpcClient.mjs";
>>>>>>> 4a2a09c5

/**
 * An abstract implementation for a inter process/frame communication.
 */
class SieveWxIpcClient extends SieveAbstractIpcClient {

  /**
   * @inheritdoc
   */
  static getLogger() {
    return SieveLogger.getInstance();
  }

  /**
   * @inheritdoc
   */
  static parseMessageFromEvent(e) {
    return JSON.parse(e.data);
  }

  /**
   * @inheritdoc
   */
  // eslint-disable-next-line no-unused-vars
  static dispatch(message, target) {

    if (typeof (message) !== 'string') {
      message = JSON.stringify(message);
    }

    browser.runtime.sendMessage(message);
  }
}

browser.runtime.onMessage.addListener((request, sender) => {
  SieveWxIpcClient.onMessage({ data: request, source: sender });
});

export { SieveWxIpcClient as SieveIpcClient };<|MERGE_RESOLUTION|>--- conflicted
+++ resolved
@@ -10,13 +10,8 @@
  */
 
 /* global browser */
-<<<<<<< HEAD
-import { SieveLogger } from "./SieveLogger.js";
-import { SieveAbstractIpcClient } from "./SieveAbstractIpcClient.js";
-=======
 import { SieveLogger } from "./SieveLogger.mjs";
 import { SieveAbstractIpcClient } from "./SieveAbstractIpcClient.mjs";
->>>>>>> 4a2a09c5
 
 /**
  * An abstract implementation for a inter process/frame communication.
