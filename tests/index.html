<!DOCTYPE html>
<html>
<<<<<<< HEAD
=======

>>>>>>> 3fa80e60
<head>
  <title>YaUTT - Yet Another Unit Test Tool</title>
  <meta http-equiv="Content-Type" content="text/html;charset=utf-8">

  <link rel="stylesheet" href="./js/style.css" type="text/css" />

  <script type="application/javascript" src="./js/common/AbstractTestReport.js"></script>
  <script type="application/javascript" src="./js/browser/BrowserTestReport.js"></script>

  <script type="application/javascript" src="./js/common/AbstractTestSuite.js"></script>
  <script type="application/javascript" src="./js/browser/BrowserTestSuite.js"></script>

  <script type="application/javascript" src="./js/browser/index.js"></script>

  <script type="application/javascript" src="./tests/tests.js"></script>

</head>
<<<<<<< HEAD
=======

>>>>>>> 3fa80e60
<body>
  <div id="container">
    <div id="sidebar">
      <h1>Tests</h1>
      <div>
<<<<<<< HEAD
          <button id="start">Start</button>
          <button id="toggleTrace">Show/Hide Trace</button>
          <button id="result-clear">Clear</button>
=======
        <button id="start">Start</button>
        <button id="toggleTrace">Show/Hide Trace</button>
        <button id="result-clear">Clear</button>
>>>>>>> 3fa80e60
      </div>
      <div id="tests">
      </div>
      <div>
        <button id="tests-none">None</button>
        <button id="tests-all">All</button>
      </div>
    </div>

    <div id="content">
      <div id="header">
        <h1>Result</h1>
      </div>

      <div id="divFrame" style="display:none"></div>
      <div id="divOutput"></div>
    </div>
  </div>
</body>
<<<<<<< HEAD
=======

>>>>>>> 3fa80e60
</html><|MERGE_RESOLUTION|>--- conflicted
+++ resolved
@@ -1,9 +1,5 @@
 <!DOCTYPE html>
 <html>
-<<<<<<< HEAD
-=======
-
->>>>>>> 3fa80e60
 <head>
   <title>YaUTT - Yet Another Unit Test Tool</title>
   <meta http-equiv="Content-Type" content="text/html;charset=utf-8">
@@ -21,24 +17,14 @@
   <script type="application/javascript" src="./tests/tests.js"></script>
 
 </head>
-<<<<<<< HEAD
-=======
-
->>>>>>> 3fa80e60
 <body>
   <div id="container">
     <div id="sidebar">
       <h1>Tests</h1>
       <div>
-<<<<<<< HEAD
-          <button id="start">Start</button>
-          <button id="toggleTrace">Show/Hide Trace</button>
-          <button id="result-clear">Clear</button>
-=======
         <button id="start">Start</button>
         <button id="toggleTrace">Show/Hide Trace</button>
         <button id="result-clear">Clear</button>
->>>>>>> 3fa80e60
       </div>
       <div id="tests">
       </div>
@@ -58,8 +44,5 @@
     </div>
   </div>
 </body>
-<<<<<<< HEAD
-=======
 
->>>>>>> 3fa80e60
 </html>