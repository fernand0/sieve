/* global window */
/* global parent */
/* global document */

( function ( exports ) {

"use strict";

  if ( !exports.net )
    exports.net = {};
  
  if ( !exports.net.tschmid )
    exports.net.tschmid = {};
  
  if ( !exports.net.tschmid.yautt )
    exports.net.tschmid.yautt = {};

  if ( !exports.net.tschmid.yautt.test )
    exports.net.tschmid.yautt.test = {};

  exports.net.tschmid.yautt.test.tests = [];
 

  function log( message, level ) {
  
  if (typeof(level) !== "string")
    level = "Info";
    
  let msg = {};
  msg.type = "LOG";
  msg.level = level;
  msg.data = ""+message;
  
  parent.postMessage(""+JSON.stringify(msg), "*");
  }

  function logError( message ) {
    log( message, "Error" );
  }

  function logTrace( message ) {
    log( message, "Trace" );
  }

/**
 * Signals the test suit, tests succeeded.
 * @returns {void}
 */
  function succeed() {
  var msg = {};
  msg.type = "SUCCEED";
  
  parent.postMessage(""+JSON.stringify(msg), "*");
  }

/**
   * Signals the test suit, a test failed.
   *
   * @param {String|Error} [message]
   *   an optional error or error why tests failed.
   * @returns {void}
 */
  function fail( message ) {

<<<<<<< HEAD
  var msg = {};
  msg.type = "FAIL";
    msg.description = "" + message;
=======
  document.head.appendChild(elm);
};

net.tschmid.yautt.test.assertEquals = function assertEquals(expected, actual) {

  if ("" + expected !== "" + actual)
    throw new Error("Test failed expected: \n" + expected + "\n\nBut got\n" + actual);

  this.logTrace(" Assert Succeded " + expected);
};

net.tschmid.yautt.test.add = function (test) {

  if (!this.tests)
    this.tests = [];
>>>>>>> ae6575ce

    if ( ( message instanceof Error === true ) && ( message.stack ) )
      msg.details = "" + message.stack;
  
  parent.postMessage(""+JSON.stringify(msg), "*");
  }

  function require( script ) {
	
    var elm = document.createElement("script");
    elm.type = "text/javascript";
    elm.src = ""+script;

    elm.addEventListener( 'error', function () {
      fail( "Failed to load script " + script );
    }, true);    
//    elm.onerror = function(ev) {
//    	debugger;
//    	that.abort("Script error "+ev.message+"\n"+ev.filename+"\n"+ev.lineno+"\n"+ev.colno+"\n") };
    
    // The order maters wich means we need to get async.
    elm.async = false;
    
    logTrace( "  + Injecting script " + script + " ..." );
    
    document.head.appendChild(elm);              	
  }

  function assertEquals( expected, actual, message ) {
	
    if ( expected === actual ) {
      logTrace( "Assert successfull:\n" + expected );
      return;
    }
  
    if ( typeof ( message ) === 'undefined' || message === null )
      message = "Assert failed\nExpected: \n" + expected + "\n\nBut got\n" + actual;

    throw new Error( "" + message );
  }
	
  function add( test ) {
	
    if ( !exports.net.tschmid.yautt.test.tests )
      exports.net.tschmid.yautt.test.tests = [];

    exports.net.tschmid.yautt.test.tests.push( test );
  }

  function run() {
	
    var tests = exports.net.tschmid.yautt.test.tests;
  
    if ( !tests || !tests.length ) {
      fail( "Empty test configuration" );
  	return;
  }
    
  try {
      tests.forEach( function ( test ) { test(); });
  }
    catch ( e ) {
      fail( e );
    return;
  }	

    succeed();
  }


  // We communicate via postMessage command with our parent frame...
  window.addEventListener("message", function(event) { // net.tschmid.yautt.test.onMessage(event);
  	
  	//alert(event.origin);
    // Do we trust the sender of this message?
 //   if (event.origin !== document.domain)
//      return;

    let msg = JSON.parse(event.data);
  
    if ( msg.type !== "IMPORT" )
      return;

    require( msg.data );
  }, false);
  
  // ... we need to catch any errors...
  let oldErrorHandler = window.onerror;
  
  window.onerror = function(message, url, line) {
  	
    fail( "Script error " + message + "\n" + url + "\n" + line + "\n" );
    
    if (!oldErrorHandler)
      return false;  
    
    return oldErrorHandler(message, url, line);
  };
  
  exports.net.tschmid.yautt.test.log = log;
  exports.net.tschmid.yautt.test.logTrace = logTrace;
  exports.net.tschmid.yautt.test.logError = logError;
  
  exports.net.tschmid.yautt.test.require = require;
  exports.net.tschmid.yautt.test.succeed = succeed;
  exports.net.tschmid.yautt.test.fail = fail;

  exports.net.tschmid.yautt.test.assertEquals = assertEquals;

  exports.net.tschmid.yautt.test.add = add;

  exports.net.tschmid.yautt.test.run = run;

})( window );
<|MERGE_RESOLUTION|>--- conflicted
+++ resolved
@@ -2,190 +2,172 @@
 /* global parent */
 /* global document */
 
-( function ( exports ) {
+(function (exports) {
 
-"use strict";
+  "use strict";
 
-  if ( !exports.net )
+  if (!exports.net)
     exports.net = {};
-  
-  if ( !exports.net.tschmid )
+
+  if (!exports.net.tschmid)
     exports.net.tschmid = {};
-  
-  if ( !exports.net.tschmid.yautt )
+
+  if (!exports.net.tschmid.yautt)
     exports.net.tschmid.yautt = {};
 
-  if ( !exports.net.tschmid.yautt.test )
+  if (!exports.net.tschmid.yautt.test)
     exports.net.tschmid.yautt.test = {};
 
   exports.net.tschmid.yautt.test.tests = [];
- 
 
-  function log( message, level ) {
-  
-  if (typeof(level) !== "string")
-    level = "Info";
-    
-  let msg = {};
-  msg.type = "LOG";
-  msg.level = level;
-  msg.data = ""+message;
-  
-  parent.postMessage(""+JSON.stringify(msg), "*");
+
+  function log(message, level) {
+
+    if (typeof (level) !== "string")
+      level = "Info";
+
+    let msg = {};
+    msg.type = "LOG";
+    msg.level = level;
+    msg.data = "" + message;
+
+    parent.postMessage("" + JSON.stringify(msg), "*");
   }
 
-  function logError( message ) {
-    log( message, "Error" );
+  function logError(message) {
+    log(message, "Error");
   }
 
-  function logTrace( message ) {
-    log( message, "Trace" );
+  function logTrace(message) {
+    log(message, "Trace");
   }
 
-/**
- * Signals the test suit, tests succeeded.
- * @returns {void}
- */
+  /**
+   * Signals the test suit, tests succeeded.
+   * @returns {void}
+   */
   function succeed() {
-  var msg = {};
-  msg.type = "SUCCEED";
-  
-  parent.postMessage(""+JSON.stringify(msg), "*");
+    var msg = {};
+    msg.type = "SUCCEED";
+
+    parent.postMessage("" + JSON.stringify(msg), "*");
   }
 
-/**
-   * Signals the test suit, a test failed.
-   *
-   * @param {String|Error} [message]
-   *   an optional error or error why tests failed.
-   * @returns {void}
- */
-  function fail( message ) {
+  /**
+     * Signals the test suit, a test failed.
+     *
+     * @param {String|Error} [message]
+     *   an optional error or error why tests failed.
+     * @returns {void}
+   */
+  function fail(message) {
 
-<<<<<<< HEAD
-  var msg = {};
-  msg.type = "FAIL";
+    var msg = {};
+    msg.type = "FAIL";
     msg.description = "" + message;
-=======
-  document.head.appendChild(elm);
-};
 
-net.tschmid.yautt.test.assertEquals = function assertEquals(expected, actual) {
+    if ((message instanceof Error === true) && (message.stack))
+      msg.details = "" + message.stack;
 
-  if ("" + expected !== "" + actual)
-    throw new Error("Test failed expected: \n" + expected + "\n\nBut got\n" + actual);
-
-  this.logTrace(" Assert Succeded " + expected);
-};
-
-net.tschmid.yautt.test.add = function (test) {
-
-  if (!this.tests)
-    this.tests = [];
->>>>>>> ae6575ce
-
-    if ( ( message instanceof Error === true ) && ( message.stack ) )
-      msg.details = "" + message.stack;
-  
-  parent.postMessage(""+JSON.stringify(msg), "*");
+    parent.postMessage("" + JSON.stringify(msg), "*");
   }
 
-  function require( script ) {
-	
+  function require(script) {
+
     var elm = document.createElement("script");
     elm.type = "text/javascript";
-    elm.src = ""+script;
+    elm.src = "" + script;
 
-    elm.addEventListener( 'error', function () {
-      fail( "Failed to load script " + script );
-    }, true);    
-//    elm.onerror = function(ev) {
-//    	debugger;
-//    	that.abort("Script error "+ev.message+"\n"+ev.filename+"\n"+ev.lineno+"\n"+ev.colno+"\n") };
-    
+    elm.addEventListener('error', function () {
+      fail("Failed to load script " + script);
+    }, true);
+    //    elm.onerror = function(ev) {
+    //    	debugger;
+    //    	that.abort("Script error "+ev.message+"\n"+ev.filename+"\n"+ev.lineno+"\n"+ev.colno+"\n") };
+
     // The order maters wich means we need to get async.
     elm.async = false;
-    
-    logTrace( "  + Injecting script " + script + " ..." );
-    
-    document.head.appendChild(elm);              	
+
+    logTrace("  + Injecting script " + script + " ...");
+
+    document.head.appendChild(elm);
   }
 
-  function assertEquals( expected, actual, message ) {
-	
-    if ( expected === actual ) {
-      logTrace( "Assert successfull:\n" + expected );
+  function assertEquals(expected, actual, message) {
+
+    if (expected === actual) {
+      logTrace("Assert successfull:\n" + expected);
       return;
     }
-  
-    if ( typeof ( message ) === 'undefined' || message === null )
+
+    if (typeof (message) === 'undefined' || message === null)
       message = "Assert failed\nExpected: \n" + expected + "\n\nBut got\n" + actual;
 
-    throw new Error( "" + message );
+    throw new Error("" + message);
   }
-	
-  function add( test ) {
-	
-    if ( !exports.net.tschmid.yautt.test.tests )
+
+  function add(test) {
+
+    if (!exports.net.tschmid.yautt.test.tests)
       exports.net.tschmid.yautt.test.tests = [];
 
-    exports.net.tschmid.yautt.test.tests.push( test );
+    exports.net.tschmid.yautt.test.tests.push(test);
   }
 
   function run() {
-	
+
     var tests = exports.net.tschmid.yautt.test.tests;
-  
-    if ( !tests || !tests.length ) {
-      fail( "Empty test configuration" );
-  	return;
-  }
-    
-  try {
-      tests.forEach( function ( test ) { test(); });
-  }
-    catch ( e ) {
-      fail( e );
-    return;
-  }	
+
+    if (!tests || !tests.length) {
+      fail("Empty test configuration");
+      return;
+    }
+
+    try {
+      tests.forEach(function (test) { test(); });
+    }
+    catch (e) {
+      fail(e);
+      return;
+    }
 
     succeed();
   }
 
 
   // We communicate via postMessage command with our parent frame...
-  window.addEventListener("message", function(event) { // net.tschmid.yautt.test.onMessage(event);
-  	
-  	//alert(event.origin);
+  window.addEventListener("message", function (event) { // net.tschmid.yautt.test.onMessage(event);
+
+    //alert(event.origin);
     // Do we trust the sender of this message?
- //   if (event.origin !== document.domain)
-//      return;
+    //   if (event.origin !== document.domain)
+    //      return;
 
     let msg = JSON.parse(event.data);
-  
-    if ( msg.type !== "IMPORT" )
+
+    if (msg.type !== "IMPORT")
       return;
 
-    require( msg.data );
+    require(msg.data);
   }, false);
-  
+
   // ... we need to catch any errors...
   let oldErrorHandler = window.onerror;
-  
-  window.onerror = function(message, url, line) {
-  	
-    fail( "Script error " + message + "\n" + url + "\n" + line + "\n" );
-    
+
+  window.onerror = function (message, url, line) {
+
+    fail("Script error " + message + "\n" + url + "\n" + line + "\n");
+
     if (!oldErrorHandler)
-      return false;  
-    
+      return false;
+
     return oldErrorHandler(message, url, line);
   };
-  
+
   exports.net.tschmid.yautt.test.log = log;
   exports.net.tschmid.yautt.test.logTrace = logTrace;
   exports.net.tschmid.yautt.test.logError = logError;
-  
+
   exports.net.tschmid.yautt.test.require = require;
   exports.net.tschmid.yautt.test.succeed = succeed;
   exports.net.tschmid.yautt.test.fail = fail;
@@ -196,4 +178,4 @@
 
   exports.net.tschmid.yautt.test.run = run;
 
-})( window );
+})(window);
