--- conflicted
+++ resolved
@@ -1,4 +1,3 @@
-<<<<<<< HEAD
 /* global window */
 /* global parent */
 /* global document */
@@ -27,7 +26,7 @@
   if (typeof(level) !== "string")
     level = "Info";
     
-  var msg = {};
+  let msg = {};
   msg.type = "LOG";
   msg.level = level;
   msg.data = ""+message;
@@ -45,7 +44,7 @@
 
 /**
  * Signals the test suit, tests succeeded.
-   * @return{undefined}
+ * @returns {void}
  */
   function succeed() {
   var msg = {};
@@ -59,7 +58,7 @@
    *
    * @param {String|Error} [message]
    *   an optional error or error why tests failed.
-   * @returns {undefined}
+   * @returns {void}
  */
   function fail( message ) {
 
@@ -144,7 +143,7 @@
  //   if (event.origin !== document.domain)
 //      return;
 
-    var msg = JSON.parse(event.data);
+    let msg = JSON.parse(event.data);
   
     if ( msg.type !== "IMPORT" )
       return;
@@ -153,7 +152,7 @@
   }, false);
   
   // ... we need to catch any errors...
-  var oldErrorHandler = window.onerror;
+  let oldErrorHandler = window.onerror;
   
   window.onerror = function(message, url, line) {
   	
@@ -180,167 +179,3 @@
   exports.net.tschmid.yautt.test.run = run;
 
 })( window );
-
-=======
-
-/* global window */
-/* global parent */
-/* global document */
-
-"use strict";
-
-if (!net)
-  var net = {};
-
-if (!net.tschmid)
-  net.tschmid = {};
-
-if (!net.tschmid.yautt)
-  net.tschmid.yautt = {};
-
-if (!net.tschmid.yautt.test)
-  net.tschmid.yautt.test = {};
-
-net.tschmid.yautt.test.tests = [];
-
-net.tschmid.yautt.test.log = function (message, level) {
-
-  if (typeof (level) !== "string")
-    level = "Info";
-
-  let msg = {};
-  msg.type = "LOG";
-  msg.level = level;
-  msg.data = "" + message;
-
-  parent.postMessage("" + JSON.stringify(msg), "*");
-};
-
-net.tschmid.yautt.test.logError = function (message) {
-  this.log(message, "Error");
-};
-
-net.tschmid.yautt.test.logTrace = function (message) {
-  this.log(message, "Trace");
-};
-
-/**
- * Signals the test suit, tests succeeded.
- * @returns {void}
- */
-net.tschmid.yautt.test.succeed = function () {
-  let msg = {};
-  msg.type = "SUCCEED";
-
-  parent.postMessage("" + JSON.stringify(msg), "*");
-};
-
-/**
- * Signals the test suit, test failed.
- * @param {string} message
- *   an option error message why tests failed.
- * @returns {void}
- */
-net.tschmid.yautt.test.fail = function (message) {
-  let msg = {};
-  msg.type = "FAIL";
-  msg.data = "" + message;
-
-  parent.postMessage("" + JSON.stringify(msg), "*");
-};
-
-net.tschmid.yautt.test.require = function (script) {
-
-  let that = this;
-
-  let elm = document.createElement("script");
-  elm.type = "text/javascript";
-  elm.src = "" + script;
-
-  elm.addEventListener('error', function (ev) {
-    that.fail("Failed to load script " + script);
-  }, true);
-  //    elm.onerror = function(ev) {
-  //    	debugger;
-  //    	that.abort("Script error "+ev.message+"\n"+ev.filename+"\n"+ev.lineno+"\n"+ev.colno+"\n") };
-
-  // The order maters wich means we need to get async.
-  elm.async = false;
-
-  this.logTrace("  + Injecting script " + script + " ...");
-
-  document.head.appendChild(elm);
-};
-
-net.tschmid.yautt.test.assertEquals = function assertEquals(expected, actual) {
-
-  if (expected !== actual)
-    throw new Error("Test failed expected: \n" + expected + "\n\nBut got\n" + actual);
-
-  this.logTrace(" Assert Succeded " + expected);
-};
-
-net.tschmid.yautt.test.add = function (test) {
-
-  if (!this.tests)
-    this.tests = [];
-
-  this.tests.push(test);
-};
-
-
-net.tschmid.yautt.test.run = function () {
-
-  let that = this;
-
-  if (!this.tests || !this.tests.length) {
-    this.fail("Empty test configuration");
-    return;
-  }
-
-  try {
-    this.tests.forEach(function (test) { test(that); });
-  }
-  catch (e) {
-    this.fail(e);
-    return;
-  }
-
-  this.succeed();
-};
-
-
-// Hook up custom error and event handler. And wrap them into an anonymous function..
-(function () {
-  // We communicate via postMessage command with our parent frame...
-  window.addEventListener("message", function (event) { // net.tschmid.yautt.test.onMessage(event);
-
-    //alert(event.origin);
-    // Do we trust the sender of this message?
-    //   if (event.origin !== document.domain)
-    //      return;
-
-    let msg = JSON.parse(event.data);
-
-    if (msg.type !== "IMPORT")
-      return;
-
-    net.tschmid.yautt.test.require(msg.data);
-  }, false);
-
-  // ... we need to catch any errors...
-  let oldErrorHandler = window.onerror;
-
-  window.onerror = function (message, url, line) {
-
-    net.tschmid.yautt.test.fail("Script error " + message + "\n" + url + "\n" + line + "\n");
-
-    if (!oldErrorHandler)
-      return false;
-
-    return oldErrorHandler(message, url, line);
-  };
-
-
-})();
->>>>>>> 4e0478c4
