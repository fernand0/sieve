<<<<<<< HEAD

/**
 * Starts the unit test.
 * 
 * This javascript file has to be loaded as last file for each unit.
 */
( function () {
    "use strict";

    /*global net */
    net.tschmid.yautt.test.run();
})();

=======
"use strict";

/* global net */

/**
 * Starts the unit test.
 *
 * This javascript file has to be loaded as last file for each unit.
 */
net.tschmid.yautt.test.run();
>>>>>>> 4e0478c4
<|MERGE_RESOLUTION|>--- conflicted
+++ resolved
@@ -1,4 +1,3 @@
-<<<<<<< HEAD
 
 /**
  * Starts the unit test.
@@ -11,16 +10,3 @@
     /*global net */
     net.tschmid.yautt.test.run();
 })();
-
-=======
-"use strict";
-
-/* global net */
-
-/**
- * Starts the unit test.
- *
- * This javascript file has to be loaded as last file for each unit.
- */
-net.tschmid.yautt.test.run();
->>>>>>> 4e0478c4
