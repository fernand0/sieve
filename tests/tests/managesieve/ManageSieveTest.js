--- conflicted
+++ resolved
@@ -1,4 +1,3 @@
-<<<<<<< HEAD
 /* 
  * The content of this file is licensed. You may obtain a copy of
  * the license at https://github.com/thsmi/sieve/ or request it via 
@@ -30,20 +29,20 @@
   });    
   
   suite.add( function() {   
-  	
+
    suite.log("SASL Login - OK");
     
    
-   var request = new SieveSaslLoginRequest();
+    let request = new SieveSaslLoginRequest();
    
-   var hasError = null;
-   var hasSucceded = null;
+    let hasError = null;
+    let hasSucceded = null;
    
-   var handler = {};
+    let handler = {};
    handler.onSaslResponse = function() { hasSucceded = true; };
    handler.onError = function() { hasError = true; };
    
-   request.addSaslListener(handler);
+    request.addResponseListener(handler);
    request.addErrorListener(handler);
    
    request.setUsername("blubb");
@@ -90,16 +89,16 @@
    suite.log("SASL External - OK");
    
    // Single theaded javascript magic...
-   var hasError = null;
-   var hasSucceded = null;
+    let hasError = null;
+    let hasSucceded = null;
    
-   var handler = {};
+    let handler = {};
    handler.onSaslResponse = function() { hasSucceded = true; };
    handler.onError = function() { hasError = true; };   
     
    
-   var request = new SieveSaslExternalRequest();
-   request.addSaslListener(handler);
+    let request = new SieveSaslExternalRequest();
+    request.addResponseListener(handler);
    request.addErrorListener(handler);
    
    // CLIENT -> SERVER   
@@ -120,17 +119,17 @@
    suite.log("SASL External - NO");
 
    // Single theaded javascript magic...
-   var hasError = null;
-   var hasSucceded = null;
+    let hasError = null;
+    let hasSucceded = null;
    
-   var handler = {};
+    let handler = {};
    handler.onSaslResponse = function() { hasSucceded = true; };
    handler.onError = function() { hasError = true; };
    
    
-   var request = new SieveSaslExternalRequest();
+    let request = new SieveSaslExternalRequest();
    
-   request.addSaslListener(handler);
+    request.addResponseListener(handler);
    request.addErrorListener(handler);   
    
    // CLIENT -> SERVER   
@@ -147,155 +146,4 @@
   });  
 
 
-}(window));
-=======
-/*
- * The content of this file is licensed. You may obtain a copy of
- * the license at https://github.com/thsmi/sieve/ or request it via
- * email from the author.
- *
- * Do not remove or change this comment.
- *
- * The initial author of the code is:
- *   Thomas Schmid <schmid-thomas@gmx.net>
- */
-
-/* globals SieveSaslLoginRequest */
-/* globals SieveResponseParser */
-/* globals SieveSaslExternalRequest */
-/* globals window */
-
-"use strict";
-
-(function (exports) {
-
-  let suite = exports.net.tschmid.yautt.test;
-
-  if (!suite)
-    throw new Error("Could not initialize test suite");
-
-  suite.add(function () {
-    suite.log("ManageSieve unit tests...");
-  });
-
-  suite.add(function () {
-
-
-    suite.log("SASL Login - OK");
-
-
-    let request = new SieveSaslLoginRequest();
-
-    let hasError = null;
-    let hasSucceded = null;
-
-    let handler = {};
-    handler.onSaslResponse = function () { hasSucceded = true; };
-    handler.onError = function () { hasError = true; };
-
-    request.addResponseListener(handler);
-    request.addErrorListener(handler);
-
-    request.setUsername("blubb");
-    request.setPassword("bla");
-
-    // CLIENT -> SERVER
-    // Client sends mechanism to server.
-    suite.assertEquals(true, request.hasNextRequest());
-    suite.assertEquals('AUTHENTICATE "LOGIN"\r\n', request.getNextRequest());
-
-    // SERVER -> CLIENT
-    // Server responds with a "VXNlcm5hbWU6" which is a "USERNAME:"
-    request.addResponse(new SieveResponseParser([0x22, 0x56, 0x58, 0x4e, 0x6c, 0x63, 0x6d, 0x35, 0x68, 0x62, 0x57, 0x55, 0x36, 0x22, 0x0D, 0x0A]));
-
-    // CLIENT -> SERVER
-    // Client sends the username, Ymx1YmI= equals blubb
-    suite.assertEquals(true, request.hasNextRequest());
-    suite.assertEquals('"Ymx1YmI="\r\n', request.getNextRequest());
-
-    // SERVER -> CLIENT
-    // Server responds with a "UGFzc3dvcmQ6" which is a "PASSWORD:"
-    request.addResponse(new SieveResponseParser([0x22, 0x55, 0x47, 0x46, 0x7a, 0x63, 0x33, 0x64, 0x76, 0x63, 0x6d, 0x51, 0x36, 0x22, 0x0D, 0x0A]));
-
-    // CLIENT -> SERVER
-    // Client sends the password,
-    suite.assertEquals(true, request.hasNextRequest());
-    suite.assertEquals('"Ymxh"\r\n', request.getNextRequest());
-
-    // SERVER -> CLIENT
-    // Server sends OK
-    request.addResponse(new SieveResponseParser([0x4f, 0x4b, 0x0D, 0x0A]));
-
-    // Server sends NO
-    // request.addResponse(new SieveResponseParser([0x4e,0x4f,0x0D,0x0A]));
-
-    suite.assertEquals(false, request.hasNextRequest());
-
-    suite.assertEquals(true, hasSucceded);
-    suite.assertEquals(null, hasError);
-  });
-
-  suite.add(function () {
-
-    suite.log("SASL External - OK");
-
-    // Single theaded javascript magic...
-    let hasError = null;
-    let hasSucceded = null;
-
-    let handler = {};
-    handler.onSaslResponse = function () { hasSucceded = true; };
-    handler.onError = function () { hasError = true; };
-
-
-    let request = new SieveSaslExternalRequest();
-    request.addResponseListener(handler);
-    request.addErrorListener(handler);
-
-    // CLIENT -> SERVER
-    // Client sends mechanism to server.
-    suite.assertEquals('AUTHENTICATE "EXTERNAL" ""\r\n', request.getNextRequest());
-    suite.assertEquals(false, request.hasNextRequest());
-
-    // SERVER -> CLIENT
-    request.addResponse(new SieveResponseParser([0x4f, 0x4b, 0x0D, 0x0A]));
-
-    // This works only because of closures and javascript single threaded nature...
-    suite.assertEquals(true, hasSucceded);
-    suite.assertEquals(null, hasError);
-  });
-
-  suite.add(function () {
-
-    suite.log("SASL External - NO");
-
-    // Single theaded javascript magic...
-    let hasError = null;
-    let hasSucceded = null;
-
-    let handler = {};
-    handler.onSaslResponse = function () { hasSucceded = true; };
-    handler.onError = function () { hasError = true; };
-
-
-    let request = new SieveSaslExternalRequest();
-
-    request.addResponseListener(handler);
-    request.addErrorListener(handler);
-
-    // CLIENT -> SERVER
-    // Client sends mechanism to server.
-    suite.assertEquals('AUTHENTICATE "EXTERNAL" ""\r\n', request.getNextRequest());
-    suite.assertEquals(false, request.hasNextRequest());
-
-    // SERVER -> CLIENT
-    request.addResponse(new SieveResponseParser([0x4e, 0x4f, 0x0D, 0x0A]));
-
-    // This works only because of closures and javascript single threaded nature...
-    suite.assertEquals(null, hasSucceded);
-    suite.assertEquals(true, hasError);
-  });
-
-
-})(window);
->>>>>>> 4e0478c4
+}(window));