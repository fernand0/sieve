--- conflicted
+++ resolved
@@ -1,6 +1,5 @@
-<<<<<<< HEAD
  /*
- * The contents of this file are licenced. You may obtain a copy of 
+* The contents of this file are licensed. You may obtain a copy of
  * the license at https://github.com/thsmi/sieve/ or request it via 
  * email from the author.
  *
@@ -18,7 +17,7 @@
 
 	/* global net */
 	
-  var suite  = net.tschmid.yautt.test;
+  let suite = net.tschmid.yautt.test;
     
   if (!suite)
     throw new Error( "Could not initialize test suite" );
@@ -31,7 +30,7 @@
 
     suite.log("Parse body transform :raw");
   
-    var script =
+    let script =
       'require "body";\r\n'
         + '\r\n'
         + '# This will match a message containing the literal text\r\n'
@@ -50,7 +49,7 @@
 
     suite.log("Parse body transform :content");
   
-    var script =
+    let script =
       'require ["body", "fileinto"];\r\n'
         + '\r\n'
         + '# Save any message with any text MIME part that contains the\r\n'
@@ -73,7 +72,7 @@
 
     suite.log("Parse body transform :text");
   
-    var script =
+    let script =
       'require ["body", "fileinto"];\r\n'
         + '\r\n'
         + '# Save messages mentioning the project schedule in the\r\n'
@@ -86,94 +85,4 @@
   });
 
 
-}());
-
-=======
-/*
-* The contents of this file are licensed. You may obtain a copy of
-* the license at https://github.com/thsmi/sieve/ or request it via
-* email from the author.
-*
-* Do not remove or change this comment.
-*
-* The initial author of the code is:
-*   Thomas Schmid <schmid-thomas@gmx.net>
-*
-*/
-
-(function () {
-
-  "use strict";
-
-  /* global net */
-
-  let suite = net.tschmid.yautt.test;
-
-  if (!suite)
-    throw new Error("Could not initialize test suite");
-
-  suite.add(function () {
-    suite.log("Body Unit Tests...");
-  });
-
-  suite.add(function () {
-
-    suite.log("Parse body transform :raw");
-
-    let script =
-      'require "body";\r\n'
-      + '\r\n'
-      + '# This will match a message containing the literal text\r\n'
-      + '# "MAKE MONEY FAST" in body parts (ignoring any\r\n'
-      + '# content-transfer-encodings) or MIME headers other than\r\n'
-      + '# the outermost RFC 2822 header.\r\n'
-      + '\r\n'
-      + 'if body :raw :contains "MAKE MONEY FAST" {\r\n'
-      + '        discard;\r\n'
-      + '}\r\n';
-
-    suite.expectValidScript(script, { "body": true });
-  });
-
-  suite.add(function () {
-
-    suite.log("Parse body transform :content");
-
-    let script =
-      'require ["body", "fileinto"];\r\n'
-      + '\r\n'
-      + '# Save any message with any text MIME part that contains the\r\n'
-      + '# words "missile" or "coordinates" in the "secrets" folder.\r\n'
-      + ' if body :content "text" :contains ["missile", "coordinates"] {\r\n'
-      + '  fileinto "secrets";\r\n'
-      + '}\r\n'
-      + '\r\n'
-      + '# Save any message with an audio/mp3 MIME part in\r\n'
-      + '# the "jukebox" folder.\r\n'
-      + 'if body :content "audio/mp3" :contains "" {\r\n'
-      + '  fileinto "jukebox";\r\n'
-      + '}\r\n';
-
-    suite.expectValidScript(script, { "body": true, "fileinto": true });
-  });
-
-
-  suite.add(function () {
-
-    suite.log("Parse body transform :text");
-
-    let script =
-      'require ["body", "fileinto"];\r\n'
-      + '\r\n'
-      + '# Save messages mentioning the project schedule in the\r\n'
-      + '# project/schedule folder.\r\n'
-      + ' if body :text :contains "project schedule" {\r\n'
-      + '  fileinto "project/schedule";'
-      + '}\r\n';
-
-    suite.expectValidScript(script, { "body": true, "fileinto": true });
-  });
-
-
 })();
->>>>>>> 4e0478c4
