<<<<<<< HEAD
/*
 * The contents of this file are licenced. You may obtain a copy of 
 * the license at https://github.com/thsmi/sieve/ or request it via 
 * email from the author.
 *
 * Do not remove or change this comment.
 * 
 * The initial author of the code is:
 *   Thomas Schmid <schmid-thomas@gmx.net>
 *      
 */

(function() {
	
  "use strict";
	/* global net */

  var suite  = net.tschmid.yautt.test;
    
  if (!suite)
    throw new Error( "Could not initialize test suite" );

  suite.add( function() {   
    suite.log("Sieve Include (RFC6609) unit tests...");
  });    

  suite.add( function() {

    suite.log("return test");
   
    var script =
      'require "include";\r\n'
        + 'return;\r\n';    
      
    suite.expectValidScript(script, {"include":true});
  });  
  
  suite.add( function() {

    suite.log("include ambigious location ");
   
    var script =
      'require ["include"];\r\n'
        + '\r\n'
        + 'include :personal :global "always_allow";\r\n';
    
    var exception = 'Error: Unknown or incompatible type >>string/<< at >>:global "always_allow';
      
    suite.expectInvalidScript(script, exception, {"include":true});
  });   

  
  suite.add( function() {

    suite.log("include multiple scripts");
   
    var script =
      'require ["include"];\r\n'
        + '\r\n'
        + 'include :personal "always_allow";\r\n'
        + 'include :global "spam_tests";\r\n'
        + 'include :personal "spam_tests";\r\n'
        + 'include :personal "mailing_lists";\r\n'; 

    suite.expectValidScript(script, {"include":true});
  }); 
  
  suite.add( function() {

    suite.log("include test2");
   
    var script =
      'require [ "include", "variables" ];\r\n'
        + 'global "test";\r\n'
        + 'global "test_mailbox";\r\n'
        + '\r\n'
        + '#set "test" "$$";\r\n'
        + 'include "subject_tests";\r\n'
        + '\r\n'
        + '#set "test" "Make money";\r\n'
        + 'include "subject_tests";\r\n'
        + '\r\n'
        + '#if string :count "eq" "${test_mailbox}" "1"\r\n'
        + '#{\r\n'
        + '#    fileinto "${test_mailbox}";\r\n'
        + '    stop;\r\n'
        + '#}\r\n'; 
      
    suite.expectValidScript(script, {"include":true, "variables":true});
  });   

  suite.add( function() {

    suite.log("multiple globals");
   
    var script =
      'require ["include", "variables"];\r\n'
        + 'global ["test", "test_mailbox"];\r\n'
        + '\r\n'
        + 'if header :contains "Subject" "${test}"\r\n'
        + '{\r\n'
        + '#    set "test_mailbox" "spam-${test}";\r\n'
        + '}\r\n';
      
    suite.expectValidScript(script, {"include":true, "variables":true});
  }); 

  
  suite.add( function() {

    suite.log("single global");
   
    var script =
      'require ["variables", "include" /*, "vacation"*/];\r\n'
        + 'global "i_am_on_vacation";\r\n'
        + '\r\n'
        + '#set "global.i_am_on_vacation" "1";\r\n'
        + '\r\n'
        + '#if string :is "${i_am_on_vacation}" "1"\r\n'
        + '#{\r\n'
        + ' #   vacation "It\'s true, I am on vacation.";\r\n'
        + '#}\r\n';
      
    suite.expectValidScript(script, {"include":true, "variables":true});
  });   
  
}());

=======
/*
 * The contents of this file are licensed. You may obtain a copy of
 * the license at https://github.com/thsmi/sieve/ or request it via
 * email from the author.
 *
 * Do not remove or change this comment.
 *
 * The initial author of the code is:
 *   Thomas Schmid <schmid-thomas@gmx.net>
 *
 */

(function () {

  "use strict";

  /* global net */

  let suite = net.tschmid.yautt.test;

  if (!suite)
    throw new Error("Could not initialize test suite");

  suite.add(function () {
    suite.log("Sieve Include (RFC6609) unit tests...");
  });

  suite.add(function () {

    suite.log("return test");

    let script =
      'require "include";\r\n'
      + 'return;\r\n';

    suite.expectValidScript(script, { "include": true });
  });

  suite.add(function () {

    suite.log("include ambigious location ");

    let script =
      'require ["include"];\r\n'
      + '\r\n'
      + 'include :personal :global "always_allow";\r\n';

    let exception = "Location can be either personal or global but not both";

    suite.expectInvalidScript(script, exception, { "include": true });
  });


  suite.add(function () {

    suite.log("include multiple scripts");

    let script =
      'require ["include"];\r\n'
      + '\r\n'
      + 'include :personal "always_allow";\r\n'
      + 'include :global "spam_tests";\r\n'
      + 'include :personal "spam_tests";\r\n'
      + 'include :personal "mailing_lists";\r\n';

    suite.expectValidScript(script, { "include": true });
  });

  suite.add(function () {

    suite.log("include test2");

    let script =
      'require [ "include", "variables" ];\r\n'
      + 'global "test";\r\n'
      + 'global "test_mailbox";\r\n'
      + '\r\n'
      + '#set "test" "$$";\r\n'
      + 'include "subject_tests";\r\n'
      + '\r\n'
      + '#set "test" "Make money";\r\n'
      + 'include "subject_tests";\r\n'
      + '\r\n'
      + '#if string :count "eq" "${test_mailbox}" "1"\r\n'
      + '#{\r\n'
      + '#    fileinto "${test_mailbox}";\r\n'
      + '    stop;\r\n'
      + '#}\r\n';

    suite.expectValidScript(script, { "include": true, "variables": true });
  });

  suite.add(function () {

    suite.log("multiple globals");

    let script =
      'require ["include", "variables"];\r\n'
      + 'global ["test", "test_mailbox"];\r\n'
      + '\r\n'
      + 'if header :contains "Subject" "${test}"\r\n'
      + '{\r\n'
      + '#    set "test_mailbox" "spam-${test}";\r\n'
      + '}\r\n';

    suite.expectValidScript(script, { "include": true, "variables": true });
  });


  suite.add(function () {

    suite.log("single global");

    let script =
      'require ["variables", "include" /*, "vacation"*/];\r\n'
      + 'global "i_am_on_vacation";\r\n'
      + '\r\n'
      + '#set "global.i_am_on_vacation" "1";\r\n'
      + '\r\n'
      + '#if string :is "${i_am_on_vacation}" "1"\r\n'
      + '#{\r\n'
      + ' #   vacation "It\'s true, I am on vacation.";\r\n'
      + '#}\r\n';

    suite.expectValidScript(script, { "include": true, "variables": true });
  });

})();
>>>>>>> 4e0478c4
<|MERGE_RESOLUTION|>--- conflicted
+++ resolved
@@ -1,6 +1,5 @@
-<<<<<<< HEAD
 /*
- * The contents of this file are licenced. You may obtain a copy of 
+ * The contents of this file are licensed. You may obtain a copy of
  * the license at https://github.com/thsmi/sieve/ or request it via 
  * email from the author.
  *
@@ -14,9 +13,10 @@
 (function() {
 	
   "use strict";
+
 	/* global net */
 
-  var suite  = net.tschmid.yautt.test;
+  let suite = net.tschmid.yautt.test;
     
   if (!suite)
     throw new Error( "Could not initialize test suite" );
@@ -29,7 +29,7 @@
 
     suite.log("return test");
    
-    var script =
+    let script =
       'require "include";\r\n'
         + 'return;\r\n';    
       
@@ -40,12 +40,12 @@
 
     suite.log("include ambigious location ");
    
-    var script =
+    let script =
       'require ["include"];\r\n'
         + '\r\n'
         + 'include :personal :global "always_allow";\r\n';
     
-    var exception = 'Error: Unknown or incompatible type >>string/<< at >>:global "always_allow';
+    let exception = "Location can be either personal or global but not both";
       
     suite.expectInvalidScript(script, exception, {"include":true});
   });   
@@ -55,7 +55,7 @@
 
     suite.log("include multiple scripts");
    
-    var script =
+    let script =
       'require ["include"];\r\n'
         + '\r\n'
         + 'include :personal "always_allow";\r\n'
@@ -70,7 +70,7 @@
 
     suite.log("include test2");
    
-    var script =
+    let script =
       'require [ "include", "variables" ];\r\n'
         + 'global "test";\r\n'
         + 'global "test_mailbox";\r\n'
@@ -94,7 +94,7 @@
 
     suite.log("multiple globals");
    
-    var script =
+    let script =
       'require ["include", "variables"];\r\n'
         + 'global ["test", "test_mailbox"];\r\n'
         + '\r\n'
@@ -111,7 +111,7 @@
 
     suite.log("single global");
    
-    var script =
+    let script =
       'require ["variables", "include" /*, "vacation"*/];\r\n'
         + 'global "i_am_on_vacation";\r\n'
         + '\r\n'
@@ -125,135 +125,4 @@
     suite.expectValidScript(script, {"include":true, "variables":true});
   });   
   
-}());
-
-=======
-/*
- * The contents of this file are licensed. You may obtain a copy of
- * the license at https://github.com/thsmi/sieve/ or request it via
- * email from the author.
- *
- * Do not remove or change this comment.
- *
- * The initial author of the code is:
- *   Thomas Schmid <schmid-thomas@gmx.net>
- *
- */
-
-(function () {
-
-  "use strict";
-
-  /* global net */
-
-  let suite = net.tschmid.yautt.test;
-
-  if (!suite)
-    throw new Error("Could not initialize test suite");
-
-  suite.add(function () {
-    suite.log("Sieve Include (RFC6609) unit tests...");
-  });
-
-  suite.add(function () {
-
-    suite.log("return test");
-
-    let script =
-      'require "include";\r\n'
-      + 'return;\r\n';
-
-    suite.expectValidScript(script, { "include": true });
-  });
-
-  suite.add(function () {
-
-    suite.log("include ambigious location ");
-
-    let script =
-      'require ["include"];\r\n'
-      + '\r\n'
-      + 'include :personal :global "always_allow";\r\n';
-
-    let exception = "Location can be either personal or global but not both";
-
-    suite.expectInvalidScript(script, exception, { "include": true });
-  });
-
-
-  suite.add(function () {
-
-    suite.log("include multiple scripts");
-
-    let script =
-      'require ["include"];\r\n'
-      + '\r\n'
-      + 'include :personal "always_allow";\r\n'
-      + 'include :global "spam_tests";\r\n'
-      + 'include :personal "spam_tests";\r\n'
-      + 'include :personal "mailing_lists";\r\n';
-
-    suite.expectValidScript(script, { "include": true });
-  });
-
-  suite.add(function () {
-
-    suite.log("include test2");
-
-    let script =
-      'require [ "include", "variables" ];\r\n'
-      + 'global "test";\r\n'
-      + 'global "test_mailbox";\r\n'
-      + '\r\n'
-      + '#set "test" "$$";\r\n'
-      + 'include "subject_tests";\r\n'
-      + '\r\n'
-      + '#set "test" "Make money";\r\n'
-      + 'include "subject_tests";\r\n'
-      + '\r\n'
-      + '#if string :count "eq" "${test_mailbox}" "1"\r\n'
-      + '#{\r\n'
-      + '#    fileinto "${test_mailbox}";\r\n'
-      + '    stop;\r\n'
-      + '#}\r\n';
-
-    suite.expectValidScript(script, { "include": true, "variables": true });
-  });
-
-  suite.add(function () {
-
-    suite.log("multiple globals");
-
-    let script =
-      'require ["include", "variables"];\r\n'
-      + 'global ["test", "test_mailbox"];\r\n'
-      + '\r\n'
-      + 'if header :contains "Subject" "${test}"\r\n'
-      + '{\r\n'
-      + '#    set "test_mailbox" "spam-${test}";\r\n'
-      + '}\r\n';
-
-    suite.expectValidScript(script, { "include": true, "variables": true });
-  });
-
-
-  suite.add(function () {
-
-    suite.log("single global");
-
-    let script =
-      'require ["variables", "include" /*, "vacation"*/];\r\n'
-      + 'global "i_am_on_vacation";\r\n'
-      + '\r\n'
-      + '#set "global.i_am_on_vacation" "1";\r\n'
-      + '\r\n'
-      + '#if string :is "${i_am_on_vacation}" "1"\r\n'
-      + '#{\r\n'
-      + ' #   vacation "It\'s true, I am on vacation.";\r\n'
-      + '#}\r\n';
-
-    suite.expectValidScript(script, { "include": true, "variables": true });
-  });
-
 })();
->>>>>>> 4e0478c4
