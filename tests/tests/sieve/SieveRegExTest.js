--- conflicted
+++ resolved
@@ -1,64 +1,3 @@
-<<<<<<< HEAD
-/*
- * The contents of this file are licenced. You may obtain a copy of 
- * the license at https://github.com/thsmi/sieve/ or request it via 
- * email from the author.
- *
- * Do not remove or change this comment.
- * 
- * The initial author of the code is:
- *   Thomas Schmid <schmid-thomas@gmx.net>
- *      
- */
-
-(function() {
-	
-  "use strict";
-
-	/* global net */
-
-  var suite  = net.tschmid.yautt.test;
-    
-  if (!suite)
-    throw new Error( "Could not initialize test suite" );
-
-  suite.add( function() {  	
-  	suite.log("Reg Ex unit tests...");
-  });    
-
-  
-  suite.add( function() {	
-   suite.log("Parse :regex match-type with single import");
- 
-    var script =
-      'require "regex";\r\n'
-        + 'if header :regex "Sender" "owner-ietf-mta-filters@imc.org" \r\n'
-        + '{\r\n'
-        + '  keep; \r\n'
-        + '}\r\n';
-      
-    suite.expectValidScript(script, {"regex":true} );    
-  });
-
-  suite.add( function() {
-
-    suite.log("Parse :regex match-type with multiple import");
-  
-    var script =
-      'require ["regex", "fileinto"];\r\n'
-        +'if address :comparator "i;ascii-casemap" :regex ["to", "cc"] "j(i|la).*@mydomain.com"\r\n'
-        + '{\r\n'
-        + '  fileinto "INBOX";\r\n'
-        + '  stop;\r\n'
-        + '}\r\n';      
-      
-    suite.expectValidScript(script, {"regex":true, "fileinto":true} );    
-  });
-
-
-}());
-
-=======
 /*
  * The contents of this file are licensed. You may obtain a copy of
  * the license at https://github.com/thsmi/sieve/ or request it via
@@ -116,4 +55,3 @@
   });
 
 })();
->>>>>>> 4e0478c4
