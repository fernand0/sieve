/*
 * The contents of this file are licensed. You may obtain a copy of
 * the license at https://github.com/thsmi/sieve/ or request it via
 * email from the author.
 *
 * Do not remove or change this comment.
 *
 * The initial author of the code is:
 *   Thomas Schmid <schmid-thomas@gmx.net>
 *
 */

(function () {

  "use strict";

  /* global net */

  let suite = net.tschmid.yautt.test;

  if (!suite)
    throw new Error("Could not initialize test suite");

  suite.add(function () {
    suite.log("Sieve Relational (RFC5231) unit tests...");
  });

  suite.add(function () {

    suite.log("Extended Example test");

    let script =
      'require ["relational", "comparator-i;ascii-numeric", "fileinto"];\r\n'
      + '\r\n'
      + 'if header :comparator "i;ascii-numeric" :value "lt" \r\n'
      + '          ["x-priority"] ["3"]\r\n'
      + '{\r\n'
      + '   fileinto "Priority";\r\n'
      + '}\r\n'
      + '\r\n'
      + 'elsif address :comparator "i;ascii-numeric" :count "gt" \r\n'
      + '           ["to"] ["5"]\r\n'
      + '{\r\n'
      + '   # everything with more than 5 recipients in the "to" field\r\n'
      + '   # is considered SPAM\r\n'
      + '   fileinto "SPAM";\r\n'
      + '}\r\n'
      + '\r\n'
      + 'elsif address :all :comparator "i;ascii-casemap" :value "gt" \r\n'
      + '           ["from"] ["M"]\r\n'
      + '{\r\n'
      + '   fileinto "From N-Z";\r\n'
      + '} else {\r\n'
      + '   fileinto "From A-M";\r\n'
      + '}\r\n'
      + '\r\n'
      + 'if allof ( address :comparator "i;ascii-numeric" :count "eq" \r\n'
      + '                   ["to", "cc"] ["1"] ,\r\n'
      + '           address :all :comparator "i;ascii-casemap" \r\n'
      + '                   ["to", "cc"] ["me@foo.example.com"] )\r\n'
      + '{\r\n'
      + '   fileinto "Only me";\r\n'
      + '}\r\n';

    // FIXME:  require comparator...
    // suite.expectValidScript(script, { "relational": true, "fileinto": true, "comparator-i;ascii-numeric": true });
  });

  suite.add(function () {

    suite.log("Invalid operator");

    let script =
      'require ["relational"];\r\n'
      + '\r\n'
      + 'if address :all :comparator "i;ascii-casemap" :value "egt" \r\n'
      + '           ["from"] ["M"]\r\n'
      + '{\r\n'
      + '   keep;\r\n'
      + '}\r\n';

<<<<<<< HEAD
    suite.expectInvalidScript( script, "Error: Relational operator e", { "relational": true });
=======
    suite.expectInvalidScript(script, "Error: Relational operator expected", { "relational": true });
>>>>>>> ae6575ce
  });

  /*
   *       address :count "ge" :comparator "i;ascii-numeric"
                      ["to", "cc"] ["3"]



----------


      anyof ( address :count "ge" :comparator "i;ascii-numeric"
                      ["to"] ["3"],
              address :count "ge" :comparator "i;ascii-numeric"
                      ["cc"] ["3"] )


-------

      header :count "ge" :comparator "i;ascii-numeric"
                      ["received"] ["3"]

------

      header :count "ge" :comparator "i;ascii-numeric"
                      ["received", "subject"] ["3"]


------

      header :count "ge" :comparator "i;ascii-numeric"
                      ["to", "cc"] ["3"]

------


   */

})();<|MERGE_RESOLUTION|>--- conflicted
+++ resolved
@@ -79,11 +79,7 @@
       + '   keep;\r\n'
       + '}\r\n';
 
-<<<<<<< HEAD
-    suite.expectInvalidScript( script, "Error: Relational operator e", { "relational": true });
-=======
     suite.expectInvalidScript(script, "Error: Relational operator expected", { "relational": true });
->>>>>>> ae6575ce
   });
 
   /*
