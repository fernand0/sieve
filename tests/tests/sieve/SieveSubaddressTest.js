<<<<<<< HEAD
/*
 * The contents of this file are licenced. You may obtain a copy of 
 * the license at https://github.com/thsmi/sieve/ or request it via 
 * email from the author.
 *
 * Do not remove or change this comment.
 * 
 * The initial author of the code is:
 *   Thomas Schmid <schmid-thomas@gmx.net>
 *      
 */

(function() {
  
  "use strict";

  /* global net */

  var suite  = net.tschmid.yautt.test;
    
  if (!suite)
    throw new Error( "Could not initialize test suite" );

  suite.add( function() {   
    suite.log("Subaddress Unit Tests...");
  });    
  
  suite.add( function() {

    suite.log("Parse Subaddress Example 1");

    var script = 
          'require ["envelope", "subaddress", "fileinto"];\r\n'
            + '\r\n'
            + '\r\n'
            + '# In this example the same user account receives mail for both\r\n'
            + '# "ken@example.com" and "postmaster@example.com"\r\n'
            + '\r\n'
            + '# File all messages to postmaster into a single mailbox,\r\n'
            + '# ignoring the :detail part.\r\n'
            + 'if envelope :user "to" "postmaster" {\r\n'
            + '    fileinto "inbox.postmaster";\r\n'
            + '    stop;\r\n'
            + '}\r\n'
            + '\r\n'
            + '# File mailing list messages (subscribed as "ken+mta-filters").\r\n'
            + 'if envelope :detail "to" "mta-filters" {\r\n'
            + '    fileinto "inbox.ietf-mta-filters";\r\n'
            + '}\r\n'
            + '\r\n'
            + '# Redirect all mail sent to "ken+foo".\r\n'
            + 'if envelope :detail "to" "foo" {\r\n'
            + '    redirect "ken@example.net";\r\n'
            + '}\r\n';
               
    suite.expectValidScript(script,{"subaddress":true, "envelope" : true, "fileinto": true} );
  });   
     
}());
=======
/*
 * The contents of this file are licensed. You may obtain a copy of
 * the license at https://github.com/thsmi/sieve/ or request it via
 * email from the author.
 *
 * Do not remove or change this comment.
 *
 * The initial author of the code is:
 *   Thomas Schmid <schmid-thomas@gmx.net>
 *
 */

(function () {

  "use strict";

  /* global net */

  let suite = net.tschmid.yautt.test;

  if (!suite)
    throw new Error("Could not initialize test suite");

  suite.add(function () {
    suite.log("Subaddress Unit Tests...");
  });

  suite.add(function () {

    suite.log("Parse Subaddress Example 1");

    let script =
      'require ["envelope", "subaddress", "fileinto"];\r\n'
      + '\r\n'
      + '\r\n'
      + '# In this example the same user account receives mail for both\r\n'
      + '# "ken@example.com" and "postmaster@example.com"\r\n'
      + '\r\n'
      + '# File all messages to postmaster into a single mailbox,\r\n'
      + '# ignoring the :detail part.\r\n'
      + 'if envelope :user "to" "postmaster" {\r\n'
      + '    fileinto "inbox.postmaster";\r\n'
      + '    stop;\r\n'
      + '}\r\n'
      + '\r\n'
      + '# File mailing list messages (subscribed as "ken+mta-filters").\r\n'
      + 'if envelope :detail "to" "mta-filters" {\r\n'
      + '    fileinto "inbox.ietf-mta-filters";\r\n'
      + '}\r\n'
      + '\r\n'
      + '# Redirect all mail sent to "ken+foo".\r\n'
      + 'if envelope :detail "to" "foo" {\r\n'
      + '    redirect "ken@example.net";\r\n'
      + '}\r\n';

    suite.expectValidScript(script, { "subaddress": true, "envelope": true, "fileinto": true });
  });


})();
>>>>>>> 4e0478c4
<|MERGE_RESOLUTION|>--- conflicted
+++ resolved
@@ -1,64 +1,3 @@
-<<<<<<< HEAD
-/*
- * The contents of this file are licenced. You may obtain a copy of 
- * the license at https://github.com/thsmi/sieve/ or request it via 
- * email from the author.
- *
- * Do not remove or change this comment.
- * 
- * The initial author of the code is:
- *   Thomas Schmid <schmid-thomas@gmx.net>
- *      
- */
-
-(function() {
-  
-  "use strict";
-
-  /* global net */
-
-  var suite  = net.tschmid.yautt.test;
-    
-  if (!suite)
-    throw new Error( "Could not initialize test suite" );
-
-  suite.add( function() {   
-    suite.log("Subaddress Unit Tests...");
-  });    
-  
-  suite.add( function() {
-
-    suite.log("Parse Subaddress Example 1");
-
-    var script = 
-          'require ["envelope", "subaddress", "fileinto"];\r\n'
-            + '\r\n'
-            + '\r\n'
-            + '# In this example the same user account receives mail for both\r\n'
-            + '# "ken@example.com" and "postmaster@example.com"\r\n'
-            + '\r\n'
-            + '# File all messages to postmaster into a single mailbox,\r\n'
-            + '# ignoring the :detail part.\r\n'
-            + 'if envelope :user "to" "postmaster" {\r\n'
-            + '    fileinto "inbox.postmaster";\r\n'
-            + '    stop;\r\n'
-            + '}\r\n'
-            + '\r\n'
-            + '# File mailing list messages (subscribed as "ken+mta-filters").\r\n'
-            + 'if envelope :detail "to" "mta-filters" {\r\n'
-            + '    fileinto "inbox.ietf-mta-filters";\r\n'
-            + '}\r\n'
-            + '\r\n'
-            + '# Redirect all mail sent to "ken+foo".\r\n'
-            + 'if envelope :detail "to" "foo" {\r\n'
-            + '    redirect "ken@example.net";\r\n'
-            + '}\r\n';
-               
-    suite.expectValidScript(script,{"subaddress":true, "envelope" : true, "fileinto": true} );
-  });   
-     
-}());
-=======
 /*
  * The contents of this file are licensed. You may obtain a copy of
  * the license at https://github.com/thsmi/sieve/ or request it via
@@ -118,5 +57,4 @@
   });
 
 
-})();
->>>>>>> 4e0478c4
+})();