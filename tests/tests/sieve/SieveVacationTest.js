--- conflicted
+++ resolved
@@ -1,6 +1,5 @@
-<<<<<<< HEAD
 /*
- * The contents of this file are licenced. You may obtain a copy of 
+ * The contents of this file are licensed. You may obtain a copy of
  * the license at https://github.com/thsmi/sieve/ or request it via 
  * email from the author.
  *
@@ -14,9 +13,10 @@
 (function() {
 	
   "use strict";
+
 	/* global net */
 
-  var suite  = net.tschmid.yautt.test;
+  let suite = net.tschmid.yautt.test;
     
   if (!suite)
     throw new Error( "Could not initialize test suite" );
@@ -29,7 +29,7 @@
 
     suite.log("Parse Vacation Example 1");
   
-    var script = 
+    let script =
           'require "vacation";\r\n'
             + 'if header :contains "subject" "cyrus" {\r\n'
             + '    vacation "I\'m out -- send mail to cyrus-bugs";\r\n'
@@ -44,7 +44,7 @@
 
     suite.log("Parse Vacation Example 2");
   
-    var script = 
+    let script =
           'require ["vacation"];\r\n'
             + 'if header :matches "subject" "*" {\r\n'
             + '  vacation :subject "Automatic response to: ${1}"\r\n'
@@ -58,7 +58,7 @@
 
     suite.log("Parse Vacation Example 3");
   
-    var script = 
+    let script =
           'require "vacation";\r\n'
             + 'if header :contains "subject" "lunch" {\r\n'
             + '    vacation :handle "ran-away" "I\'m out and can\'t meet for lunch";\r\n'
@@ -74,7 +74,7 @@
 
     suite.log("Parse Vacation Example 4");
   
-    var script = 
+    let script =
           'require "vacation";\r\n'
              + 'vacation :mime text:\r\n'
              + 'Content-Type: multipart/alternative; boundary=foo\r\n'
@@ -105,7 +105,7 @@
 
     suite.log("Parse Vacation Example 5");
   
-    var script = 
+    let script =
           'require "vacation";\r\n'
              + 'vacation :days 23 :addresses ["tjs@example.edu",\r\n'
              + '                              "ts4z@landru.example.edu"]\r\n'
@@ -118,7 +118,7 @@
 
     suite.log("Parse Vacation Example 6 ");
   
-    var script = 
+    let script =
           'require "vacation";\r\n'
              + 'if header :contains "from" "boss@example.edu" {\r\n'
              + '    redirect "pleeb@isp.example.org";\r\n'
@@ -134,7 +134,7 @@
 
     suite.log("Parse Vacation Example 7");
     
-    var script = 
+    let script =
           'require "vacation";\r\n'
              + 'if header :contains ["accept-language", "content-language"] "en"\r\n'
              + '{\r\n'
@@ -150,7 +150,7 @@
 
     suite.log("Parse Vacation Example 8");
     
-    var script = 
+    let script =
           'require "vacation";\r\n'
              + 'if address :matches "from" "*@ourdivision.example.com"\r\n'
              + '{\r\n'
@@ -168,7 +168,7 @@
 
     suite.log("Parse Vacation :from ");
   
-    var script = 
+    let script =
           'require "vacation";\r\n'
              + 'vacation :subject "Gone fishing"\r\n'
              + '         :from "myfallbackaddress@example.edu"\r\n'
@@ -349,186 +349,4 @@
   });  
 
 
-}());
-=======
-/*
- * The contents of this file are licensed. You may obtain a copy of
- * the license at https://github.com/thsmi/sieve/ or request it via
- * email from the author.
- *
- * Do not remove or change this comment.
- *
- * The initial author of the code is:
- *   Thomas Schmid <schmid-thomas@gmx.net>
- *
- */
-
-(function () {
-
-  "use strict";
-
-  /* global net */
-
-  let suite = net.tschmid.yautt.test;
-
-  if (!suite)
-    throw new Error("Could not initialize test suite");
-
-  suite.add(function () {
-    suite.log("Vacation Unit Tests...");
-  });
-
-  suite.add(function () {
-
-    suite.log("Parse Vacation Example 1");
-
-    let script =
-      'require "vacation";\r\n'
-      + 'if header :contains "subject" "cyrus" {\r\n'
-      + '    vacation "I\'m out -- send mail to cyrus-bugs";\r\n'
-      + '} else {\r\n'
-      + '    vacation "I\'m out -- call me at +1 304 555 0123";\r\n'
-      + '}\r\n';
-
-    suite.expectValidScript(script, { "vacation": true });
-  });
-
-  suite.add(function () {
-
-    suite.log("Parse Vacation Example 2");
-
-    let script =
-      'require ["vacation"];\r\n'
-      + 'if header :matches "subject" "*" {\r\n'
-      + '  vacation :subject "Automatic response to: ${1}"\r\n'
-      + '           "I\'m away -- send mail to foo in my absence";\r\n'
-      + '}\r\n';
-
-    suite.expectValidScript(script, { "vacation": true });
-  });
-
-  suite.add(function () {
-
-    suite.log("Parse Vacation Example 3");
-
-    let script =
-      'require "vacation";\r\n'
-      + 'if header :contains "subject" "lunch" {\r\n'
-      + '    vacation :handle "ran-away" "I\'m out and can\'t meet for lunch";\r\n'
-      + '} else {\r\n'
-      + '    vacation :handle "ran-away" "I\'m out";\r\n'
-      + '}\r\n';
-
-    suite.expectValidScript(script, { "vacation": true });
-  });
-
-
-  suite.add(function () {
-
-    suite.log("Parse Vacation Example 4");
-
-    let script =
-      'require "vacation";\r\n'
-      + 'vacation :mime text:\r\n'
-      + 'Content-Type: multipart/alternative; boundary=foo\r\n'
-      + '\r\n'
-      + '--foo\r\n'
-      + '\r\n'
-      + 'I\'m at the beach relaxing.  Mmmm, surf...\r\n'
-      + '\r\n'
-      + '--foo\r\n'
-      + 'Content-Type: text/html; charset=us-ascii\r\n'
-      + '\r\n'
-      + '<!DOCTYPE HTML PUBLIC "-//W3C//DTD HTML 4.0//EN"\r\n'
-      + ' "http://www.w3.org/TR/REC-html40/strict.dtd">\r\n'
-      + '<HTML><HEAD><TITLE>How to relax</TITLE>\r\n'
-      + '<BASE HREF="http://home.example.com/pictures/"></HEAD>\r\n'
-      + '<BODY><P>I\'m at the <A HREF="beach.gif">beach</A> relaxing.\r\n'
-      + 'Mmmm, <A HREF="ocean.gif">surf</A>...\r\n'
-      + '</BODY></HTML>\r\n'
-      + '\r\n'
-      + '--foo--\r\n'
-      + '\r\n.\r\n'
-      + ';\r\n';
-
-    suite.expectValidScript(script, { "vacation": true });
-  });
-
-  suite.add(function () {
-
-    suite.log("Parse Vacation Example 5");
-
-    let script =
-      'require "vacation";\r\n'
-      + 'vacation :days 23 :addresses ["tjs@example.edu",\r\n'
-      + '                              "ts4z@landru.example.edu"]\r\n'
-      + '"I\'m away until October 19.  If it\'s an emergency, call 911, I guess." ;\r\n';
-
-    suite.expectValidScript(script, { "vacation": true });
-  });
-
-  suite.add(function () {
-
-    suite.log("Parse Vacation Example 6 ");
-
-    let script =
-      'require "vacation";\r\n'
-      + 'if header :contains "from" "boss@example.edu" {\r\n'
-      + '    redirect "pleeb@isp.example.org";\r\n'
-      + '} else {\r\n'
-      + '    vacation "Sorry, I\'m away, I\'ll read your\r\n'
-      + 'message when I get around to it.";\r\n'
-      + '}\r\n';
-
-    suite.expectValidScript(script, { "vacation": true });
-  });
-
-  suite.add(function () {
-
-    suite.log("Parse Vacation Example 7");
-
-    let script =
-      'require "vacation";\r\n'
-      + 'if header :contains ["accept-language", "content-language"] "en"\r\n'
-      + '{\r\n'
-      + '    vacation "I am away this week.";\r\n'
-      + '} else {\r\n'
-      + '    vacation "Estoy ausente esta semana.";\r\n'
-      + '} \r\n';
-
-    suite.expectValidScript(script, { "vacation": true });
-  });
-
-  suite.add(function () {
-
-    suite.log("Parse Vacation Example 8");
-
-    let script =
-      'require "vacation";\r\n'
-      + 'if address :matches "from" "*@ourdivision.example.com"\r\n'
-      + '{\r\n'
-      + '    vacation :subject "Gone fishing"\r\n'
-      + '             "Having lots of fun! Back in a day or two!";\r\n'
-      + '} else {\r\n'
-      + '    vacation :subject "Je suis parti cette semaine"\r\n'
-      + '             "Je lirai votre message quand je retourne.";\r\n'
-      + '}\r\n';
-
-    suite.expectValidScript(script, { "vacation": true });
-  });
-
-  suite.add(function () {
-
-    suite.log("Parse Vacation :from ");
-
-    let script =
-      'require "vacation";\r\n'
-      + 'vacation :subject "Gone fishing"\r\n'
-      + '         :from "myfallbackaddress@example.edu"\r\n'
-      + '         "Having lots of fun! Back in a day or two!";\r\n';
-
-    suite.expectValidScript(script, { "vacation": true });
-  });
-
-})();
->>>>>>> 4e0478c4
+}());