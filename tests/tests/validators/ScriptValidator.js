<<<<<<< HEAD
/*
 * The contents of this file are licenced. You may obtain a copy of 
 * the license at https://github.com/thsmi/sieve/ or request it via 
 * email from the author.
 *
 * Do not remove or change this comment.
 * 
 * The initial author of the code is:
 *   Thomas Schmid <schmid-thomas@gmx.net>
 *      
 */

/* global window */
  
	
( function ( exports ) {

  "use strict";

	/* global SieveDocument */
	/* global SieveLexer */
  /* global SieveGrammar */

  var suite = exports.net.tschmid.yautt.test;

  if (!suite)
    throw new Error( "Could not append script test tools to test suite" );
  
  /**
   * Parses the given script and returns a SieveDocument.
   * It honors the server's capabilities.
   *
   * @param{string} script
   *   the script to parse
   * @param{Object.<string, boolean>} [capabilities]
   *   optional parameter which simulates the the server's capabilities
   *
   * @return{SieveDocument}
   *  the parsed sieve document
   */
  function parseScript( script, capabilities ) {
  
    SieveGrammar.create( capabilities );
    
    if (capabilities)
      SieveLexer.capabilities(capabilities);
    
    var doc = new SieveDocument(SieveLexer,null);
    
    doc.script(script);

    return doc;
  }
  suite.parseScript = parseScript;

  function validateDocument( doc, script, capabilities ) {
    
    suite.logTrace("Start Serializing Script");
    var rv = doc.script();
    suite.logTrace("End Serializing Script");
  
    suite.assertEquals(script, rv);

    if (capabilities) {
      var requires = {};      
      doc.root().require(requires);
      
      suite.logTrace(rv);
      
      for (var capability in capabilities) {
        suite.logTrace("Testing Capability: "+capability);
        suite.assertEquals( true, requires[capability], "Did not find capability '" + capability + "'" );
      }
    }
  }
  suite.validateDocument = validateDocument;

  function expectValidScript( script, capabilities ) {

    suite.logTrace( "Start Parsing Script" );
    var doc = suite.parseScript( script, capabilities );
    suite.logTrace( "End Parsing Script" );

    suite.logTrace( "Start Serializing Script" );
    validateDocument( doc, script, capabilities );
    suite.logTrace( "End Serializing Script" );
    
    return doc;
  }
 
  suite.expectValidScript = expectValidScript;


  function expectInvalidScript( script, exception, capabilities ) {

    SieveGrammar.create( capabilities );
    
    if (capabilities)
      SieveLexer.capabilities(capabilities);
    
    var doc = new SieveDocument(SieveLexer,null);
    
    suite.logTrace("Start Parsing Script");
    try {
      doc.script(script);
    }
    catch(e) {
      suite.logTrace("Exception caught");
      suite.assertEquals( exception, e.toString().substr( 0, exception.length ) );
      
      return;
    }
    
    throw new Error( "Exception expected" );
  }
  
  suite.expectInvalidScript = expectInvalidScript;

  
  function expectValidSnipplet( type, snipplet, capabilities ) {

    SieveGrammar.create( capabilities );

    if ( capabilities )
      SieveLexer.capabilities( capabilities );

    var doc = new SieveDocument( SieveLexer, null );

    // Create element with defaults and convert it to a script sniplet...
    var rv1 = doc.createByName( type ).toScript();

    // ... and should match our expectation.
    suite.assertEquals( snipplet, rv1 );

    // ... then try to parse these script sniplet
    var rv2 = doc.createByName( type, rv1 ).toScript();

    // and ensure both snipplets should be identical...
    suite.assertEquals( rv1, rv2 );

    if ( capabilities ) {
      var requires = {};
      doc.root().require( requires );

      suite.logTrace( rv1 );

      for ( var capability in capabilities ) {
        suite.logTrace( "Testing Capability: " + capability );
        suite.assertEquals( true, requires[capability], "Did not find capability '" + capability + "'" );
      }
    }

    return doc;
  }

  suite.expectValidSnipplet = expectValidSnipplet;

}( window ) );
=======
/*
 * The contents of this file are licensed. You may obtain a copy of
 * the license at https://github.com/thsmi/sieve/ or request it via
 * email from the author.
 *
 * Do not remove or change this comment.
 *
 * The initial author of the code is:
 *   Thomas Schmid <schmid-thomas@gmx.net>
 *
 */

"use strict";

(function () {

  /* global net */
  /* global SieveDocument */
  /* global SieveLexer */

  let suite = net.tschmid.yautt.test;

  if (!suite)
    throw new Error("Could not append script test tools to test suite");


  suite.expectValidScript
    = function (script, capabilities) {

      if (capabilities)
        SieveLexer.capabilities(capabilities);


      let doc = new SieveDocument(SieveLexer, null);

      suite.logTrace("Start Parsing Script");
      doc.script(script);
      suite.logTrace("End Parsing Script");

      suite.logTrace("Start Serializing Script");
      let rv = doc.script();
      suite.logTrace("End Serializing Script");

      suite.assertEquals(script, rv);

      if (capabilities) {
        let requires = {};
        doc.root().require(requires);

        suite.logTrace(rv);

        for (let capability in capabilities) {
          suite.logTrace("Testing Capability: " + capability);
          suite.assertEquals(true, requires[capability]);
        }
      }

      return doc;
    };

  suite.expectInvalidScript
    = function (script, exception, capabilities) {

      if (capabilities)
        SieveLexer.capabilities(capabilities);

      let doc = new SieveDocument(SieveLexer, null);

      suite.logTrace("Start Parsing Script");
      try {
        doc.script(script);
      }
      catch (e) {
        suite.logTrace("Exception caught");
        suite.assertEquals(exception, e);

        return;
      }

      throw new Error("Exception expected");
    };

})();
>>>>>>> 4e0478c4
<|MERGE_RESOLUTION|>--- conflicted
+++ resolved
@@ -1,6 +1,5 @@
-<<<<<<< HEAD
 /*
- * The contents of this file are licenced. You may obtain a copy of 
+ * The contents of this file are licensed. You may obtain a copy of
  * the license at https://github.com/thsmi/sieve/ or request it via 
  * email from the author.
  *
@@ -99,7 +98,7 @@
     if (capabilities)
       SieveLexer.capabilities(capabilities);
     
-    var doc = new SieveDocument(SieveLexer,null);
+      let doc = new SieveDocument(SieveLexer, null);
     
     suite.logTrace("Start Parsing Script");
     try {
@@ -156,89 +155,4 @@
 
   suite.expectValidSnipplet = expectValidSnipplet;
 
-}( window ) );
-=======
-/*
- * The contents of this file are licensed. You may obtain a copy of
- * the license at https://github.com/thsmi/sieve/ or request it via
- * email from the author.
- *
- * Do not remove or change this comment.
- *
- * The initial author of the code is:
- *   Thomas Schmid <schmid-thomas@gmx.net>
- *
- */
-
-"use strict";
-
-(function () {
-
-  /* global net */
-  /* global SieveDocument */
-  /* global SieveLexer */
-
-  let suite = net.tschmid.yautt.test;
-
-  if (!suite)
-    throw new Error("Could not append script test tools to test suite");
-
-
-  suite.expectValidScript
-    = function (script, capabilities) {
-
-      if (capabilities)
-        SieveLexer.capabilities(capabilities);
-
-
-      let doc = new SieveDocument(SieveLexer, null);
-
-      suite.logTrace("Start Parsing Script");
-      doc.script(script);
-      suite.logTrace("End Parsing Script");
-
-      suite.logTrace("Start Serializing Script");
-      let rv = doc.script();
-      suite.logTrace("End Serializing Script");
-
-      suite.assertEquals(script, rv);
-
-      if (capabilities) {
-        let requires = {};
-        doc.root().require(requires);
-
-        suite.logTrace(rv);
-
-        for (let capability in capabilities) {
-          suite.logTrace("Testing Capability: " + capability);
-          suite.assertEquals(true, requires[capability]);
-        }
-      }
-
-      return doc;
-    };
-
-  suite.expectInvalidScript
-    = function (script, exception, capabilities) {
-
-      if (capabilities)
-        SieveLexer.capabilities(capabilities);
-
-      let doc = new SieveDocument(SieveLexer, null);
-
-      suite.logTrace("Start Parsing Script");
-      try {
-        doc.script(script);
-      }
-      catch (e) {
-        suite.logTrace("Exception caught");
-        suite.assertEquals(exception, e);
-
-        return;
-      }
-
-      throw new Error("Exception expected");
-    };
-
-})();
->>>>>>> 4e0478c4
+}( window ) );